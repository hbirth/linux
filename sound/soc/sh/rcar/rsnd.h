/*
 * Renesas R-Car
 *
 * Copyright (C) 2013 Renesas Solutions Corp.
 * Kuninori Morimoto <kuninori.morimoto.gx@renesas.com>
 *
 * This program is free software; you can redistribute it and/or modify
 * it under the terms of the GNU General Public License version 2 as
 * published by the Free Software Foundation.
 */
#ifndef RSND_H
#define RSND_H

#include <linux/clk.h>
#include <linux/device.h>
#include <linux/dma-mapping.h>
#include <linux/io.h>
#include <linux/list.h>
#include <linux/module.h>
#include <linux/of_device.h>
#include <linux/of_irq.h>
#include <linux/sh_dma.h>
#include <linux/workqueue.h>
#include <sound/rcar_snd.h>
#include <sound/soc.h>
#include <sound/pcm_params.h>

/*
 *	pseudo register
 *
 * The register address offsets SRU/SCU/SSIU on Gen1/Gen2 are very different.
 * This driver uses pseudo register in order to hide it.
 * see gen1/gen2 for detail
 */
enum rsnd_reg {
	/* SRU/SCU/SSIU */
	RSND_REG_SSI_MODE0,
	RSND_REG_SSI_MODE1,
	RSND_REG_SRC_BUSIF_MODE,
	RSND_REG_SRC_ROUTE_MODE0,
	RSND_REG_SRC_SWRSR,
	RSND_REG_SRC_SRCIR,
	RSND_REG_SRC_ADINR,
	RSND_REG_SRC_IFSCR,
	RSND_REG_SRC_IFSVR,
	RSND_REG_SRC_SRCCR,

	/* ADG */
	RSND_REG_BRRA,
	RSND_REG_BRRB,
	RSND_REG_SSICKR,
	RSND_REG_AUDIO_CLK_SEL0,
	RSND_REG_AUDIO_CLK_SEL1,

	/* SSI */
	RSND_REG_SSICR,
	RSND_REG_SSISR,
	RSND_REG_SSITDR,
	RSND_REG_SSIRDR,
	RSND_REG_SSIWSR,

	/* SHARE see below */
	RSND_REG_SHARE01,
	RSND_REG_SHARE02,
	RSND_REG_SHARE03,
	RSND_REG_SHARE04,
	RSND_REG_SHARE05,
	RSND_REG_SHARE06,
	RSND_REG_SHARE07,
	RSND_REG_SHARE08,
	RSND_REG_SHARE09,
	RSND_REG_SHARE10,
	RSND_REG_SHARE11,
	RSND_REG_SHARE12,
	RSND_REG_SHARE13,
	RSND_REG_SHARE14,
	RSND_REG_SHARE15,
	RSND_REG_SHARE16,
	RSND_REG_SHARE17,
	RSND_REG_SHARE18,
	RSND_REG_SHARE19,

	RSND_REG_MAX,
};

/* Gen1 only */
#define RSND_REG_SRC_ROUTE_SEL		RSND_REG_SHARE01
#define RSND_REG_SRC_TMG_SEL0		RSND_REG_SHARE02
#define RSND_REG_SRC_TMG_SEL1		RSND_REG_SHARE03
#define RSND_REG_SRC_TMG_SEL2		RSND_REG_SHARE04
#define RSND_REG_SRC_ROUTE_CTRL		RSND_REG_SHARE05
#define RSND_REG_SRC_MNFSR		RSND_REG_SHARE06
#define RSND_REG_AUDIO_CLK_SEL3		RSND_REG_SHARE07
#define RSND_REG_AUDIO_CLK_SEL4		RSND_REG_SHARE08
#define RSND_REG_AUDIO_CLK_SEL5		RSND_REG_SHARE09

/* Gen2 only */
#define RSND_REG_SRC_CTRL		RSND_REG_SHARE01
#define RSND_REG_SSI_CTRL		RSND_REG_SHARE02
#define RSND_REG_SSI_BUSIF_MODE		RSND_REG_SHARE03
#define RSND_REG_SSI_BUSIF_ADINR	RSND_REG_SHARE04
#define RSND_REG_INT_ENABLE		RSND_REG_SHARE05
#define RSND_REG_SRC_BSDSR		RSND_REG_SHARE06
#define RSND_REG_SRC_BSISR		RSND_REG_SHARE07
#define RSND_REG_DIV_EN			RSND_REG_SHARE08
#define RSND_REG_SRCIN_TIMSEL0		RSND_REG_SHARE09
#define RSND_REG_SRCIN_TIMSEL1		RSND_REG_SHARE10
#define RSND_REG_SRCIN_TIMSEL2		RSND_REG_SHARE11
#define RSND_REG_SRCIN_TIMSEL3		RSND_REG_SHARE12
#define RSND_REG_SRCIN_TIMSEL4		RSND_REG_SHARE13
#define RSND_REG_SRCOUT_TIMSEL0		RSND_REG_SHARE14
#define RSND_REG_SRCOUT_TIMSEL1		RSND_REG_SHARE15
#define RSND_REG_SRCOUT_TIMSEL2		RSND_REG_SHARE16
#define RSND_REG_SRCOUT_TIMSEL3		RSND_REG_SHARE17
#define RSND_REG_SRCOUT_TIMSEL4		RSND_REG_SHARE18
#define RSND_REG_AUDIO_CLK_SEL2		RSND_REG_SHARE19

<<<<<<< HEAD
=======
struct rsnd_of_data;
>>>>>>> e090d5b6
struct rsnd_priv;
struct rsnd_mod;
struct rsnd_dai;
struct rsnd_dai_stream;

/*
 *	R-Car basic functions
 */
#define rsnd_mod_read(m, r) \
	rsnd_read(rsnd_mod_to_priv(m), m, RSND_REG_##r)
#define rsnd_mod_write(m, r, d) \
	rsnd_write(rsnd_mod_to_priv(m), m, RSND_REG_##r, d)
#define rsnd_mod_bset(m, r, s, d) \
	rsnd_bset(rsnd_mod_to_priv(m), m, RSND_REG_##r, s, d)

u32 rsnd_read(struct rsnd_priv *priv, struct rsnd_mod *mod, enum rsnd_reg reg);
void rsnd_write(struct rsnd_priv *priv, struct rsnd_mod *mod,
		enum rsnd_reg reg, u32 data);
void rsnd_bset(struct rsnd_priv *priv, struct rsnd_mod *mod, enum rsnd_reg reg,
		    u32 mask, u32 data);

/*
 *	R-Car DMA
 */
struct rsnd_dma {
	struct sh_dmae_slave	slave;
	struct work_struct	work;
	struct dma_chan		*chan;
	enum dma_data_direction dir;

	int submit_loop;
	int offset; /* it cares A/B plane */
};

void rsnd_dma_start(struct rsnd_dma *dma);
void rsnd_dma_stop(struct rsnd_dma *dma);
int rsnd_dma_available(struct rsnd_dma *dma);
int rsnd_dma_init(struct rsnd_priv *priv, struct rsnd_dma *dma,
	int is_play, int id);
void  rsnd_dma_quit(struct rsnd_priv *priv,
		    struct rsnd_dma *dma);


/*
 *	R-Car sound mod
 */
enum rsnd_mod_type {
	RSND_MOD_SRC = 0,
	RSND_MOD_SSI,
	RSND_MOD_MAX,
};

struct rsnd_mod_ops {
	char *name;
	int (*probe)(struct rsnd_mod *mod,
		     struct rsnd_dai *rdai,
		     struct rsnd_dai_stream *io);
	int (*remove)(struct rsnd_mod *mod,
		      struct rsnd_dai *rdai,
		      struct rsnd_dai_stream *io);
	int (*init)(struct rsnd_mod *mod,
		    struct rsnd_dai *rdai,
		    struct rsnd_dai_stream *io);
	int (*quit)(struct rsnd_mod *mod,
		    struct rsnd_dai *rdai,
		    struct rsnd_dai_stream *io);
	int (*start)(struct rsnd_mod *mod,
		     struct rsnd_dai *rdai,
		     struct rsnd_dai_stream *io);
	int (*stop)(struct rsnd_mod *mod,
		    struct rsnd_dai *rdai,
		    struct rsnd_dai_stream *io);
};

struct rsnd_dai_stream;
struct rsnd_mod {
	int id;
	enum rsnd_mod_type type;
	struct rsnd_priv *priv;
	struct rsnd_mod_ops *ops;
	struct rsnd_dma dma;
	struct rsnd_dai_stream *io;
};

#define rsnd_mod_to_priv(mod) ((mod)->priv)
#define rsnd_mod_to_dma(mod) (&(mod)->dma)
#define rsnd_dma_to_mod(_dma) container_of((_dma), struct rsnd_mod, dma)
#define rsnd_mod_to_io(mod) ((mod)->io)
#define rsnd_mod_id(mod) ((mod)->id)

void rsnd_mod_init(struct rsnd_priv *priv,
		   struct rsnd_mod *mod,
		   struct rsnd_mod_ops *ops,
		   enum rsnd_mod_type type,
		   int id);
char *rsnd_mod_name(struct rsnd_mod *mod);

/*
 *	R-Car sound DAI
 */
#define RSND_DAI_NAME_SIZE	16
struct rsnd_dai_stream {
	struct snd_pcm_substream *substream;
	struct rsnd_mod *mod[RSND_MOD_MAX];
	struct rsnd_dai_path_info *info; /* rcar_snd.h */
	int byte_pos;
	int period_pos;
	int byte_per_period;
	int next_period_byte;
};
#define rsnd_io_to_mod_ssi(io)	((io)->mod[RSND_MOD_SSI])
#define rsnd_io_to_mod_src(io)	((io)->mod[RSND_MOD_SRC])

struct rsnd_dai {
	char name[RSND_DAI_NAME_SIZE];
	struct rsnd_dai_platform_info *info; /* rcar_snd.h */
	struct rsnd_dai_stream playback;
	struct rsnd_dai_stream capture;

	unsigned int clk_master:1;
	unsigned int bit_clk_inv:1;
	unsigned int frm_clk_inv:1;
	unsigned int sys_delay:1;
	unsigned int data_alignment:1;
};

#define rsnd_rdai_nr(priv) ((priv)->rdai_nr)
#define for_each_rsnd_dai(rdai, priv, i)		\
	for (i = 0;					\
	     (i < rsnd_rdai_nr(priv)) &&		\
	     ((rdai) = rsnd_dai_get(priv, i));		\
	     i++)

struct rsnd_dai *rsnd_dai_get(struct rsnd_priv *priv, int id);
int rsnd_dai_is_play(struct rsnd_dai *rdai, struct rsnd_dai_stream *io);
int rsnd_dai_id(struct rsnd_priv *priv, struct rsnd_dai *rdai);
#define rsnd_dai_get_platform_info(rdai) ((rdai)->info)
#define rsnd_io_to_runtime(io) ((io)->substream->runtime)

void rsnd_dai_pointer_update(struct rsnd_dai_stream *io, int cnt);
int rsnd_dai_pointer_offset(struct rsnd_dai_stream *io, int additional);
#define rsnd_dai_is_clk_master(rdai) ((rdai)->clk_master)

/*
 *	R-Car Gen1/Gen2
 */
int rsnd_gen_probe(struct platform_device *pdev,
<<<<<<< HEAD
=======
		   const struct rsnd_of_data *of_data,
>>>>>>> e090d5b6
		   struct rsnd_priv *priv);
void __iomem *rsnd_gen_reg_get(struct rsnd_priv *priv,
			       struct rsnd_mod *mod,
			       enum rsnd_reg reg);
#define rsnd_is_gen1(s)		(((s)->info->flags & RSND_GEN_MASK) == RSND_GEN1)
#define rsnd_is_gen2(s)		(((s)->info->flags & RSND_GEN_MASK) == RSND_GEN2)

/*
 *	R-Car ADG
 */
int rsnd_adg_ssi_clk_stop(struct rsnd_mod *mod);
int rsnd_adg_ssi_clk_try_start(struct rsnd_mod *mod, unsigned int rate);
int rsnd_adg_probe(struct platform_device *pdev,
<<<<<<< HEAD
=======
		   const struct rsnd_of_data *of_data,
>>>>>>> e090d5b6
		   struct rsnd_priv *priv);
int rsnd_adg_set_convert_clk_gen1(struct rsnd_priv *priv,
				  struct rsnd_mod *mod,
				  unsigned int src_rate,
				  unsigned int dst_rate);
int rsnd_adg_set_convert_clk_gen2(struct rsnd_mod *mod,
				  struct rsnd_dai *rdai,
				  struct rsnd_dai_stream *io,
				  unsigned int src_rate,
				  unsigned int dst_rate);
int rsnd_adg_set_convert_timing_gen2(struct rsnd_mod *mod,
				     struct rsnd_dai *rdai,
				     struct rsnd_dai_stream *io);

/*
 *	R-Car sound priv
 */
struct rsnd_of_data {
	u32 flags;
};

struct rsnd_priv {

	struct device *dev;
	struct rcar_snd_info *info;
	spinlock_t lock;

	/*
	 * below value will be filled on rsnd_gen_probe()
	 */
	void *gen;

	/*
	 * below value will be filled on rsnd_src_probe()
	 */
	void *src;
	int src_nr;

	/*
	 * below value will be filled on rsnd_adg_probe()
	 */
	void *adg;

	/*
	 * below value will be filled on rsnd_ssi_probe()
	 */
	void *ssi;
	int ssi_nr;

	/*
	 * below value will be filled on rsnd_dai_probe()
	 */
	struct snd_soc_dai_driver *daidrv;
	struct rsnd_dai *rdai;
	int rdai_nr;
};

#define rsnd_priv_to_dev(priv)	((priv)->dev)
#define rsnd_priv_to_info(priv)	((priv)->info)
#define rsnd_lock(priv, flags) spin_lock_irqsave(&priv->lock, flags)
#define rsnd_unlock(priv, flags) spin_unlock_irqrestore(&priv->lock, flags)

#define rsnd_info_is_playback(priv, type)				\
({									\
	struct rcar_snd_info *info = rsnd_priv_to_info(priv);		\
	int i, is_play = 0;						\
	for (i = 0; i < info->dai_info_nr; i++) {			\
		if (info->dai_info[i].playback.type == (type)->info) {	\
			is_play = 1;					\
			break;						\
		}							\
	}								\
	is_play;							\
})

/*
 *	R-Car SRC
 */
int rsnd_src_probe(struct platform_device *pdev,
<<<<<<< HEAD
=======
		   const struct rsnd_of_data *of_data,
>>>>>>> e090d5b6
		   struct rsnd_priv *priv);
struct rsnd_mod *rsnd_src_mod_get(struct rsnd_priv *priv, int id);
unsigned int rsnd_src_get_ssi_rate(struct rsnd_priv *priv,
				   struct rsnd_dai_stream *io,
				   struct snd_pcm_runtime *runtime);
int rsnd_src_ssi_mode_init(struct rsnd_mod *ssi_mod,
			   struct rsnd_dai *rdai,
			   struct rsnd_dai_stream *io);
int rsnd_src_enable_ssi_irq(struct rsnd_mod *ssi_mod,
			    struct rsnd_dai *rdai,
			    struct rsnd_dai_stream *io);

#define rsnd_src_nr(priv) ((priv)->src_nr)

/*
 *	R-Car SSI
 */
int rsnd_ssi_probe(struct platform_device *pdev,
<<<<<<< HEAD
=======
		   const struct rsnd_of_data *of_data,
>>>>>>> e090d5b6
		   struct rsnd_priv *priv);
struct rsnd_mod *rsnd_ssi_mod_get(struct rsnd_priv *priv, int id);
struct rsnd_mod *rsnd_ssi_mod_get_frm_dai(struct rsnd_priv *priv,
					  int dai_id, int is_play);
int rsnd_ssi_is_pin_sharing(struct rsnd_mod *mod);
int rsnd_ssi_is_play(struct rsnd_mod *mod);

#endif<|MERGE_RESOLUTION|>--- conflicted
+++ resolved
@@ -115,10 +115,7 @@
 #define RSND_REG_SRCOUT_TIMSEL4		RSND_REG_SHARE18
 #define RSND_REG_AUDIO_CLK_SEL2		RSND_REG_SHARE19
 
-<<<<<<< HEAD
-=======
 struct rsnd_of_data;
->>>>>>> e090d5b6
 struct rsnd_priv;
 struct rsnd_mod;
 struct rsnd_dai;
@@ -266,10 +263,7 @@
  *	R-Car Gen1/Gen2
  */
 int rsnd_gen_probe(struct platform_device *pdev,
-<<<<<<< HEAD
-=======
 		   const struct rsnd_of_data *of_data,
->>>>>>> e090d5b6
 		   struct rsnd_priv *priv);
 void __iomem *rsnd_gen_reg_get(struct rsnd_priv *priv,
 			       struct rsnd_mod *mod,
@@ -283,10 +277,7 @@
 int rsnd_adg_ssi_clk_stop(struct rsnd_mod *mod);
 int rsnd_adg_ssi_clk_try_start(struct rsnd_mod *mod, unsigned int rate);
 int rsnd_adg_probe(struct platform_device *pdev,
-<<<<<<< HEAD
-=======
 		   const struct rsnd_of_data *of_data,
->>>>>>> e090d5b6
 		   struct rsnd_priv *priv);
 int rsnd_adg_set_convert_clk_gen1(struct rsnd_priv *priv,
 				  struct rsnd_mod *mod,
@@ -366,10 +357,7 @@
  *	R-Car SRC
  */
 int rsnd_src_probe(struct platform_device *pdev,
-<<<<<<< HEAD
-=======
 		   const struct rsnd_of_data *of_data,
->>>>>>> e090d5b6
 		   struct rsnd_priv *priv);
 struct rsnd_mod *rsnd_src_mod_get(struct rsnd_priv *priv, int id);
 unsigned int rsnd_src_get_ssi_rate(struct rsnd_priv *priv,
@@ -388,10 +376,7 @@
  *	R-Car SSI
  */
 int rsnd_ssi_probe(struct platform_device *pdev,
-<<<<<<< HEAD
-=======
 		   const struct rsnd_of_data *of_data,
->>>>>>> e090d5b6
 		   struct rsnd_priv *priv);
 struct rsnd_mod *rsnd_ssi_mod_get(struct rsnd_priv *priv, int id);
 struct rsnd_mod *rsnd_ssi_mod_get_frm_dai(struct rsnd_priv *priv,
