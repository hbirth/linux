// SPDX-License-Identifier: GPL-2.0-only
/*
 * A fairly generic DMA-API to IOMMU-API glue layer.
 *
 * Copyright (C) 2014-2015 ARM Ltd.
 *
 * based in part on arch/arm/mm/dma-mapping.c:
 * Copyright (C) 2000-2004 Russell King
 */

#include <linux/acpi_iort.h>
#include <linux/atomic.h>
#include <linux/crash_dump.h>
#include <linux/device.h>
#include <linux/dma-direct.h>
#include <linux/dma-map-ops.h>
#include <linux/gfp.h>
#include <linux/huge_mm.h>
#include <linux/iommu.h>
#include <linux/iommu-dma.h>
#include <linux/iova.h>
#include <linux/irq.h>
#include <linux/list_sort.h>
#include <linux/memremap.h>
#include <linux/mm.h>
#include <linux/mutex.h>
#include <linux/msi.h>
#include <linux/of_iommu.h>
#include <linux/pci.h>
#include <linux/scatterlist.h>
#include <linux/spinlock.h>
#include <linux/swiotlb.h>
#include <linux/vmalloc.h>
#include <trace/events/swiotlb.h>

#include "dma-iommu.h"
#include "iommu-pages.h"

struct iommu_dma_msi_page {
	struct list_head	list;
	dma_addr_t		iova;
	phys_addr_t		phys;
};

enum iommu_dma_queue_type {
	IOMMU_DMA_OPTS_PER_CPU_QUEUE,
	IOMMU_DMA_OPTS_SINGLE_QUEUE,
};

struct iommu_dma_options {
	enum iommu_dma_queue_type qt;
	size_t		fq_size;
	unsigned int	fq_timeout;
};

struct iommu_dma_cookie {
	struct iova_domain iovad;
	struct list_head msi_page_list;
	/* Flush queue */
	union {
		struct iova_fq *single_fq;
		struct iova_fq __percpu *percpu_fq;
	};
	/* Number of TLB flushes that have been started */
	atomic64_t fq_flush_start_cnt;
	/* Number of TLB flushes that have been finished */
	atomic64_t fq_flush_finish_cnt;
	/* Timer to regularily empty the flush queues */
	struct timer_list fq_timer;
	/* 1 when timer is active, 0 when not */
	atomic_t fq_timer_on;
	/* Domain for flush queue callback; NULL if flush queue not in use */
	struct iommu_domain *fq_domain;
	/* Options for dma-iommu use */
<<<<<<< HEAD
	struct iommu_dma_options	options;
=======
	struct iommu_dma_options options;
	struct mutex mutex;
};

struct iommu_dma_msi_cookie {
	dma_addr_t msi_iova;
	struct list_head msi_page_list;
>>>>>>> 7be11d34
};

static DEFINE_STATIC_KEY_FALSE(iommu_deferred_attach_enabled);
bool iommu_dma_forcedac __read_mostly;

static int __init iommu_dma_forcedac_setup(char *str)
{
	int ret = kstrtobool(str, &iommu_dma_forcedac);

	if (!ret && iommu_dma_forcedac)
		pr_info("Forcing DAC for PCI devices\n");
	return ret;
}
early_param("iommu.forcedac", iommu_dma_forcedac_setup);

/* Number of entries per flush queue */
#define IOVA_DEFAULT_FQ_SIZE	256
#define IOVA_SINGLE_FQ_SIZE	32768

/* Timeout (in ms) after which entries are flushed from the queue */
#define IOVA_DEFAULT_FQ_TIMEOUT	10
#define IOVA_SINGLE_FQ_TIMEOUT	1000

/* Flush queue entry for deferred flushing */
struct iova_fq_entry {
	unsigned long iova_pfn;
	unsigned long pages;
	struct list_head freelist;
	u64 counter; /* Flush counter when this entry was added */
};

/* Per-CPU flush queue structure */
struct iova_fq {
	spinlock_t lock;
	unsigned int head, tail;
	unsigned int mod_mask;
	struct iova_fq_entry entries[];
};

#define fq_ring_for_each(i, fq) \
	for ((i) = (fq)->head; (i) != (fq)->tail; (i) = ((i) + 1) & (fq)->mod_mask)

static inline bool fq_full(struct iova_fq *fq)
{
	assert_spin_locked(&fq->lock);
	return (((fq->tail + 1) & fq->mod_mask) == fq->head);
}

static inline unsigned int fq_ring_add(struct iova_fq *fq)
{
	unsigned int idx = fq->tail;

	assert_spin_locked(&fq->lock);

	fq->tail = (idx + 1) & fq->mod_mask;

	return idx;
}

static void fq_ring_free_locked(struct iommu_dma_cookie *cookie, struct iova_fq *fq)
{
	u64 counter = atomic64_read(&cookie->fq_flush_finish_cnt);
	unsigned int idx;

	assert_spin_locked(&fq->lock);

	fq_ring_for_each(idx, fq) {

		if (fq->entries[idx].counter >= counter)
			break;

		iommu_put_pages_list(&fq->entries[idx].freelist);
		free_iova_fast(&cookie->iovad,
			       fq->entries[idx].iova_pfn,
			       fq->entries[idx].pages);

		fq->head = (fq->head + 1) & fq->mod_mask;
	}
}

static void fq_ring_free(struct iommu_dma_cookie *cookie, struct iova_fq *fq)
{
	unsigned long flags;

	spin_lock_irqsave(&fq->lock, flags);
	fq_ring_free_locked(cookie, fq);
	spin_unlock_irqrestore(&fq->lock, flags);
}

static void fq_flush_iotlb(struct iommu_dma_cookie *cookie)
{
	atomic64_inc(&cookie->fq_flush_start_cnt);
	cookie->fq_domain->ops->flush_iotlb_all(cookie->fq_domain);
	atomic64_inc(&cookie->fq_flush_finish_cnt);
}

static void fq_flush_timeout(struct timer_list *t)
{
	struct iommu_dma_cookie *cookie = from_timer(cookie, t, fq_timer);
	int cpu;

	atomic_set(&cookie->fq_timer_on, 0);
	fq_flush_iotlb(cookie);

	if (cookie->options.qt == IOMMU_DMA_OPTS_SINGLE_QUEUE) {
		fq_ring_free(cookie, cookie->single_fq);
	} else {
		for_each_possible_cpu(cpu)
			fq_ring_free(cookie, per_cpu_ptr(cookie->percpu_fq, cpu));
	}
}

static void queue_iova(struct iommu_dma_cookie *cookie,
		unsigned long pfn, unsigned long pages,
		struct list_head *freelist)
{
	struct iova_fq *fq;
	unsigned long flags;
	unsigned int idx;

	/*
	 * Order against the IOMMU driver's pagetable update from unmapping
	 * @pte, to guarantee that fq_flush_iotlb() observes that if called
	 * from a different CPU before we release the lock below. Full barrier
	 * so it also pairs with iommu_dma_init_fq() to avoid seeing partially
	 * written fq state here.
	 */
	smp_mb();

	if (cookie->options.qt == IOMMU_DMA_OPTS_SINGLE_QUEUE)
		fq = cookie->single_fq;
	else
		fq = raw_cpu_ptr(cookie->percpu_fq);

	spin_lock_irqsave(&fq->lock, flags);

	/*
	 * First remove all entries from the flush queue that have already been
	 * flushed out on another CPU. This makes the fq_full() check below less
	 * likely to be true.
	 */
	fq_ring_free_locked(cookie, fq);

	if (fq_full(fq)) {
		fq_flush_iotlb(cookie);
		fq_ring_free_locked(cookie, fq);
	}

	idx = fq_ring_add(fq);

	fq->entries[idx].iova_pfn = pfn;
	fq->entries[idx].pages    = pages;
	fq->entries[idx].counter  = atomic64_read(&cookie->fq_flush_start_cnt);
	list_splice(freelist, &fq->entries[idx].freelist);

	spin_unlock_irqrestore(&fq->lock, flags);

	/* Avoid false sharing as much as possible. */
	if (!atomic_read(&cookie->fq_timer_on) &&
	    !atomic_xchg(&cookie->fq_timer_on, 1))
		mod_timer(&cookie->fq_timer,
			  jiffies + msecs_to_jiffies(cookie->options.fq_timeout));
}

static void iommu_dma_free_fq_single(struct iova_fq *fq)
{
	int idx;

	fq_ring_for_each(idx, fq)
		iommu_put_pages_list(&fq->entries[idx].freelist);
	vfree(fq);
}

static void iommu_dma_free_fq_percpu(struct iova_fq __percpu *percpu_fq)
{
	int cpu, idx;

	/* The IOVAs will be torn down separately, so just free our queued pages */
	for_each_possible_cpu(cpu) {
		struct iova_fq *fq = per_cpu_ptr(percpu_fq, cpu);

		fq_ring_for_each(idx, fq)
			iommu_put_pages_list(&fq->entries[idx].freelist);
	}

	free_percpu(percpu_fq);
}

static void iommu_dma_free_fq(struct iommu_dma_cookie *cookie)
{
	if (!cookie->fq_domain)
		return;

	del_timer_sync(&cookie->fq_timer);
	if (cookie->options.qt == IOMMU_DMA_OPTS_SINGLE_QUEUE)
		iommu_dma_free_fq_single(cookie->single_fq);
	else
		iommu_dma_free_fq_percpu(cookie->percpu_fq);
}

static void iommu_dma_init_one_fq(struct iova_fq *fq, size_t fq_size)
{
	int i;

	fq->head = 0;
	fq->tail = 0;
	fq->mod_mask = fq_size - 1;

	spin_lock_init(&fq->lock);

	for (i = 0; i < fq_size; i++)
		INIT_LIST_HEAD(&fq->entries[i].freelist);
}

static int iommu_dma_init_fq_single(struct iommu_dma_cookie *cookie)
{
	size_t fq_size = cookie->options.fq_size;
	struct iova_fq *queue;

	queue = vmalloc(struct_size(queue, entries, fq_size));
	if (!queue)
		return -ENOMEM;
	iommu_dma_init_one_fq(queue, fq_size);
	cookie->single_fq = queue;

	return 0;
}

static int iommu_dma_init_fq_percpu(struct iommu_dma_cookie *cookie)
{
	size_t fq_size = cookie->options.fq_size;
	struct iova_fq __percpu *queue;
	int cpu;

	queue = __alloc_percpu(struct_size(queue, entries, fq_size),
			       __alignof__(*queue));
	if (!queue)
		return -ENOMEM;

	for_each_possible_cpu(cpu)
		iommu_dma_init_one_fq(per_cpu_ptr(queue, cpu), fq_size);
	cookie->percpu_fq = queue;
	return 0;
}

/* sysfs updates are serialised by the mutex of the group owning @domain */
int iommu_dma_init_fq(struct iommu_domain *domain)
{
	struct iommu_dma_cookie *cookie = domain->iova_cookie;
	int rc;

	if (cookie->fq_domain)
		return 0;

	atomic64_set(&cookie->fq_flush_start_cnt,  0);
	atomic64_set(&cookie->fq_flush_finish_cnt, 0);

	if (cookie->options.qt == IOMMU_DMA_OPTS_SINGLE_QUEUE)
		rc = iommu_dma_init_fq_single(cookie);
	else
		rc = iommu_dma_init_fq_percpu(cookie);

	if (rc) {
		pr_warn("iova flush queue initialization failed\n");
		return -ENOMEM;
	}

	timer_setup(&cookie->fq_timer, fq_flush_timeout, 0);
	atomic_set(&cookie->fq_timer_on, 0);
	/*
	 * Prevent incomplete fq state being observable. Pairs with path from
	 * __iommu_dma_unmap() through iommu_dma_free_iova() to queue_iova()
	 */
	smp_wmb();
	WRITE_ONCE(cookie->fq_domain, domain);
	return 0;
}

/**
 * iommu_get_dma_cookie - Acquire DMA-API resources for a domain
 * @domain: IOMMU domain to prepare for DMA-API usage
 */
int iommu_get_dma_cookie(struct iommu_domain *domain)
{
	struct iommu_dma_cookie *cookie;

	if (domain->cookie_type != IOMMU_COOKIE_NONE)
		return -EEXIST;

	cookie = kzalloc(sizeof(*cookie), GFP_KERNEL);
	if (!cookie)
		return -ENOMEM;

<<<<<<< HEAD
	iommu_domain_set_sw_msi(domain, iommu_dma_sw_msi);
=======
	mutex_init(&cookie->mutex);
	INIT_LIST_HEAD(&cookie->msi_page_list);
	domain->cookie_type = IOMMU_COOKIE_DMA_IOVA;
	domain->iova_cookie = cookie;
>>>>>>> 7be11d34
	return 0;
}

/**
 * iommu_get_msi_cookie - Acquire just MSI remapping resources
 * @domain: IOMMU domain to prepare
 * @base: Start address of IOVA region for MSI mappings
 *
 * Users who manage their own IOVA allocation and do not want DMA API support,
 * but would still like to take advantage of automatic MSI remapping, can use
 * this to initialise their own domain appropriately. Users should reserve a
 * contiguous IOVA region, starting at @base, large enough to accommodate the
 * number of PAGE_SIZE mappings necessary to cover every MSI doorbell address
 * used by the devices attached to @domain.
 */
int iommu_get_msi_cookie(struct iommu_domain *domain, dma_addr_t base)
{
	struct iommu_dma_msi_cookie *cookie;

	if (domain->type != IOMMU_DOMAIN_UNMANAGED)
		return -EINVAL;

	if (domain->cookie_type != IOMMU_COOKIE_NONE)
		return -EEXIST;

	cookie = kzalloc(sizeof(*cookie), GFP_KERNEL);
	if (!cookie)
		return -ENOMEM;

	cookie->msi_iova = base;
	INIT_LIST_HEAD(&cookie->msi_page_list);
	domain->cookie_type = IOMMU_COOKIE_DMA_MSI;
	domain->msi_cookie = cookie;
	return 0;
}
EXPORT_SYMBOL(iommu_get_msi_cookie);

/**
 * iommu_put_dma_cookie - Release a domain's DMA mapping resources
 * @domain: IOMMU domain previously prepared by iommu_get_dma_cookie()
 */
void iommu_put_dma_cookie(struct iommu_domain *domain)
{
	struct iommu_dma_cookie *cookie = domain->iova_cookie;
	struct iommu_dma_msi_page *msi, *tmp;

	if (cookie->iovad.granule) {
		iommu_dma_free_fq(cookie);
		put_iova_domain(&cookie->iovad);
	}
	list_for_each_entry_safe(msi, tmp, &cookie->msi_page_list, list)
		kfree(msi);
	kfree(cookie);
}

/**
 * iommu_put_msi_cookie - Release a domain's MSI mapping resources
 * @domain: IOMMU domain previously prepared by iommu_get_msi_cookie()
 */
void iommu_put_msi_cookie(struct iommu_domain *domain)
{
	struct iommu_dma_msi_cookie *cookie = domain->msi_cookie;
	struct iommu_dma_msi_page *msi, *tmp;

	list_for_each_entry_safe(msi, tmp, &cookie->msi_page_list, list)
		kfree(msi);
	kfree(cookie);
}

/**
 * iommu_dma_get_resv_regions - Reserved region driver helper
 * @dev: Device from iommu_get_resv_regions()
 * @list: Reserved region list from iommu_get_resv_regions()
 *
 * IOMMU drivers can use this to implement their .get_resv_regions callback
 * for general non-IOMMU-specific reservations. Currently, this covers GICv3
 * ITS region reservation on ACPI based ARM platforms that may require HW MSI
 * reservation.
 */
void iommu_dma_get_resv_regions(struct device *dev, struct list_head *list)
{

	if (!is_of_node(dev_iommu_fwspec_get(dev)->iommu_fwnode))
		iort_iommu_get_resv_regions(dev, list);

	if (dev->of_node)
		of_iommu_get_resv_regions(dev, list);
}
EXPORT_SYMBOL(iommu_dma_get_resv_regions);

static int cookie_init_hw_msi_region(struct iommu_dma_cookie *cookie,
		phys_addr_t start, phys_addr_t end)
{
	struct iova_domain *iovad = &cookie->iovad;
	struct iommu_dma_msi_page *msi_page;
	int i, num_pages;

	start -= iova_offset(iovad, start);
	num_pages = iova_align(iovad, end - start) >> iova_shift(iovad);

	for (i = 0; i < num_pages; i++) {
		msi_page = kmalloc(sizeof(*msi_page), GFP_KERNEL);
		if (!msi_page)
			return -ENOMEM;

		msi_page->phys = start;
		msi_page->iova = start;
		INIT_LIST_HEAD(&msi_page->list);
		list_add(&msi_page->list, &cookie->msi_page_list);
		start += iovad->granule;
	}

	return 0;
}

static int iommu_dma_ranges_sort(void *priv, const struct list_head *a,
		const struct list_head *b)
{
	struct resource_entry *res_a = list_entry(a, typeof(*res_a), node);
	struct resource_entry *res_b = list_entry(b, typeof(*res_b), node);

	return res_a->res->start > res_b->res->start;
}

static int iova_reserve_pci_windows(struct pci_dev *dev,
		struct iova_domain *iovad)
{
	struct pci_host_bridge *bridge = pci_find_host_bridge(dev->bus);
	struct resource_entry *window;
	unsigned long lo, hi;
	phys_addr_t start = 0, end;

	resource_list_for_each_entry(window, &bridge->windows) {
		if (resource_type(window->res) != IORESOURCE_MEM)
			continue;

		lo = iova_pfn(iovad, window->res->start - window->offset);
		hi = iova_pfn(iovad, window->res->end - window->offset);
		reserve_iova(iovad, lo, hi);
	}

	/* Get reserved DMA windows from host bridge */
	list_sort(NULL, &bridge->dma_ranges, iommu_dma_ranges_sort);
	resource_list_for_each_entry(window, &bridge->dma_ranges) {
		end = window->res->start - window->offset;
resv_iova:
		if (end > start) {
			lo = iova_pfn(iovad, start);
			hi = iova_pfn(iovad, end);
			reserve_iova(iovad, lo, hi);
		} else if (end < start) {
			/* DMA ranges should be non-overlapping */
			dev_err(&dev->dev,
				"Failed to reserve IOVA [%pa-%pa]\n",
				&start, &end);
			return -EINVAL;
		}

		start = window->res->end - window->offset + 1;
		/* If window is last entry */
		if (window->node.next == &bridge->dma_ranges &&
		    end != ~(phys_addr_t)0) {
			end = ~(phys_addr_t)0;
			goto resv_iova;
		}
	}

	return 0;
}

static int iova_reserve_iommu_regions(struct device *dev,
		struct iommu_domain *domain)
{
	struct iommu_dma_cookie *cookie = domain->iova_cookie;
	struct iova_domain *iovad = &cookie->iovad;
	struct iommu_resv_region *region;
	LIST_HEAD(resv_regions);
	int ret = 0;

	if (dev_is_pci(dev)) {
		ret = iova_reserve_pci_windows(to_pci_dev(dev), iovad);
		if (ret)
			return ret;
	}

	iommu_get_resv_regions(dev, &resv_regions);
	list_for_each_entry(region, &resv_regions, list) {
		unsigned long lo, hi;

		/* We ARE the software that manages these! */
		if (region->type == IOMMU_RESV_SW_MSI)
			continue;

		lo = iova_pfn(iovad, region->start);
		hi = iova_pfn(iovad, region->start + region->length - 1);
		reserve_iova(iovad, lo, hi);

		if (region->type == IOMMU_RESV_MSI)
			ret = cookie_init_hw_msi_region(cookie, region->start,
					region->start + region->length);
		if (ret)
			break;
	}
	iommu_put_resv_regions(dev, &resv_regions);

	return ret;
}

static bool dev_is_untrusted(struct device *dev)
{
	return dev_is_pci(dev) && to_pci_dev(dev)->untrusted;
}

static bool dev_use_swiotlb(struct device *dev, size_t size,
			    enum dma_data_direction dir)
{
	return IS_ENABLED(CONFIG_SWIOTLB) &&
		(dev_is_untrusted(dev) ||
		 dma_kmalloc_needs_bounce(dev, size, dir));
}

static bool dev_use_sg_swiotlb(struct device *dev, struct scatterlist *sg,
			       int nents, enum dma_data_direction dir)
{
	struct scatterlist *s;
	int i;

	if (!IS_ENABLED(CONFIG_SWIOTLB))
		return false;

	if (dev_is_untrusted(dev))
		return true;

	/*
	 * If kmalloc() buffers are not DMA-safe for this device and
	 * direction, check the individual lengths in the sg list. If any
	 * element is deemed unsafe, use the swiotlb for bouncing.
	 */
	if (!dma_kmalloc_safe(dev, dir)) {
		for_each_sg(sg, s, nents, i)
			if (!dma_kmalloc_size_aligned(s->length))
				return true;
	}

	return false;
}

/**
 * iommu_dma_init_options - Initialize dma-iommu options
 * @options: The options to be initialized
 * @dev: Device the options are set for
 *
 * This allows tuning dma-iommu specific to device properties
 */
static void iommu_dma_init_options(struct iommu_dma_options *options,
				   struct device *dev)
{
	/* Shadowing IOTLB flushes do better with a single large queue */
	if (dev->iommu->shadow_on_flush) {
		options->qt = IOMMU_DMA_OPTS_SINGLE_QUEUE;
		options->fq_timeout = IOVA_SINGLE_FQ_TIMEOUT;
		options->fq_size = IOVA_SINGLE_FQ_SIZE;
	} else {
		options->qt = IOMMU_DMA_OPTS_PER_CPU_QUEUE;
		options->fq_size = IOVA_DEFAULT_FQ_SIZE;
		options->fq_timeout = IOVA_DEFAULT_FQ_TIMEOUT;
	}
}

/**
 * iommu_dma_init_domain - Initialise a DMA mapping domain
 * @domain: IOMMU domain previously prepared by iommu_get_dma_cookie()
 * @dev: Device the domain is being initialised for
 *
 * If the geometry and dma_range_map include address 0, we reserve that page
 * to ensure it is an invalid IOVA. It is safe to reinitialise a domain, but
 * any change which could make prior IOVAs invalid will fail.
 */
static int iommu_dma_init_domain(struct iommu_domain *domain, struct device *dev)
{
	struct iommu_dma_cookie *cookie = domain->iova_cookie;
	const struct bus_dma_region *map = dev->dma_range_map;
	unsigned long order, base_pfn;
	struct iova_domain *iovad;
	int ret;

	if (!cookie || domain->cookie_type != IOMMU_COOKIE_DMA_IOVA)
		return -EINVAL;

	iovad = &cookie->iovad;

	/* Use the smallest supported page size for IOVA granularity */
	order = __ffs(domain->pgsize_bitmap);
	base_pfn = 1;

	/* Check the domain allows at least some access to the device... */
	if (map) {
		if (dma_range_map_min(map) > domain->geometry.aperture_end ||
		    dma_range_map_max(map) < domain->geometry.aperture_start) {
			pr_warn("specified DMA range outside IOMMU capability\n");
			return -EFAULT;
		}
	}
	/* ...then finally give it a kicking to make sure it fits */
	base_pfn = max_t(unsigned long, base_pfn,
			 domain->geometry.aperture_start >> order);

	/* start_pfn is always nonzero for an already-initialised domain */
	if (iovad->start_pfn) {
		if (1UL << order != iovad->granule ||
		    base_pfn != iovad->start_pfn) {
			pr_warn("Incompatible range for DMA domain\n");
			return -EFAULT;
		}

		return 0;
	}

	init_iova_domain(iovad, 1UL << order, base_pfn);
	ret = iova_domain_init_rcaches(iovad);
	if (ret)
		return ret;

	iommu_dma_init_options(&cookie->options, dev);

	/* If the FQ fails we can simply fall back to strict mode */
	if (domain->type == IOMMU_DOMAIN_DMA_FQ &&
	    (!device_iommu_capable(dev, IOMMU_CAP_DEFERRED_FLUSH) || iommu_dma_init_fq(domain)))
		domain->type = IOMMU_DOMAIN_DMA;

	return iova_reserve_iommu_regions(dev, domain);
}

/**
 * dma_info_to_prot - Translate DMA API directions and attributes to IOMMU API
 *                    page flags.
 * @dir: Direction of DMA transfer
 * @coherent: Is the DMA master cache-coherent?
 * @attrs: DMA attributes for the mapping
 *
 * Return: corresponding IOMMU API page protection flags
 */
static int dma_info_to_prot(enum dma_data_direction dir, bool coherent,
		     unsigned long attrs)
{
	int prot = coherent ? IOMMU_CACHE : 0;

	if (attrs & DMA_ATTR_PRIVILEGED)
		prot |= IOMMU_PRIV;

	switch (dir) {
	case DMA_BIDIRECTIONAL:
		return prot | IOMMU_READ | IOMMU_WRITE;
	case DMA_TO_DEVICE:
		return prot | IOMMU_READ;
	case DMA_FROM_DEVICE:
		return prot | IOMMU_WRITE;
	default:
		return 0;
	}
}

static dma_addr_t iommu_dma_alloc_iova(struct iommu_domain *domain,
		size_t size, u64 dma_limit, struct device *dev)
{
	struct iommu_dma_cookie *cookie = domain->iova_cookie;
	struct iova_domain *iovad = &cookie->iovad;
	unsigned long shift, iova_len, iova;

	if (domain->cookie_type == IOMMU_COOKIE_DMA_MSI) {
		domain->msi_cookie->msi_iova += size;
		return domain->msi_cookie->msi_iova - size;
	}

	shift = iova_shift(iovad);
	iova_len = size >> shift;

	dma_limit = min_not_zero(dma_limit, dev->bus_dma_limit);

	if (domain->geometry.force_aperture)
		dma_limit = min(dma_limit, (u64)domain->geometry.aperture_end);

	/*
	 * Try to use all the 32-bit PCI addresses first. The original SAC vs.
	 * DAC reasoning loses relevance with PCIe, but enough hardware and
	 * firmware bugs are still lurking out there that it's safest not to
	 * venture into the 64-bit space until necessary.
	 *
	 * If your device goes wrong after seeing the notice then likely either
	 * its driver is not setting DMA masks accurately, the hardware has
	 * some inherent bug in handling >32-bit addresses, or not all the
	 * expected address bits are wired up between the device and the IOMMU.
	 */
	if (dma_limit > DMA_BIT_MASK(32) && dev->iommu->pci_32bit_workaround) {
		iova = alloc_iova_fast(iovad, iova_len,
				       DMA_BIT_MASK(32) >> shift, false);
		if (iova)
			goto done;

		dev->iommu->pci_32bit_workaround = false;
		dev_notice(dev, "Using %d-bit DMA addresses\n", bits_per(dma_limit));
	}

	iova = alloc_iova_fast(iovad, iova_len, dma_limit >> shift, true);
done:
	return (dma_addr_t)iova << shift;
}

static void iommu_dma_free_iova(struct iommu_domain *domain, dma_addr_t iova,
				size_t size, struct iommu_iotlb_gather *gather)
{
	struct iova_domain *iovad = &domain->iova_cookie->iovad;

	/* The MSI case is only ever cleaning up its most recent allocation */
	if (domain->cookie_type == IOMMU_COOKIE_DMA_MSI)
		domain->msi_cookie->msi_iova -= size;
	else if (gather && gather->queued)
		queue_iova(domain->iova_cookie, iova_pfn(iovad, iova),
				size >> iova_shift(iovad),
				&gather->freelist);
	else
		free_iova_fast(iovad, iova_pfn(iovad, iova),
				size >> iova_shift(iovad));
}

static void __iommu_dma_unmap(struct device *dev, dma_addr_t dma_addr,
		size_t size)
{
	struct iommu_domain *domain = iommu_get_dma_domain(dev);
	struct iommu_dma_cookie *cookie = domain->iova_cookie;
	struct iova_domain *iovad = &cookie->iovad;
	size_t iova_off = iova_offset(iovad, dma_addr);
	struct iommu_iotlb_gather iotlb_gather;
	size_t unmapped;

	dma_addr -= iova_off;
	size = iova_align(iovad, size + iova_off);
	iommu_iotlb_gather_init(&iotlb_gather);
	iotlb_gather.queued = READ_ONCE(cookie->fq_domain);

	unmapped = iommu_unmap_fast(domain, dma_addr, size, &iotlb_gather);
	WARN_ON(unmapped != size);

	if (!iotlb_gather.queued)
		iommu_iotlb_sync(domain, &iotlb_gather);
	iommu_dma_free_iova(domain, dma_addr, size, &iotlb_gather);
}

static dma_addr_t __iommu_dma_map(struct device *dev, phys_addr_t phys,
		size_t size, int prot, u64 dma_mask)
{
	struct iommu_domain *domain = iommu_get_dma_domain(dev);
	struct iommu_dma_cookie *cookie = domain->iova_cookie;
	struct iova_domain *iovad = &cookie->iovad;
	size_t iova_off = iova_offset(iovad, phys);
	dma_addr_t iova;

	if (static_branch_unlikely(&iommu_deferred_attach_enabled) &&
	    iommu_deferred_attach(dev, domain))
		return DMA_MAPPING_ERROR;

	/* If anyone ever wants this we'd need support in the IOVA allocator */
	if (dev_WARN_ONCE(dev, dma_get_min_align_mask(dev) > iova_mask(iovad),
	    "Unsupported alignment constraint\n"))
		return DMA_MAPPING_ERROR;

	size = iova_align(iovad, size + iova_off);

	iova = iommu_dma_alloc_iova(domain, size, dma_mask, dev);
	if (!iova)
		return DMA_MAPPING_ERROR;

	if (iommu_map(domain, iova, phys - iova_off, size, prot, GFP_ATOMIC)) {
		iommu_dma_free_iova(domain, iova, size, NULL);
		return DMA_MAPPING_ERROR;
	}
	return iova + iova_off;
}

static void __iommu_dma_free_pages(struct page **pages, int count)
{
	while (count--)
		__free_page(pages[count]);
	kvfree(pages);
}

static struct page **__iommu_dma_alloc_pages(struct device *dev,
		unsigned int count, unsigned long order_mask, gfp_t gfp)
{
	struct page **pages;
	unsigned int i = 0, nid = dev_to_node(dev);

	order_mask &= GENMASK(MAX_PAGE_ORDER, 0);
	if (!order_mask)
		return NULL;

	pages = kvcalloc(count, sizeof(*pages), GFP_KERNEL);
	if (!pages)
		return NULL;

	/* IOMMU can map any pages, so himem can also be used here */
	gfp |= __GFP_NOWARN | __GFP_HIGHMEM;

	while (count) {
		struct page *page = NULL;
		unsigned int order_size;

		/*
		 * Higher-order allocations are a convenience rather
		 * than a necessity, hence using __GFP_NORETRY until
		 * falling back to minimum-order allocations.
		 */
		for (order_mask &= GENMASK(__fls(count), 0);
		     order_mask; order_mask &= ~order_size) {
			unsigned int order = __fls(order_mask);
			gfp_t alloc_flags = gfp;

			order_size = 1U << order;
			if (order_mask > order_size)
				alloc_flags |= __GFP_NORETRY;
			page = alloc_pages_node(nid, alloc_flags, order);
			if (!page)
				continue;
			if (order)
				split_page(page, order);
			break;
		}
		if (!page) {
			__iommu_dma_free_pages(pages, i);
			return NULL;
		}
		count -= order_size;
		while (order_size--)
			pages[i++] = page++;
	}
	return pages;
}

/*
 * If size is less than PAGE_SIZE, then a full CPU page will be allocated,
 * but an IOMMU which supports smaller pages might not map the whole thing.
 */
static struct page **__iommu_dma_alloc_noncontiguous(struct device *dev,
		size_t size, struct sg_table *sgt, gfp_t gfp, unsigned long attrs)
{
	struct iommu_domain *domain = iommu_get_dma_domain(dev);
	struct iommu_dma_cookie *cookie = domain->iova_cookie;
	struct iova_domain *iovad = &cookie->iovad;
	bool coherent = dev_is_dma_coherent(dev);
	int ioprot = dma_info_to_prot(DMA_BIDIRECTIONAL, coherent, attrs);
	unsigned int count, min_size, alloc_sizes = domain->pgsize_bitmap;
	struct page **pages;
	dma_addr_t iova;
	ssize_t ret;

	if (static_branch_unlikely(&iommu_deferred_attach_enabled) &&
	    iommu_deferred_attach(dev, domain))
		return NULL;

	min_size = alloc_sizes & -alloc_sizes;
	if (min_size < PAGE_SIZE) {
		min_size = PAGE_SIZE;
		alloc_sizes |= PAGE_SIZE;
	} else {
		size = ALIGN(size, min_size);
	}
	if (attrs & DMA_ATTR_ALLOC_SINGLE_PAGES)
		alloc_sizes = min_size;

	count = PAGE_ALIGN(size) >> PAGE_SHIFT;
	pages = __iommu_dma_alloc_pages(dev, count, alloc_sizes >> PAGE_SHIFT,
					gfp);
	if (!pages)
		return NULL;

	size = iova_align(iovad, size);
	iova = iommu_dma_alloc_iova(domain, size, dev->coherent_dma_mask, dev);
	if (!iova)
		goto out_free_pages;

	/*
	 * Remove the zone/policy flags from the GFP - these are applied to the
	 * __iommu_dma_alloc_pages() but are not used for the supporting
	 * internal allocations that follow.
	 */
	gfp &= ~(__GFP_DMA | __GFP_DMA32 | __GFP_HIGHMEM | __GFP_COMP);

	if (sg_alloc_table_from_pages(sgt, pages, count, 0, size, gfp))
		goto out_free_iova;

	if (!(ioprot & IOMMU_CACHE)) {
		struct scatterlist *sg;
		int i;

		for_each_sg(sgt->sgl, sg, sgt->orig_nents, i)
			arch_dma_prep_coherent(sg_page(sg), sg->length);
	}

	ret = iommu_map_sg(domain, iova, sgt->sgl, sgt->orig_nents, ioprot,
			   gfp);
	if (ret < 0 || ret < size)
		goto out_free_sg;

	sgt->sgl->dma_address = iova;
	sgt->sgl->dma_length = size;
	return pages;

out_free_sg:
	sg_free_table(sgt);
out_free_iova:
	iommu_dma_free_iova(domain, iova, size, NULL);
out_free_pages:
	__iommu_dma_free_pages(pages, count);
	return NULL;
}

static void *iommu_dma_alloc_remap(struct device *dev, size_t size,
		dma_addr_t *dma_handle, gfp_t gfp, unsigned long attrs)
{
	struct page **pages;
	struct sg_table sgt;
	void *vaddr;
	pgprot_t prot = dma_pgprot(dev, PAGE_KERNEL, attrs);

	pages = __iommu_dma_alloc_noncontiguous(dev, size, &sgt, gfp, attrs);
	if (!pages)
		return NULL;
	*dma_handle = sgt.sgl->dma_address;
	sg_free_table(&sgt);
	vaddr = dma_common_pages_remap(pages, size, prot,
			__builtin_return_address(0));
	if (!vaddr)
		goto out_unmap;
	return vaddr;

out_unmap:
	__iommu_dma_unmap(dev, *dma_handle, size);
	__iommu_dma_free_pages(pages, PAGE_ALIGN(size) >> PAGE_SHIFT);
	return NULL;
}

/*
 * This is the actual return value from the iommu_dma_alloc_noncontiguous.
 *
 * The users of the DMA API should only care about the sg_table, but to make
 * the DMA-API internal vmaping and freeing easier we stash away the page
 * array as well (except for the fallback case).  This can go away any time,
 * e.g. when a vmap-variant that takes a scatterlist comes along.
 */
struct dma_sgt_handle {
	struct sg_table sgt;
	struct page **pages;
};
#define sgt_handle(sgt) \
	container_of((sgt), struct dma_sgt_handle, sgt)

struct sg_table *iommu_dma_alloc_noncontiguous(struct device *dev, size_t size,
	       enum dma_data_direction dir, gfp_t gfp, unsigned long attrs)
{
	struct dma_sgt_handle *sh;

	sh = kmalloc(sizeof(*sh), gfp);
	if (!sh)
		return NULL;

	sh->pages = __iommu_dma_alloc_noncontiguous(dev, size, &sh->sgt, gfp, attrs);
	if (!sh->pages) {
		kfree(sh);
		return NULL;
	}
	return &sh->sgt;
}

void iommu_dma_free_noncontiguous(struct device *dev, size_t size,
		struct sg_table *sgt, enum dma_data_direction dir)
{
	struct dma_sgt_handle *sh = sgt_handle(sgt);

	__iommu_dma_unmap(dev, sgt->sgl->dma_address, size);
	__iommu_dma_free_pages(sh->pages, PAGE_ALIGN(size) >> PAGE_SHIFT);
	sg_free_table(&sh->sgt);
	kfree(sh);
}

void *iommu_dma_vmap_noncontiguous(struct device *dev, size_t size,
		struct sg_table *sgt)
{
	unsigned long count = PAGE_ALIGN(size) >> PAGE_SHIFT;

	return vmap(sgt_handle(sgt)->pages, count, VM_MAP, PAGE_KERNEL);
}

int iommu_dma_mmap_noncontiguous(struct device *dev, struct vm_area_struct *vma,
		size_t size, struct sg_table *sgt)
{
	unsigned long count = PAGE_ALIGN(size) >> PAGE_SHIFT;

	if (vma->vm_pgoff >= count || vma_pages(vma) > count - vma->vm_pgoff)
		return -ENXIO;
	return vm_map_pages(vma, sgt_handle(sgt)->pages, count);
}

void iommu_dma_sync_single_for_cpu(struct device *dev, dma_addr_t dma_handle,
		size_t size, enum dma_data_direction dir)
{
	phys_addr_t phys;

	if (dev_is_dma_coherent(dev) && !dev_use_swiotlb(dev, size, dir))
		return;

	phys = iommu_iova_to_phys(iommu_get_dma_domain(dev), dma_handle);
	if (!dev_is_dma_coherent(dev))
		arch_sync_dma_for_cpu(phys, size, dir);

	swiotlb_sync_single_for_cpu(dev, phys, size, dir);
}

void iommu_dma_sync_single_for_device(struct device *dev, dma_addr_t dma_handle,
		size_t size, enum dma_data_direction dir)
{
	phys_addr_t phys;

	if (dev_is_dma_coherent(dev) && !dev_use_swiotlb(dev, size, dir))
		return;

	phys = iommu_iova_to_phys(iommu_get_dma_domain(dev), dma_handle);
	swiotlb_sync_single_for_device(dev, phys, size, dir);

	if (!dev_is_dma_coherent(dev))
		arch_sync_dma_for_device(phys, size, dir);
}

void iommu_dma_sync_sg_for_cpu(struct device *dev, struct scatterlist *sgl,
		int nelems, enum dma_data_direction dir)
{
	struct scatterlist *sg;
	int i;

	if (sg_dma_is_swiotlb(sgl))
		for_each_sg(sgl, sg, nelems, i)
			iommu_dma_sync_single_for_cpu(dev, sg_dma_address(sg),
						      sg->length, dir);
	else if (!dev_is_dma_coherent(dev))
		for_each_sg(sgl, sg, nelems, i)
			arch_sync_dma_for_cpu(sg_phys(sg), sg->length, dir);
}

void iommu_dma_sync_sg_for_device(struct device *dev, struct scatterlist *sgl,
		int nelems, enum dma_data_direction dir)
{
	struct scatterlist *sg;
	int i;

	if (sg_dma_is_swiotlb(sgl))
		for_each_sg(sgl, sg, nelems, i)
			iommu_dma_sync_single_for_device(dev,
							 sg_dma_address(sg),
							 sg->length, dir);
	else if (!dev_is_dma_coherent(dev))
		for_each_sg(sgl, sg, nelems, i)
			arch_sync_dma_for_device(sg_phys(sg), sg->length, dir);
}

dma_addr_t iommu_dma_map_page(struct device *dev, struct page *page,
	      unsigned long offset, size_t size, enum dma_data_direction dir,
	      unsigned long attrs)
{
	phys_addr_t phys = page_to_phys(page) + offset;
	bool coherent = dev_is_dma_coherent(dev);
	int prot = dma_info_to_prot(dir, coherent, attrs);
	struct iommu_domain *domain = iommu_get_dma_domain(dev);
	struct iommu_dma_cookie *cookie = domain->iova_cookie;
	struct iova_domain *iovad = &cookie->iovad;
	dma_addr_t iova, dma_mask = dma_get_mask(dev);

	/*
	 * If both the physical buffer start address and size are
	 * page aligned, we don't need to use a bounce page.
	 */
	if (dev_use_swiotlb(dev, size, dir) &&
	    iova_offset(iovad, phys | size)) {
		if (!is_swiotlb_active(dev)) {
			dev_warn_once(dev, "DMA bounce buffers are inactive, unable to map unaligned transaction.\n");
			return DMA_MAPPING_ERROR;
		}

		trace_swiotlb_bounced(dev, phys, size);

		phys = swiotlb_tbl_map_single(dev, phys, size,
					      iova_mask(iovad), dir, attrs);

		if (phys == DMA_MAPPING_ERROR)
			return DMA_MAPPING_ERROR;

		/*
		 * Untrusted devices should not see padding areas with random
		 * leftover kernel data, so zero the pre- and post-padding.
		 * swiotlb_tbl_map_single() has initialized the bounce buffer
		 * proper to the contents of the original memory buffer.
		 */
		if (dev_is_untrusted(dev)) {
			size_t start, virt = (size_t)phys_to_virt(phys);

			/* Pre-padding */
			start = iova_align_down(iovad, virt);
			memset((void *)start, 0, virt - start);

			/* Post-padding */
			start = virt + size;
			memset((void *)start, 0,
			       iova_align(iovad, start) - start);
		}
	}

	if (!coherent && !(attrs & DMA_ATTR_SKIP_CPU_SYNC))
		arch_sync_dma_for_device(phys, size, dir);

	iova = __iommu_dma_map(dev, phys, size, prot, dma_mask);
	if (iova == DMA_MAPPING_ERROR)
		swiotlb_tbl_unmap_single(dev, phys, size, dir, attrs);
	return iova;
}

void iommu_dma_unmap_page(struct device *dev, dma_addr_t dma_handle,
		size_t size, enum dma_data_direction dir, unsigned long attrs)
{
	struct iommu_domain *domain = iommu_get_dma_domain(dev);
	phys_addr_t phys;

	phys = iommu_iova_to_phys(domain, dma_handle);
	if (WARN_ON(!phys))
		return;

	if (!(attrs & DMA_ATTR_SKIP_CPU_SYNC) && !dev_is_dma_coherent(dev))
		arch_sync_dma_for_cpu(phys, size, dir);

	__iommu_dma_unmap(dev, dma_handle, size);

	swiotlb_tbl_unmap_single(dev, phys, size, dir, attrs);
}

/*
 * Prepare a successfully-mapped scatterlist to give back to the caller.
 *
 * At this point the segments are already laid out by iommu_dma_map_sg() to
 * avoid individually crossing any boundaries, so we merely need to check a
 * segment's start address to avoid concatenating across one.
 */
static int __finalise_sg(struct device *dev, struct scatterlist *sg, int nents,
		dma_addr_t dma_addr)
{
	struct scatterlist *s, *cur = sg;
	unsigned long seg_mask = dma_get_seg_boundary(dev);
	unsigned int cur_len = 0, max_len = dma_get_max_seg_size(dev);
	int i, count = 0;

	for_each_sg(sg, s, nents, i) {
		/* Restore this segment's original unaligned fields first */
		dma_addr_t s_dma_addr = sg_dma_address(s);
		unsigned int s_iova_off = sg_dma_address(s);
		unsigned int s_length = sg_dma_len(s);
		unsigned int s_iova_len = s->length;

		sg_dma_address(s) = DMA_MAPPING_ERROR;
		sg_dma_len(s) = 0;

		if (sg_dma_is_bus_address(s)) {
			if (i > 0)
				cur = sg_next(cur);

			sg_dma_unmark_bus_address(s);
			sg_dma_address(cur) = s_dma_addr;
			sg_dma_len(cur) = s_length;
			sg_dma_mark_bus_address(cur);
			count++;
			cur_len = 0;
			continue;
		}

		s->offset += s_iova_off;
		s->length = s_length;

		/*
		 * Now fill in the real DMA data. If...
		 * - there is a valid output segment to append to
		 * - and this segment starts on an IOVA page boundary
		 * - but doesn't fall at a segment boundary
		 * - and wouldn't make the resulting output segment too long
		 */
		if (cur_len && !s_iova_off && (dma_addr & seg_mask) &&
		    (max_len - cur_len >= s_length)) {
			/* ...then concatenate it with the previous one */
			cur_len += s_length;
		} else {
			/* Otherwise start the next output segment */
			if (i > 0)
				cur = sg_next(cur);
			cur_len = s_length;
			count++;

			sg_dma_address(cur) = dma_addr + s_iova_off;
		}

		sg_dma_len(cur) = cur_len;
		dma_addr += s_iova_len;

		if (s_length + s_iova_off < s_iova_len)
			cur_len = 0;
	}
	return count;
}

/*
 * If mapping failed, then just restore the original list,
 * but making sure the DMA fields are invalidated.
 */
static void __invalidate_sg(struct scatterlist *sg, int nents)
{
	struct scatterlist *s;
	int i;

	for_each_sg(sg, s, nents, i) {
		if (sg_dma_is_bus_address(s)) {
			sg_dma_unmark_bus_address(s);
		} else {
			if (sg_dma_address(s) != DMA_MAPPING_ERROR)
				s->offset += sg_dma_address(s);
			if (sg_dma_len(s))
				s->length = sg_dma_len(s);
		}
		sg_dma_address(s) = DMA_MAPPING_ERROR;
		sg_dma_len(s) = 0;
	}
}

static void iommu_dma_unmap_sg_swiotlb(struct device *dev, struct scatterlist *sg,
		int nents, enum dma_data_direction dir, unsigned long attrs)
{
	struct scatterlist *s;
	int i;

	for_each_sg(sg, s, nents, i)
		iommu_dma_unmap_page(dev, sg_dma_address(s),
				sg_dma_len(s), dir, attrs);
}

static int iommu_dma_map_sg_swiotlb(struct device *dev, struct scatterlist *sg,
		int nents, enum dma_data_direction dir, unsigned long attrs)
{
	struct scatterlist *s;
	int i;

	sg_dma_mark_swiotlb(sg);

	for_each_sg(sg, s, nents, i) {
		sg_dma_address(s) = iommu_dma_map_page(dev, sg_page(s),
				s->offset, s->length, dir, attrs);
		if (sg_dma_address(s) == DMA_MAPPING_ERROR)
			goto out_unmap;
		sg_dma_len(s) = s->length;
	}

	return nents;

out_unmap:
	iommu_dma_unmap_sg_swiotlb(dev, sg, i, dir, attrs | DMA_ATTR_SKIP_CPU_SYNC);
	return -EIO;
}

/*
 * The DMA API client is passing in a scatterlist which could describe
 * any old buffer layout, but the IOMMU API requires everything to be
 * aligned to IOMMU pages. Hence the need for this complicated bit of
 * impedance-matching, to be able to hand off a suitably-aligned list,
 * but still preserve the original offsets and sizes for the caller.
 */
int iommu_dma_map_sg(struct device *dev, struct scatterlist *sg, int nents,
		enum dma_data_direction dir, unsigned long attrs)
{
	struct iommu_domain *domain = iommu_get_dma_domain(dev);
	struct iommu_dma_cookie *cookie = domain->iova_cookie;
	struct iova_domain *iovad = &cookie->iovad;
	struct scatterlist *s, *prev = NULL;
	int prot = dma_info_to_prot(dir, dev_is_dma_coherent(dev), attrs);
	struct pci_p2pdma_map_state p2pdma_state = {};
	enum pci_p2pdma_map_type map;
	dma_addr_t iova;
	size_t iova_len = 0;
	unsigned long mask = dma_get_seg_boundary(dev);
	ssize_t ret;
	int i;

	if (static_branch_unlikely(&iommu_deferred_attach_enabled)) {
		ret = iommu_deferred_attach(dev, domain);
		if (ret)
			goto out;
	}

	if (dev_use_sg_swiotlb(dev, sg, nents, dir))
		return iommu_dma_map_sg_swiotlb(dev, sg, nents, dir, attrs);

	if (!(attrs & DMA_ATTR_SKIP_CPU_SYNC))
		iommu_dma_sync_sg_for_device(dev, sg, nents, dir);

	/*
	 * Work out how much IOVA space we need, and align the segments to
	 * IOVA granules for the IOMMU driver to handle. With some clever
	 * trickery we can modify the list in-place, but reversibly, by
	 * stashing the unaligned parts in the as-yet-unused DMA fields.
	 */
	for_each_sg(sg, s, nents, i) {
		size_t s_iova_off = iova_offset(iovad, s->offset);
		size_t s_length = s->length;
		size_t pad_len = (mask - iova_len + 1) & mask;

		if (is_pci_p2pdma_page(sg_page(s))) {
			map = pci_p2pdma_map_segment(&p2pdma_state, dev, s);
			switch (map) {
			case PCI_P2PDMA_MAP_BUS_ADDR:
				/*
				 * iommu_map_sg() will skip this segment as
				 * it is marked as a bus address,
				 * __finalise_sg() will copy the dma address
				 * into the output segment.
				 */
				continue;
			case PCI_P2PDMA_MAP_THRU_HOST_BRIDGE:
				/*
				 * Mapping through host bridge should be
				 * mapped with regular IOVAs, thus we
				 * do nothing here and continue below.
				 */
				break;
			default:
				ret = -EREMOTEIO;
				goto out_restore_sg;
			}
		}

		sg_dma_address(s) = s_iova_off;
		sg_dma_len(s) = s_length;
		s->offset -= s_iova_off;
		s_length = iova_align(iovad, s_length + s_iova_off);
		s->length = s_length;

		/*
		 * Due to the alignment of our single IOVA allocation, we can
		 * depend on these assumptions about the segment boundary mask:
		 * - If mask size >= IOVA size, then the IOVA range cannot
		 *   possibly fall across a boundary, so we don't care.
		 * - If mask size < IOVA size, then the IOVA range must start
		 *   exactly on a boundary, therefore we can lay things out
		 *   based purely on segment lengths without needing to know
		 *   the actual addresses beforehand.
		 * - The mask must be a power of 2, so pad_len == 0 if
		 *   iova_len == 0, thus we cannot dereference prev the first
		 *   time through here (i.e. before it has a meaningful value).
		 */
		if (pad_len && pad_len < s_length - 1) {
			prev->length += pad_len;
			iova_len += pad_len;
		}

		iova_len += s_length;
		prev = s;
	}

	if (!iova_len)
		return __finalise_sg(dev, sg, nents, 0);

	iova = iommu_dma_alloc_iova(domain, iova_len, dma_get_mask(dev), dev);
	if (!iova) {
		ret = -ENOMEM;
		goto out_restore_sg;
	}

	/*
	 * We'll leave any physical concatenation to the IOMMU driver's
	 * implementation - it knows better than we do.
	 */
	ret = iommu_map_sg(domain, iova, sg, nents, prot, GFP_ATOMIC);
	if (ret < 0 || ret < iova_len)
		goto out_free_iova;

	return __finalise_sg(dev, sg, nents, iova);

out_free_iova:
	iommu_dma_free_iova(domain, iova, iova_len, NULL);
out_restore_sg:
	__invalidate_sg(sg, nents);
out:
	if (ret != -ENOMEM && ret != -EREMOTEIO)
		return -EINVAL;
	return ret;
}

void iommu_dma_unmap_sg(struct device *dev, struct scatterlist *sg, int nents,
		enum dma_data_direction dir, unsigned long attrs)
{
	dma_addr_t end = 0, start;
	struct scatterlist *tmp;
	int i;

	if (sg_dma_is_swiotlb(sg)) {
		iommu_dma_unmap_sg_swiotlb(dev, sg, nents, dir, attrs);
		return;
	}

	if (!(attrs & DMA_ATTR_SKIP_CPU_SYNC))
		iommu_dma_sync_sg_for_cpu(dev, sg, nents, dir);

	/*
	 * The scatterlist segments are mapped into a single
	 * contiguous IOVA allocation, the start and end points
	 * just have to be determined.
	 */
	for_each_sg(sg, tmp, nents, i) {
		if (sg_dma_is_bus_address(tmp)) {
			sg_dma_unmark_bus_address(tmp);
			continue;
		}

		if (sg_dma_len(tmp) == 0)
			break;

		start = sg_dma_address(tmp);
		break;
	}

	nents -= i;
	for_each_sg(tmp, tmp, nents, i) {
		if (sg_dma_is_bus_address(tmp)) {
			sg_dma_unmark_bus_address(tmp);
			continue;
		}

		if (sg_dma_len(tmp) == 0)
			break;

		end = sg_dma_address(tmp) + sg_dma_len(tmp);
	}

	if (end)
		__iommu_dma_unmap(dev, start, end - start);
}

dma_addr_t iommu_dma_map_resource(struct device *dev, phys_addr_t phys,
		size_t size, enum dma_data_direction dir, unsigned long attrs)
{
	return __iommu_dma_map(dev, phys, size,
			dma_info_to_prot(dir, false, attrs) | IOMMU_MMIO,
			dma_get_mask(dev));
}

void iommu_dma_unmap_resource(struct device *dev, dma_addr_t handle,
		size_t size, enum dma_data_direction dir, unsigned long attrs)
{
	__iommu_dma_unmap(dev, handle, size);
}

static void __iommu_dma_free(struct device *dev, size_t size, void *cpu_addr)
{
	size_t alloc_size = PAGE_ALIGN(size);
	int count = alloc_size >> PAGE_SHIFT;
	struct page *page = NULL, **pages = NULL;

	/* Non-coherent atomic allocation? Easy */
	if (IS_ENABLED(CONFIG_DMA_DIRECT_REMAP) &&
	    dma_free_from_pool(dev, cpu_addr, alloc_size))
		return;

	if (is_vmalloc_addr(cpu_addr)) {
		/*
		 * If it the address is remapped, then it's either non-coherent
		 * or highmem CMA, or an iommu_dma_alloc_remap() construction.
		 */
		pages = dma_common_find_pages(cpu_addr);
		if (!pages)
			page = vmalloc_to_page(cpu_addr);
		dma_common_free_remap(cpu_addr, alloc_size);
	} else {
		/* Lowmem means a coherent atomic or CMA allocation */
		page = virt_to_page(cpu_addr);
	}

	if (pages)
		__iommu_dma_free_pages(pages, count);
	if (page)
		dma_free_contiguous(dev, page, alloc_size);
}

void iommu_dma_free(struct device *dev, size_t size, void *cpu_addr,
		dma_addr_t handle, unsigned long attrs)
{
	__iommu_dma_unmap(dev, handle, size);
	__iommu_dma_free(dev, size, cpu_addr);
}

static void *iommu_dma_alloc_pages(struct device *dev, size_t size,
		struct page **pagep, gfp_t gfp, unsigned long attrs)
{
	bool coherent = dev_is_dma_coherent(dev);
	size_t alloc_size = PAGE_ALIGN(size);
	int node = dev_to_node(dev);
	struct page *page = NULL;
	void *cpu_addr;

	page = dma_alloc_contiguous(dev, alloc_size, gfp);
	if (!page)
		page = alloc_pages_node(node, gfp, get_order(alloc_size));
	if (!page)
		return NULL;

	if (!coherent || PageHighMem(page)) {
		pgprot_t prot = dma_pgprot(dev, PAGE_KERNEL, attrs);

		cpu_addr = dma_common_contiguous_remap(page, alloc_size,
				prot, __builtin_return_address(0));
		if (!cpu_addr)
			goto out_free_pages;

		if (!coherent)
			arch_dma_prep_coherent(page, size);
	} else {
		cpu_addr = page_address(page);
	}

	*pagep = page;
	memset(cpu_addr, 0, alloc_size);
	return cpu_addr;
out_free_pages:
	dma_free_contiguous(dev, page, alloc_size);
	return NULL;
}

void *iommu_dma_alloc(struct device *dev, size_t size, dma_addr_t *handle,
		gfp_t gfp, unsigned long attrs)
{
	bool coherent = dev_is_dma_coherent(dev);
	int ioprot = dma_info_to_prot(DMA_BIDIRECTIONAL, coherent, attrs);
	struct page *page = NULL;
	void *cpu_addr;

	gfp |= __GFP_ZERO;

	if (gfpflags_allow_blocking(gfp) &&
	    !(attrs & DMA_ATTR_FORCE_CONTIGUOUS)) {
		return iommu_dma_alloc_remap(dev, size, handle, gfp, attrs);
	}

	if (IS_ENABLED(CONFIG_DMA_DIRECT_REMAP) &&
	    !gfpflags_allow_blocking(gfp) && !coherent)
		page = dma_alloc_from_pool(dev, PAGE_ALIGN(size), &cpu_addr,
					       gfp, NULL);
	else
		cpu_addr = iommu_dma_alloc_pages(dev, size, &page, gfp, attrs);
	if (!cpu_addr)
		return NULL;

	*handle = __iommu_dma_map(dev, page_to_phys(page), size, ioprot,
			dev->coherent_dma_mask);
	if (*handle == DMA_MAPPING_ERROR) {
		__iommu_dma_free(dev, size, cpu_addr);
		return NULL;
	}

	return cpu_addr;
}

int iommu_dma_mmap(struct device *dev, struct vm_area_struct *vma,
		void *cpu_addr, dma_addr_t dma_addr, size_t size,
		unsigned long attrs)
{
	unsigned long nr_pages = PAGE_ALIGN(size) >> PAGE_SHIFT;
	unsigned long pfn, off = vma->vm_pgoff;
	int ret;

	vma->vm_page_prot = dma_pgprot(dev, vma->vm_page_prot, attrs);

	if (dma_mmap_from_dev_coherent(dev, vma, cpu_addr, size, &ret))
		return ret;

	if (off >= nr_pages || vma_pages(vma) > nr_pages - off)
		return -ENXIO;

	if (is_vmalloc_addr(cpu_addr)) {
		struct page **pages = dma_common_find_pages(cpu_addr);

		if (pages)
			return vm_map_pages(vma, pages, nr_pages);
		pfn = vmalloc_to_pfn(cpu_addr);
	} else {
		pfn = page_to_pfn(virt_to_page(cpu_addr));
	}

	return remap_pfn_range(vma, vma->vm_start, pfn + off,
			       vma->vm_end - vma->vm_start,
			       vma->vm_page_prot);
}

int iommu_dma_get_sgtable(struct device *dev, struct sg_table *sgt,
		void *cpu_addr, dma_addr_t dma_addr, size_t size,
		unsigned long attrs)
{
	struct page *page;
	int ret;

	if (is_vmalloc_addr(cpu_addr)) {
		struct page **pages = dma_common_find_pages(cpu_addr);

		if (pages) {
			return sg_alloc_table_from_pages(sgt, pages,
					PAGE_ALIGN(size) >> PAGE_SHIFT,
					0, size, GFP_KERNEL);
		}

		page = vmalloc_to_page(cpu_addr);
	} else {
		page = virt_to_page(cpu_addr);
	}

	ret = sg_alloc_table(sgt, 1, GFP_KERNEL);
	if (!ret)
		sg_set_page(sgt->sgl, page, PAGE_ALIGN(size), 0);
	return ret;
}

unsigned long iommu_dma_get_merge_boundary(struct device *dev)
{
	struct iommu_domain *domain = iommu_get_dma_domain(dev);

	return (1UL << __ffs(domain->pgsize_bitmap)) - 1;
}

size_t iommu_dma_opt_mapping_size(void)
{
	return iova_rcache_range();
}

size_t iommu_dma_max_mapping_size(struct device *dev)
{
	if (dev_is_untrusted(dev))
		return swiotlb_max_mapping_size(dev);

	return SIZE_MAX;
}

void iommu_setup_dma_ops(struct device *dev)
{
	struct iommu_domain *domain = iommu_get_domain_for_dev(dev);

	if (dev_is_pci(dev))
		dev->iommu->pci_32bit_workaround = !iommu_dma_forcedac;

	dev->dma_iommu = iommu_is_dma_domain(domain);
	if (dev->dma_iommu && iommu_dma_init_domain(domain, dev))
		goto out_err;

	return;
out_err:
	pr_warn("Failed to set up IOMMU for device %s; retaining platform DMA ops\n",
		dev_name(dev));
	dev->dma_iommu = false;
}

static bool has_msi_cookie(const struct iommu_domain *domain)
{
	return domain && (domain->cookie_type == IOMMU_COOKIE_DMA_IOVA ||
			  domain->cookie_type == IOMMU_COOKIE_DMA_MSI);
}

static size_t cookie_msi_granule(const struct iommu_domain *domain)
{
	switch (domain->cookie_type) {
	case IOMMU_COOKIE_DMA_IOVA:
		return domain->iova_cookie->iovad.granule;
	case IOMMU_COOKIE_DMA_MSI:
		return PAGE_SIZE;
	default:
		BUG();
	};
}

static struct list_head *cookie_msi_pages(const struct iommu_domain *domain)
{
	switch (domain->cookie_type) {
	case IOMMU_COOKIE_DMA_IOVA:
		return &domain->iova_cookie->msi_page_list;
	case IOMMU_COOKIE_DMA_MSI:
		return &domain->msi_cookie->msi_page_list;
	default:
		BUG();
	};
}

static struct iommu_dma_msi_page *iommu_dma_get_msi_page(struct device *dev,
		phys_addr_t msi_addr, struct iommu_domain *domain)
{
	struct list_head *msi_page_list = cookie_msi_pages(domain);
	struct iommu_dma_msi_page *msi_page;
	dma_addr_t iova;
	int prot = IOMMU_WRITE | IOMMU_NOEXEC | IOMMU_MMIO;
	size_t size = cookie_msi_granule(domain);

	msi_addr &= ~(phys_addr_t)(size - 1);
	list_for_each_entry(msi_page, msi_page_list, list)
		if (msi_page->phys == msi_addr)
			return msi_page;

	msi_page = kzalloc(sizeof(*msi_page), GFP_KERNEL);
	if (!msi_page)
		return NULL;

	iova = iommu_dma_alloc_iova(domain, size, dma_get_mask(dev), dev);
	if (!iova)
		goto out_free_page;

	if (iommu_map(domain, iova, msi_addr, size, prot, GFP_KERNEL))
		goto out_free_iova;

	INIT_LIST_HEAD(&msi_page->list);
	msi_page->phys = msi_addr;
	msi_page->iova = iova;
	list_add(&msi_page->list, msi_page_list);
	return msi_page;

out_free_iova:
	iommu_dma_free_iova(domain, iova, size, NULL);
out_free_page:
	kfree(msi_page);
	return NULL;
}

int iommu_dma_sw_msi(struct iommu_domain *domain, struct msi_desc *desc,
		     phys_addr_t msi_addr)
{
	struct device *dev = msi_desc_to_dev(desc);
	const struct iommu_dma_msi_page *msi_page;

	if (!has_msi_cookie(domain)) {
		msi_desc_set_iommu_msi_iova(desc, 0, 0);
		return 0;
	}

	iommu_group_mutex_assert(dev);
	msi_page = iommu_dma_get_msi_page(dev, msi_addr, domain);
	if (!msi_page)
		return -ENOMEM;

	msi_desc_set_iommu_msi_iova(desc, msi_page->iova,
				    ilog2(cookie_msi_granule(domain)));
	return 0;
}

static int iommu_dma_init(void)
{
	if (is_kdump_kernel())
		static_branch_enable(&iommu_deferred_attach_enabled);

	return iova_cache_get();
}
arch_initcall(iommu_dma_init);<|MERGE_RESOLUTION|>--- conflicted
+++ resolved
@@ -72,17 +72,12 @@
 	/* Domain for flush queue callback; NULL if flush queue not in use */
 	struct iommu_domain *fq_domain;
 	/* Options for dma-iommu use */
-<<<<<<< HEAD
-	struct iommu_dma_options	options;
-=======
 	struct iommu_dma_options options;
-	struct mutex mutex;
 };
 
 struct iommu_dma_msi_cookie {
 	dma_addr_t msi_iova;
 	struct list_head msi_page_list;
->>>>>>> 7be11d34
 };
 
 static DEFINE_STATIC_KEY_FALSE(iommu_deferred_attach_enabled);
@@ -376,14 +371,9 @@
 	if (!cookie)
 		return -ENOMEM;
 
-<<<<<<< HEAD
-	iommu_domain_set_sw_msi(domain, iommu_dma_sw_msi);
-=======
-	mutex_init(&cookie->mutex);
 	INIT_LIST_HEAD(&cookie->msi_page_list);
 	domain->cookie_type = IOMMU_COOKIE_DMA_IOVA;
 	domain->iova_cookie = cookie;
->>>>>>> 7be11d34
 	return 0;
 }
 
