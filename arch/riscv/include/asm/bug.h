/* SPDX-License-Identifier: GPL-2.0-only */
/*
 * Copyright (C) 2012 Regents of the University of California
 */

#ifndef _ASM_RISCV_BUG_H
#define _ASM_RISCV_BUG_H

#include <linux/compiler.h>
#include <linux/const.h>
#include <linux/types.h>

#include <asm/asm.h>

#define __INSN_LENGTH_MASK  _UL(0x3)
#define __INSN_LENGTH_32    _UL(0x3)
#define __COMPRESSED_INSN_MASK	_UL(0xffff)

#define __BUG_INSN_32	_UL(0x00100073) /* ebreak */
#define __BUG_INSN_16	_UL(0x9002) /* c.ebreak */

#define GET_INSN_LENGTH(insn)						\
({									\
	unsigned long __len;						\
	__len = ((insn & __INSN_LENGTH_MASK) == __INSN_LENGTH_32) ?	\
		4UL : 2UL;						\
	__len;								\
})

typedef u32 bug_insn_t;

#ifdef CONFIG_GENERIC_BUG_RELATIVE_POINTERS
#define __BUG_ENTRY_ADDR	RISCV_INT " 1b - ."
#define __BUG_ENTRY_FILE(file)	RISCV_INT " " file " - ."
#else
#define __BUG_ENTRY_ADDR	RISCV_PTR " 1b"
#define __BUG_ENTRY_FILE(file)	RISCV_PTR " " file
#endif

#ifdef CONFIG_DEBUG_BUGVERBOSE
#define __BUG_ENTRY(file, line, flags)	\
	__BUG_ENTRY_ADDR "\n\t"		\
	__BUG_ENTRY_FILE(file) "\n\t"	\
	RISCV_SHORT " " line "\n\t"	\
	RISCV_SHORT " " flags
#else
#define __BUG_ENTRY(file, line, flags)		\
	__BUG_ENTRY_ADDR "\n\t"			\
	RISCV_SHORT " " flags
#endif

#ifdef CONFIG_GENERIC_BUG
<<<<<<< HEAD
#define __BUG_FLAGS(cond_str, flags)				\
do {								\
	__asm__ __volatile__ (					\
=======

#define ARCH_WARN_ASM(file, line, flags, size)			\
>>>>>>> 352af6a0
		"1:\n\t"					\
			"ebreak\n"				\
			".pushsection __bug_table,\"aw\"\n\t"	\
		"2:\n\t"					\
		__BUG_ENTRY(file, line, flags) "\n\t"		\
			".org 2b + " size "\n\t"                \
			".popsection"				\

#define __BUG_FLAGS(flags)					\
do {								\
	__asm__ __volatile__ (					\
		ARCH_WARN_ASM("%0", "%1", "%2", "%3")		\
		:						\
		: "i" (WARN_CONDITION_STR(cond_str) __FILE__), "i" (__LINE__),	\
		  "i" (flags),					\
		  "i" (sizeof(struct bug_entry)));              \
} while (0)

#else /* CONFIG_GENERIC_BUG */
#define __BUG_FLAGS(cond_str, flags) do {			\
	__asm__ __volatile__ ("ebreak\n");			\
} while (0)
#endif /* CONFIG_GENERIC_BUG */

#define BUG() do {						\
	__BUG_FLAGS("", 0);					\
	unreachable();						\
} while (0)

#define __WARN_FLAGS(cond_str, flags) __BUG_FLAGS(cond_str, BUGFLAG_WARNING|(flags))

#define ARCH_WARN_REACHABLE

#define HAVE_ARCH_BUG

#include <asm-generic/bug.h>

struct pt_regs;
struct task_struct;

void __show_regs(struct pt_regs *regs);
void die(struct pt_regs *regs, const char *str);
void do_trap(struct pt_regs *regs, int signo, int code, unsigned long addr);

#endif /* _ASM_RISCV_BUG_H */<|MERGE_RESOLUTION|>--- conflicted
+++ resolved
@@ -50,14 +50,8 @@
 #endif
 
 #ifdef CONFIG_GENERIC_BUG
-<<<<<<< HEAD
-#define __BUG_FLAGS(cond_str, flags)				\
-do {								\
-	__asm__ __volatile__ (					\
-=======
 
 #define ARCH_WARN_ASM(file, line, flags, size)			\
->>>>>>> 352af6a0
 		"1:\n\t"					\
 			"ebreak\n"				\
 			".pushsection __bug_table,\"aw\"\n\t"	\
@@ -66,7 +60,7 @@
 			".org 2b + " size "\n\t"                \
 			".popsection"				\
 
-#define __BUG_FLAGS(flags)					\
+#define __BUG_FLAGS(cond_str, flags)				\
 do {								\
 	__asm__ __volatile__ (					\
 		ARCH_WARN_ASM("%0", "%1", "%2", "%3")		\
