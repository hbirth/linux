--- conflicted
+++ resolved
@@ -12,10 +12,7 @@
 #
 # Use this spot to avoid future merge conflicts.
 # Do not trim this comment.
-<<<<<<< HEAD
 RHEL_RELEASE = 72
-=======
-RHEL_RELEASE = 70.2.1
 
 #
 # ZSTREAM
@@ -37,8 +34,7 @@
 #  (when you give RHDISTGIT_BRANCH on the command line, in which case the Z
 #  number will be incremented instead of the Y).
 #
-ZSTREAM = yes
->>>>>>> 5412d21c
+ZSTREAM ?= no
 
 #
 # Early y+1 numbering
