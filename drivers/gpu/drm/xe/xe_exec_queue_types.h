--- conflicted
+++ resolved
@@ -105,28 +105,6 @@
 		struct xe_guc_exec_queue *guc;
 	};
 
-<<<<<<< HEAD
-	union {
-		/**
-		 * @parallel: parallel submission state
-		 */
-		struct {
-			/** @composite_fence_ctx: context composite fence */
-			u64 composite_fence_ctx;
-			/** @composite_fence_seqno: seqno for composite fence */
-			u32 composite_fence_seqno;
-		} parallel;
-		/**
-		 * @bind: bind submission state
-		 */
-		struct {
-			/** @fence_ctx: context bind fence */
-			u64 fence_ctx;
-			/** @fence_seqno: seqno for bind fence */
-			u32 fence_seqno;
-		} bind;
-	};
-=======
 	/**
 	 * @parallel: parallel submission state
 	 */
@@ -136,7 +114,6 @@
 		/** @parallel.composite_fence_seqno: seqno for composite fence */
 		u32 composite_fence_seqno;
 	} parallel;
->>>>>>> f6cef5f8
 
 	/** @sched_props: scheduling properties */
 	struct {
