--- conflicted
+++ resolved
@@ -143,10 +143,7 @@
  * @gpio_chip: gpiolib chip
  * @grange: gpio range
  * @slock: spinlock for the gpio bank
-<<<<<<< HEAD
-=======
  * @route_mask: bits describing the routing pins of per bank
->>>>>>> a2054256
  */
 struct rockchip_pin_bank {
 	void __iomem			*reg_base;
@@ -169,10 +166,7 @@
 	struct pinctrl_gpio_range	grange;
 	raw_spinlock_t			slock;
 	u32				toggle_edge_mode;
-<<<<<<< HEAD
-=======
 	u32				route_mask;
->>>>>>> a2054256
 };
 
 #define PIN_BANK(id, pins, label)			\
