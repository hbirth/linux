// SPDX-License-Identifier: GPL-2.0-or-later
/*
 * CS4271 ASoC codec driver
 *
 * Copyright (c) 2010 Alexander Sverdlin <subaparts@yandex.ru>
 *
 * This driver support CS4271 codec being master or slave, working
 * in control port mode, connected either via SPI or I2C.
 * The data format accepted is I2S or left-justified.
 * DAPM support not implemented.
 */

#include <linux/clk.h>
#include <linux/module.h>
#include <linux/slab.h>
#include <linux/delay.h>
#include <linux/gpio/consumer.h>
#include <linux/of.h>
#include <linux/regulator/consumer.h>
#include <sound/pcm.h>
#include <sound/soc.h>
#include <sound/tlv.h>
#include <sound/cs4271.h>
#include "cs4271.h"

#define CS4271_PCM_FORMATS (SNDRV_PCM_FMTBIT_S16_LE | \
			    SNDRV_PCM_FMTBIT_S24_LE | \
			    SNDRV_PCM_FMTBIT_S32_LE)
#define CS4271_PCM_RATES SNDRV_PCM_RATE_8000_192000

/*
 * CS4271 registers
 */
#define CS4271_MODE1	0x01	/* Mode Control 1 */
#define CS4271_DACCTL	0x02	/* DAC Control */
#define CS4271_DACVOL	0x03	/* DAC Volume & Mixing Control */
#define CS4271_VOLA	0x04	/* DAC Channel A Volume Control */
#define CS4271_VOLB	0x05	/* DAC Channel B Volume Control */
#define CS4271_ADCCTL	0x06	/* ADC Control */
#define CS4271_MODE2	0x07	/* Mode Control 2 */
#define CS4271_CHIPID	0x08	/* Chip ID */

#define CS4271_FIRSTREG	CS4271_MODE1
#define CS4271_LASTREG	CS4271_MODE2
#define CS4271_NR_REGS	((CS4271_LASTREG & 0xFF) + 1)

/* Bit masks for the CS4271 registers */
#define CS4271_MODE1_MODE_MASK	0xC0
#define CS4271_MODE1_MODE_1X	0x00
#define CS4271_MODE1_MODE_2X	0x80
#define CS4271_MODE1_MODE_4X	0xC0

#define CS4271_MODE1_DIV_MASK	0x30
#define CS4271_MODE1_DIV_1	0x00
#define CS4271_MODE1_DIV_15	0x10
#define CS4271_MODE1_DIV_2	0x20
#define CS4271_MODE1_DIV_3	0x30

#define CS4271_MODE1_MASTER	0x08

#define CS4271_MODE1_DAC_DIF_MASK	0x07
#define CS4271_MODE1_DAC_DIF_LJ		0x00
#define CS4271_MODE1_DAC_DIF_I2S	0x01
#define CS4271_MODE1_DAC_DIF_RJ16	0x02
#define CS4271_MODE1_DAC_DIF_RJ24	0x03
#define CS4271_MODE1_DAC_DIF_RJ20	0x04
#define CS4271_MODE1_DAC_DIF_RJ18	0x05

#define CS4271_DACCTL_AMUTE	0x80
#define CS4271_DACCTL_IF_SLOW	0x40

#define CS4271_DACCTL_DEM_MASK	0x30
#define CS4271_DACCTL_DEM_DIS	0x00
#define CS4271_DACCTL_DEM_441	0x10
#define CS4271_DACCTL_DEM_48	0x20
#define CS4271_DACCTL_DEM_32	0x30

#define CS4271_DACCTL_SVRU	0x08
#define CS4271_DACCTL_SRD	0x04
#define CS4271_DACCTL_INVA	0x02
#define CS4271_DACCTL_INVB	0x01

#define CS4271_DACVOL_BEQUA	0x40
#define CS4271_DACVOL_SOFT	0x20
#define CS4271_DACVOL_ZEROC	0x10

#define CS4271_DACVOL_ATAPI_MASK	0x0F
#define CS4271_DACVOL_ATAPI_M_M		0x00
#define CS4271_DACVOL_ATAPI_M_BR	0x01
#define CS4271_DACVOL_ATAPI_M_BL	0x02
#define CS4271_DACVOL_ATAPI_M_BLR2	0x03
#define CS4271_DACVOL_ATAPI_AR_M	0x04
#define CS4271_DACVOL_ATAPI_AR_BR	0x05
#define CS4271_DACVOL_ATAPI_AR_BL	0x06
#define CS4271_DACVOL_ATAPI_AR_BLR2	0x07
#define CS4271_DACVOL_ATAPI_AL_M	0x08
#define CS4271_DACVOL_ATAPI_AL_BR	0x09
#define CS4271_DACVOL_ATAPI_AL_BL	0x0A
#define CS4271_DACVOL_ATAPI_AL_BLR2	0x0B
#define CS4271_DACVOL_ATAPI_ALR2_M	0x0C
#define CS4271_DACVOL_ATAPI_ALR2_BR	0x0D
#define CS4271_DACVOL_ATAPI_ALR2_BL	0x0E
#define CS4271_DACVOL_ATAPI_ALR2_BLR2	0x0F

#define CS4271_VOLA_MUTE	0x80
#define CS4271_VOLA_VOL_MASK	0x7F
#define CS4271_VOLB_MUTE	0x80
#define CS4271_VOLB_VOL_MASK	0x7F

#define CS4271_ADCCTL_DITHER16	0x20

#define CS4271_ADCCTL_ADC_DIF_MASK	0x10
#define CS4271_ADCCTL_ADC_DIF_LJ	0x00
#define CS4271_ADCCTL_ADC_DIF_I2S	0x10

#define CS4271_ADCCTL_MUTEA	0x08
#define CS4271_ADCCTL_MUTEB	0x04
#define CS4271_ADCCTL_HPFDA	0x02
#define CS4271_ADCCTL_HPFDB	0x01

#define CS4271_MODE2_LOOP	0x10
#define CS4271_MODE2_MUTECAEQUB	0x08
#define CS4271_MODE2_FREEZE	0x04
#define CS4271_MODE2_CPEN	0x02
#define CS4271_MODE2_PDN	0x01

#define CS4271_CHIPID_PART_MASK	0xF0
#define CS4271_CHIPID_REV_MASK	0x0F

/*
 * Default CS4271 power-up configuration
 * Array contains non-existing in hw register at address 0
 * Array do not include Chip ID, as codec driver does not use
 * registers read operations at all
 */
static const struct reg_default cs4271_reg_defaults[] = {
	{ CS4271_MODE1,		0, },
	{ CS4271_DACCTL,	CS4271_DACCTL_AMUTE, },
	{ CS4271_DACVOL,	CS4271_DACVOL_SOFT | CS4271_DACVOL_ATAPI_AL_BR, },
	{ CS4271_VOLA,		0, },
	{ CS4271_VOLB,		0, },
	{ CS4271_ADCCTL,	0, },
	{ CS4271_MODE2,		0, },
};

static bool cs4271_volatile_reg(struct device *dev, unsigned int reg)
{
	return reg == CS4271_CHIPID;
}

static const char * const supply_names[] = {
	"vd", "vl", "va"
};

struct cs4271_private {
	unsigned int			mclk;
	bool				master;
	bool				deemph;
	struct regmap			*regmap;
	/* Current sample rate for de-emphasis control */
	int				rate;
	/* GPIO driving Reset pin, if any */
	struct gpio_desc		*reset;
	/* enable soft reset workaround */
	bool				enable_soft_reset;
	struct regulator_bulk_data      supplies[ARRAY_SIZE(supply_names)];
	struct clk *clk;
};

static const struct snd_soc_dapm_widget cs4271_dapm_widgets[] = {
SND_SOC_DAPM_INPUT("AINA"),
SND_SOC_DAPM_INPUT("AINB"),

SND_SOC_DAPM_OUTPUT("AOUTA+"),
SND_SOC_DAPM_OUTPUT("AOUTA-"),
SND_SOC_DAPM_OUTPUT("AOUTB+"),
SND_SOC_DAPM_OUTPUT("AOUTB-"),
};

static const struct snd_soc_dapm_route cs4271_dapm_routes[] = {
	{ "Capture", NULL, "AINA" },
	{ "Capture", NULL, "AINB" },

	{ "AOUTA+", NULL, "Playback" },
	{ "AOUTA-", NULL, "Playback" },
	{ "AOUTB+", NULL, "Playback" },
	{ "AOUTB-", NULL, "Playback" },
};

/*
 * @freq is the desired MCLK rate
 * MCLK rate should (c) be the sample rate, multiplied by one of the
 * ratios listed in cs4271_mclk_fs_ratios table
 */
static int cs4271_set_dai_sysclk(struct snd_soc_dai *codec_dai,
				 int clk_id, unsigned int freq, int dir)
{
	struct snd_soc_component *component = codec_dai->component;
	struct cs4271_private *cs4271 = snd_soc_component_get_drvdata(component);

	cs4271->mclk = freq;
	return 0;
}

static int cs4271_set_dai_fmt(struct snd_soc_dai *codec_dai,
			      unsigned int format)
{
	struct snd_soc_component *component = codec_dai->component;
	struct cs4271_private *cs4271 = snd_soc_component_get_drvdata(component);
	unsigned int val = 0;
	int ret;

	switch (format & SND_SOC_DAIFMT_MASTER_MASK) {
	case SND_SOC_DAIFMT_CBC_CFC:
		cs4271->master = false;
		break;
	case SND_SOC_DAIFMT_CBP_CFP:
		cs4271->master = true;
		val |= CS4271_MODE1_MASTER;
		break;
	default:
		dev_err(component->dev, "Invalid DAI format\n");
		return -EINVAL;
	}

	switch (format & SND_SOC_DAIFMT_FORMAT_MASK) {
	case SND_SOC_DAIFMT_LEFT_J:
		val |= CS4271_MODE1_DAC_DIF_LJ;
		ret = regmap_update_bits(cs4271->regmap, CS4271_ADCCTL,
			CS4271_ADCCTL_ADC_DIF_MASK, CS4271_ADCCTL_ADC_DIF_LJ);
		if (ret < 0)
			return ret;
		break;
	case SND_SOC_DAIFMT_I2S:
		val |= CS4271_MODE1_DAC_DIF_I2S;
		ret = regmap_update_bits(cs4271->regmap, CS4271_ADCCTL,
			CS4271_ADCCTL_ADC_DIF_MASK, CS4271_ADCCTL_ADC_DIF_I2S);
		if (ret < 0)
			return ret;
		break;
	default:
		dev_err(component->dev, "Invalid DAI format\n");
		return -EINVAL;
	}

	ret = regmap_update_bits(cs4271->regmap, CS4271_MODE1,
		CS4271_MODE1_DAC_DIF_MASK | CS4271_MODE1_MASTER, val);
	if (ret < 0)
		return ret;
	return 0;
}

static int cs4271_deemph[] = {0, 44100, 48000, 32000};

static int cs4271_set_deemph(struct snd_soc_component *component)
{
	struct cs4271_private *cs4271 = snd_soc_component_get_drvdata(component);
	int i, ret;
	int val = CS4271_DACCTL_DEM_DIS;

	if (cs4271->deemph) {
		/* Find closest de-emphasis freq */
		val = 1;
		for (i = 2; i < ARRAY_SIZE(cs4271_deemph); i++)
			if (abs(cs4271_deemph[i] - cs4271->rate) <
			    abs(cs4271_deemph[val] - cs4271->rate))
				val = i;
		val <<= 4;
	}

	ret = regmap_update_bits(cs4271->regmap, CS4271_DACCTL,
		CS4271_DACCTL_DEM_MASK, val);
	if (ret < 0)
		return ret;
	return 0;
}

static int cs4271_get_deemph(struct snd_kcontrol *kcontrol,
			     struct snd_ctl_elem_value *ucontrol)
{
	struct snd_soc_component *component = snd_kcontrol_chip(kcontrol);
	struct cs4271_private *cs4271 = snd_soc_component_get_drvdata(component);

	ucontrol->value.integer.value[0] = cs4271->deemph;
	return 0;
}

static int cs4271_put_deemph(struct snd_kcontrol *kcontrol,
			     struct snd_ctl_elem_value *ucontrol)
{
	struct snd_soc_component *component = snd_kcontrol_chip(kcontrol);
	struct cs4271_private *cs4271 = snd_soc_component_get_drvdata(component);

	cs4271->deemph = ucontrol->value.integer.value[0];
	return cs4271_set_deemph(component);
}

struct cs4271_clk_cfg {
	bool		master;		/* codec mode */
	u8		speed_mode;	/* codec speed mode: 1x, 2x, 4x */
	unsigned short	ratio;		/* MCLK / sample rate */
	u8		ratio_mask;	/* ratio bit mask for Master mode */
};

static struct cs4271_clk_cfg cs4271_clk_tab[] = {
	{1, CS4271_MODE1_MODE_1X, 256,  CS4271_MODE1_DIV_1},
	{1, CS4271_MODE1_MODE_1X, 384,  CS4271_MODE1_DIV_15},
	{1, CS4271_MODE1_MODE_1X, 512,  CS4271_MODE1_DIV_2},
	{1, CS4271_MODE1_MODE_1X, 768,  CS4271_MODE1_DIV_3},
	{1, CS4271_MODE1_MODE_2X, 128,  CS4271_MODE1_DIV_1},
	{1, CS4271_MODE1_MODE_2X, 192,  CS4271_MODE1_DIV_15},
	{1, CS4271_MODE1_MODE_2X, 256,  CS4271_MODE1_DIV_2},
	{1, CS4271_MODE1_MODE_2X, 384,  CS4271_MODE1_DIV_3},
	{1, CS4271_MODE1_MODE_4X, 64,   CS4271_MODE1_DIV_1},
	{1, CS4271_MODE1_MODE_4X, 96,   CS4271_MODE1_DIV_15},
	{1, CS4271_MODE1_MODE_4X, 128,  CS4271_MODE1_DIV_2},
	{1, CS4271_MODE1_MODE_4X, 192,  CS4271_MODE1_DIV_3},
	{0, CS4271_MODE1_MODE_1X, 256,  CS4271_MODE1_DIV_1},
	{0, CS4271_MODE1_MODE_1X, 384,  CS4271_MODE1_DIV_1},
	{0, CS4271_MODE1_MODE_1X, 512,  CS4271_MODE1_DIV_1},
	{0, CS4271_MODE1_MODE_1X, 768,  CS4271_MODE1_DIV_2},
	{0, CS4271_MODE1_MODE_1X, 1024, CS4271_MODE1_DIV_2},
	{0, CS4271_MODE1_MODE_2X, 128,  CS4271_MODE1_DIV_1},
	{0, CS4271_MODE1_MODE_2X, 192,  CS4271_MODE1_DIV_1},
	{0, CS4271_MODE1_MODE_2X, 256,  CS4271_MODE1_DIV_1},
	{0, CS4271_MODE1_MODE_2X, 384,  CS4271_MODE1_DIV_2},
	{0, CS4271_MODE1_MODE_2X, 512,  CS4271_MODE1_DIV_2},
	{0, CS4271_MODE1_MODE_4X, 64,   CS4271_MODE1_DIV_1},
	{0, CS4271_MODE1_MODE_4X, 96,   CS4271_MODE1_DIV_1},
	{0, CS4271_MODE1_MODE_4X, 128,  CS4271_MODE1_DIV_1},
	{0, CS4271_MODE1_MODE_4X, 192,  CS4271_MODE1_DIV_2},
	{0, CS4271_MODE1_MODE_4X, 256,  CS4271_MODE1_DIV_2},
};

#define CS4271_NR_RATIOS ARRAY_SIZE(cs4271_clk_tab)

static int cs4271_hw_params(struct snd_pcm_substream *substream,
			    struct snd_pcm_hw_params *params,
			    struct snd_soc_dai *dai)
{
	struct snd_soc_component *component = dai->component;
	struct cs4271_private *cs4271 = snd_soc_component_get_drvdata(component);
	int i, ret;
	unsigned int ratio, val;

	if (cs4271->enable_soft_reset) {
		/*
		 * Put the codec in soft reset and back again in case it's not
		 * currently streaming data. This way of bringing the codec in
		 * sync to the current clocks is not explicitly documented in
		 * the data sheet, but it seems to work fine, and in contrast
		 * to a read hardware reset, we don't have to sync back all
		 * registers every time.
		 */

		if ((substream->stream == SNDRV_PCM_STREAM_PLAYBACK &&
		     !snd_soc_dai_stream_active(dai, SNDRV_PCM_STREAM_CAPTURE)) ||
		    (substream->stream == SNDRV_PCM_STREAM_CAPTURE &&
		     !snd_soc_dai_stream_active(dai, SNDRV_PCM_STREAM_PLAYBACK))) {
			ret = regmap_update_bits(cs4271->regmap, CS4271_MODE2,
						 CS4271_MODE2_PDN,
						 CS4271_MODE2_PDN);
			if (ret < 0)
				return ret;

			ret = regmap_update_bits(cs4271->regmap, CS4271_MODE2,
						 CS4271_MODE2_PDN, 0);
			if (ret < 0)
				return ret;
		}
	}

	cs4271->rate = params_rate(params);

	/* Configure DAC */
	if (cs4271->rate < 50000)
		val = CS4271_MODE1_MODE_1X;
	else if (cs4271->rate < 100000)
		val = CS4271_MODE1_MODE_2X;
	else
		val = CS4271_MODE1_MODE_4X;

	ratio = cs4271->mclk / cs4271->rate;
	for (i = 0; i < CS4271_NR_RATIOS; i++)
		if ((cs4271_clk_tab[i].master == cs4271->master) &&
		    (cs4271_clk_tab[i].speed_mode == val) &&
		    (cs4271_clk_tab[i].ratio == ratio))
			break;

	if (i == CS4271_NR_RATIOS) {
		dev_err(component->dev, "Invalid sample rate\n");
		return -EINVAL;
	}

	val |= cs4271_clk_tab[i].ratio_mask;

	ret = regmap_update_bits(cs4271->regmap, CS4271_MODE1,
		CS4271_MODE1_MODE_MASK | CS4271_MODE1_DIV_MASK, val);
	if (ret < 0)
		return ret;

	return cs4271_set_deemph(component);
}

static int cs4271_mute_stream(struct snd_soc_dai *dai, int mute, int stream)
{
	struct snd_soc_component *component = dai->component;
	struct cs4271_private *cs4271 = snd_soc_component_get_drvdata(component);
	int ret;
	int val_a = 0;
	int val_b = 0;

	if (stream != SNDRV_PCM_STREAM_PLAYBACK)
		return 0;

	if (mute) {
		val_a = CS4271_VOLA_MUTE;
		val_b = CS4271_VOLB_MUTE;
	}

	ret = regmap_update_bits(cs4271->regmap, CS4271_VOLA,
				 CS4271_VOLA_MUTE, val_a);
	if (ret < 0)
		return ret;

	ret = regmap_update_bits(cs4271->regmap, CS4271_VOLB,
				 CS4271_VOLB_MUTE, val_b);
	if (ret < 0)
		return ret;

	return 0;
}

/* CS4271 controls */
static DECLARE_TLV_DB_SCALE(cs4271_dac_tlv, -12700, 100, 0);

static const struct snd_kcontrol_new cs4271_snd_controls[] = {
	SOC_DOUBLE_R_TLV("Master Playback Volume", CS4271_VOLA, CS4271_VOLB,
		0, 0x7F, 1, cs4271_dac_tlv),
	SOC_SINGLE("Digital Loopback Switch", CS4271_MODE2, 4, 1, 0),
	SOC_SINGLE("Soft Ramp Switch", CS4271_DACVOL, 5, 1, 0),
	SOC_SINGLE("Zero Cross Switch", CS4271_DACVOL, 4, 1, 0),
	SOC_SINGLE_BOOL_EXT("De-emphasis Switch", 0,
		cs4271_get_deemph, cs4271_put_deemph),
	SOC_SINGLE("Auto-Mute Switch", CS4271_DACCTL, 7, 1, 0),
	SOC_SINGLE("Slow Roll Off Filter Switch", CS4271_DACCTL, 6, 1, 0),
	SOC_SINGLE("Soft Volume Ramp-Up Switch", CS4271_DACCTL, 3, 1, 0),
	SOC_SINGLE("Soft Ramp-Down Switch", CS4271_DACCTL, 2, 1, 0),
	SOC_SINGLE("Left Channel Inversion Switch", CS4271_DACCTL, 1, 1, 0),
	SOC_SINGLE("Right Channel Inversion Switch", CS4271_DACCTL, 0, 1, 0),
	SOC_DOUBLE("Master Capture Switch", CS4271_ADCCTL, 3, 2, 1, 1),
	SOC_SINGLE("Dither 16-Bit Data Switch", CS4271_ADCCTL, 5, 1, 0),
	SOC_DOUBLE("High Pass Filter Switch", CS4271_ADCCTL, 1, 0, 1, 1),
	SOC_DOUBLE_R("Master Playback Switch", CS4271_VOLA, CS4271_VOLB,
		7, 1, 1),
};

static const struct snd_soc_dai_ops cs4271_dai_ops = {
	.hw_params	= cs4271_hw_params,
	.set_sysclk	= cs4271_set_dai_sysclk,
	.set_fmt	= cs4271_set_dai_fmt,
	.mute_stream	= cs4271_mute_stream,
};

static struct snd_soc_dai_driver cs4271_dai = {
	.name = "cs4271-hifi",
	.playback = {
		.stream_name	= "Playback",
		.channels_min	= 2,
		.channels_max	= 2,
		.rates		= CS4271_PCM_RATES,
		.formats	= CS4271_PCM_FORMATS,
	},
	.capture = {
		.stream_name	= "Capture",
		.channels_min	= 2,
		.channels_max	= 2,
		.rates		= CS4271_PCM_RATES,
		.formats	= CS4271_PCM_FORMATS,
	},
	.ops = &cs4271_dai_ops,
	.symmetric_rate = 1,
};

static int cs4271_reset(struct snd_soc_component *component)
{
	struct cs4271_private *cs4271 = snd_soc_component_get_drvdata(component);

	gpiod_direction_output(cs4271->reset, 1);
	mdelay(1);
	gpiod_set_value(cs4271->reset, 0);
	mdelay(1);

	return 0;
}

#ifdef CONFIG_PM
static int cs4271_soc_suspend(struct snd_soc_component *component)
{
	int ret;
	struct cs4271_private *cs4271 = snd_soc_component_get_drvdata(component);

	/* Set power-down bit */
	ret = regmap_update_bits(cs4271->regmap, CS4271_MODE2,
				 CS4271_MODE2_PDN, CS4271_MODE2_PDN);
	if (ret < 0)
		return ret;

	regcache_mark_dirty(cs4271->regmap);
	clk_disable_unprepare(cs4271->clk);
	regulator_bulk_disable(ARRAY_SIZE(cs4271->supplies), cs4271->supplies);

	return 0;
}

static int cs4271_soc_resume(struct snd_soc_component *component)
{
	int ret;
	struct cs4271_private *cs4271 = snd_soc_component_get_drvdata(component);

	ret = regulator_bulk_enable(ARRAY_SIZE(cs4271->supplies),
				    cs4271->supplies);
	if (ret < 0) {
		dev_err(component->dev, "Failed to enable regulators: %d\n", ret);
		return ret;
	}

	ret = clk_prepare_enable(cs4271->clk);
	if (ret) {
		dev_err(component->dev, "Failed to enable clk: %d\n", ret);
		return ret;
	}

	/* Do a proper reset after power up */
	cs4271_reset(component);

	/* Restore codec state */
	ret = regcache_sync(cs4271->regmap);
	if (ret < 0)
		return ret;

	/* then disable the power-down bit */
	ret = regmap_update_bits(cs4271->regmap, CS4271_MODE2,
				 CS4271_MODE2_PDN, 0);
	if (ret < 0)
		return ret;

	return 0;
}
#else
#define cs4271_soc_suspend	NULL
#define cs4271_soc_resume	NULL
#endif /* CONFIG_PM */

#ifdef CONFIG_OF
const struct of_device_id cs4271_dt_ids[] = {
	{ .compatible = "cirrus,cs4271", },
	{ }
};
MODULE_DEVICE_TABLE(of, cs4271_dt_ids);
EXPORT_SYMBOL_GPL(cs4271_dt_ids);
#endif

static int cs4271_component_probe(struct snd_soc_component *component)
{
	struct cs4271_private *cs4271 = snd_soc_component_get_drvdata(component);
	struct cs4271_platform_data *cs4271plat = component->dev->platform_data;
	int ret;
	bool amutec_eq_bmutec;

	amutec_eq_bmutec = of_property_read_bool(component->dev->of_node,
						 "cirrus,amutec-eq-bmutec");
	cs4271->enable_soft_reset = of_property_read_bool(component->dev->of_node,
							  "cirrus,enable-soft-reset");

	ret = regulator_bulk_enable(ARRAY_SIZE(cs4271->supplies),
				    cs4271->supplies);
	if (ret < 0) {
		dev_err(component->dev, "Failed to enable regulators: %d\n", ret);
		return ret;
	}

	if (cs4271plat) {
		amutec_eq_bmutec = cs4271plat->amutec_eq_bmutec;
		cs4271->enable_soft_reset = cs4271plat->enable_soft_reset;
	}

	ret = clk_prepare_enable(cs4271->clk);
	if (ret) {
		dev_err(component->dev, "Failed to enable clk: %d\n", ret);
		goto err_disable_regulators;
	}

	/* Reset codec */
	cs4271_reset(component);

	ret = regcache_sync(cs4271->regmap);
	if (ret < 0)
<<<<<<< HEAD
		goto err_disable_clk;
=======
		goto err_disable_regulator;
>>>>>>> 84f5526e

	ret = regmap_update_bits(cs4271->regmap, CS4271_MODE2,
				 CS4271_MODE2_PDN | CS4271_MODE2_CPEN,
				 CS4271_MODE2_PDN | CS4271_MODE2_CPEN);
	if (ret < 0)
<<<<<<< HEAD
		goto err_disable_clk;
	ret = regmap_update_bits(cs4271->regmap, CS4271_MODE2,
				 CS4271_MODE2_PDN, 0);
	if (ret < 0)
		goto err_disable_clk;

=======
		goto err_disable_regulator;
	ret = regmap_update_bits(cs4271->regmap, CS4271_MODE2,
				 CS4271_MODE2_PDN, 0);
	if (ret < 0)
		goto err_disable_regulator;
>>>>>>> 84f5526e
	/* Power-up sequence requires 85 uS */
	udelay(85);

	if (amutec_eq_bmutec)
		regmap_update_bits(cs4271->regmap, CS4271_MODE2,
				   CS4271_MODE2_MUTECAEQUB,
				   CS4271_MODE2_MUTECAEQUB);

	return 0;

<<<<<<< HEAD
err_disable_clk:
	clk_disable_unprepare(cs4271->clk);
err_disable_regulators:
=======
err_disable_regulator:
>>>>>>> 84f5526e
	regulator_bulk_disable(ARRAY_SIZE(cs4271->supplies), cs4271->supplies);
	return ret;
}

static void cs4271_component_remove(struct snd_soc_component *component)
{
	struct cs4271_private *cs4271 = snd_soc_component_get_drvdata(component);

	/* Set codec to the reset state */
	gpiod_set_value(cs4271->reset, 1);

	regcache_mark_dirty(cs4271->regmap);
	regulator_bulk_disable(ARRAY_SIZE(cs4271->supplies), cs4271->supplies);
	clk_disable_unprepare(cs4271->clk);
};

static const struct snd_soc_component_driver soc_component_dev_cs4271 = {
	.probe			= cs4271_component_probe,
	.remove			= cs4271_component_remove,
	.suspend		= cs4271_soc_suspend,
	.resume			= cs4271_soc_resume,
	.controls		= cs4271_snd_controls,
	.num_controls		= ARRAY_SIZE(cs4271_snd_controls),
	.dapm_widgets		= cs4271_dapm_widgets,
	.num_dapm_widgets	= ARRAY_SIZE(cs4271_dapm_widgets),
	.dapm_routes		= cs4271_dapm_routes,
	.num_dapm_routes	= ARRAY_SIZE(cs4271_dapm_routes),
	.idle_bias_on		= 1,
	.use_pmdown_time	= 1,
	.endianness		= 1,
};

static int cs4271_common_probe(struct device *dev,
			       struct cs4271_private **c)
{
	struct cs4271_private *cs4271;
	int i, ret;

	cs4271 = devm_kzalloc(dev, sizeof(*cs4271), GFP_KERNEL);
	if (!cs4271)
		return -ENOMEM;

	cs4271->reset = devm_gpiod_get_optional(dev, "reset", GPIOD_ASIS);
	if (IS_ERR(cs4271->reset))
		return dev_err_probe(dev, PTR_ERR(cs4271->reset),
				     "error retrieving RESET GPIO\n");
	gpiod_set_consumer_name(cs4271->reset, "CS4271 Reset");

	cs4271->clk = devm_clk_get_optional(dev, "mclk");
	if (IS_ERR(cs4271->clk))
		return dev_err_probe(dev, PTR_ERR(cs4271->clk), "Failed to get mclk\n");

	for (i = 0; i < ARRAY_SIZE(supply_names); i++)
		cs4271->supplies[i].supply = supply_names[i];

	ret = devm_regulator_bulk_get(dev, ARRAY_SIZE(cs4271->supplies),
					cs4271->supplies);

	if (ret < 0) {
		dev_err(dev, "Failed to get regulators: %d\n", ret);
		return ret;
	}

	*c = cs4271;
	return 0;
}

const struct regmap_config cs4271_regmap_config = {
	.max_register = CS4271_LASTREG,

	.reg_defaults = cs4271_reg_defaults,
	.num_reg_defaults = ARRAY_SIZE(cs4271_reg_defaults),
	.cache_type = REGCACHE_FLAT,
	.val_bits = 8,
	.volatile_reg = cs4271_volatile_reg,
};
EXPORT_SYMBOL_GPL(cs4271_regmap_config);

int cs4271_probe(struct device *dev, struct regmap *regmap)
{
	struct cs4271_private *cs4271;
	int ret;

	if (IS_ERR(regmap))
		return PTR_ERR(regmap);

	ret = cs4271_common_probe(dev, &cs4271);
	if (ret < 0)
		return ret;

	dev_set_drvdata(dev, cs4271);
	cs4271->regmap = regmap;

	return devm_snd_soc_register_component(dev, &soc_component_dev_cs4271,
					       &cs4271_dai, 1);
}
EXPORT_SYMBOL_GPL(cs4271_probe);

MODULE_AUTHOR("Alexander Sverdlin <subaparts@yandex.ru>");
MODULE_DESCRIPTION("Cirrus Logic CS4271 ALSA SoC Codec Driver");
MODULE_LICENSE("GPL");<|MERGE_RESOLUTION|>--- conflicted
+++ resolved
@@ -596,30 +596,19 @@
 
 	ret = regcache_sync(cs4271->regmap);
 	if (ret < 0)
-<<<<<<< HEAD
 		goto err_disable_clk;
-=======
-		goto err_disable_regulator;
->>>>>>> 84f5526e
 
 	ret = regmap_update_bits(cs4271->regmap, CS4271_MODE2,
 				 CS4271_MODE2_PDN | CS4271_MODE2_CPEN,
 				 CS4271_MODE2_PDN | CS4271_MODE2_CPEN);
 	if (ret < 0)
-<<<<<<< HEAD
 		goto err_disable_clk;
+
 	ret = regmap_update_bits(cs4271->regmap, CS4271_MODE2,
 				 CS4271_MODE2_PDN, 0);
 	if (ret < 0)
 		goto err_disable_clk;
 
-=======
-		goto err_disable_regulator;
-	ret = regmap_update_bits(cs4271->regmap, CS4271_MODE2,
-				 CS4271_MODE2_PDN, 0);
-	if (ret < 0)
-		goto err_disable_regulator;
->>>>>>> 84f5526e
 	/* Power-up sequence requires 85 uS */
 	udelay(85);
 
@@ -630,13 +619,9 @@
 
 	return 0;
 
-<<<<<<< HEAD
 err_disable_clk:
 	clk_disable_unprepare(cs4271->clk);
 err_disable_regulators:
-=======
-err_disable_regulator:
->>>>>>> 84f5526e
 	regulator_bulk_disable(ARRAY_SIZE(cs4271->supplies), cs4271->supplies);
 	return ret;
 }
