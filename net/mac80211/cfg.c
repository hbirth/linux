--- conflicted
+++ resolved
@@ -3070,11 +3070,8 @@
 	enum nl80211_tx_power_setting txp_type = type;
 	bool update_txp_type = false;
 	bool has_monitor = false;
-<<<<<<< HEAD
 	int user_power_level;
-=======
 	int old_power = local->user_power_level;
->>>>>>> 5635f189
 
 	lockdep_assert_wiphy(local->hw.wiphy);
 
