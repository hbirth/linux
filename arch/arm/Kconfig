config ARM
	bool
	default y
	select ARCH_BINFMT_ELF_RANDOMIZE_PIE
	select ARCH_HAS_ATOMIC64_DEC_IF_POSITIVE
	select ARCH_HAS_TICK_BROADCAST if GENERIC_CLOCKEVENTS_BROADCAST
	select ARCH_HAVE_CUSTOM_GPIO_H
<<<<<<< HEAD
=======
	select ARCH_MIGHT_HAVE_PC_PARPORT
	select ARCH_USE_CMPXCHG_LOCKREF
>>>>>>> d8ec26d7
	select ARCH_WANT_IPC_PARSE_VERSION
	select BUILDTIME_EXTABLE_SORT if MMU
	select CLONE_BACKWARDS
	select CPU_PM if (SUSPEND || CPU_IDLE)
	select DCACHE_WORD_ACCESS if (CPU_V6 || CPU_V6K || CPU_V7) && !CPU_BIG_ENDIAN && MMU
	select GENERIC_ATOMIC64 if (CPU_V7M || CPU_V6 || !CPU_32v6K || !AEABI)
	select GENERIC_CLOCKEVENTS_BROADCAST if SMP
	select GENERIC_IDLE_POLL_SETUP
	select GENERIC_IRQ_PROBE
	select GENERIC_IRQ_SHOW
	select GENERIC_PCI_IOMAP
	select GENERIC_SCHED_CLOCK
	select GENERIC_SMP_IDLE_THREAD
	select GENERIC_STRNCPY_FROM_USER
	select GENERIC_STRNLEN_USER
	select HARDIRQS_SW_RESEND
	select HAVE_ARCH_JUMP_LABEL if !XIP_KERNEL
	select HAVE_ARCH_KGDB
	select HAVE_ARCH_SECCOMP_FILTER if (AEABI && !OABI_COMPAT)
	select HAVE_ARCH_TRACEHOOK
	select HAVE_BPF_JIT
	select HAVE_CONTEXT_TRACKING
	select HAVE_C_RECORDMCOUNT
	select HAVE_DEBUG_KMEMLEAK
	select HAVE_DMA_API_DEBUG
	select HAVE_DMA_ATTRS
	select HAVE_DMA_CONTIGUOUS if MMU
	select HAVE_DYNAMIC_FTRACE if (!XIP_KERNEL)
	select HAVE_FTRACE_MCOUNT_RECORD if (!XIP_KERNEL)
	select HAVE_FUNCTION_GRAPH_TRACER if (!THUMB2_KERNEL)
	select HAVE_FUNCTION_TRACER if (!XIP_KERNEL)
	select HAVE_GENERIC_DMA_COHERENT
	select HAVE_HW_BREAKPOINT if (PERF_EVENTS && (CPU_V6 || CPU_V6K || CPU_V7))
	select HAVE_IDE if PCI || ISA || PCMCIA
	select HAVE_IRQ_TIME_ACCOUNTING
	select HAVE_KERNEL_GZIP
	select HAVE_KERNEL_LZ4
	select HAVE_KERNEL_LZMA
	select HAVE_KERNEL_LZO
	select HAVE_KERNEL_XZ
	select HAVE_KPROBES if !XIP_KERNEL
	select HAVE_KRETPROBES if (HAVE_KPROBES)
	select HAVE_MEMBLOCK
	select HAVE_MOD_ARCH_SPECIFIC if ARM_UNWIND
	select HAVE_OPROFILE if (HAVE_PERF_EVENTS)
	select HAVE_PERF_EVENTS
	select HAVE_PERF_REGS
	select HAVE_PERF_USER_STACK_DUMP
	select HAVE_REGS_AND_STACK_ACCESS_API
	select HAVE_SYSCALL_TRACEPOINTS
	select HAVE_UID16
<<<<<<< HEAD
=======
	select HAVE_VIRT_CPU_ACCOUNTING_GEN
>>>>>>> d8ec26d7
	select IRQ_FORCED_THREADING
	select KTIME_SCALAR
	select MODULES_USE_ELF_REL
	select OLD_SIGACTION
	select OLD_SIGSUSPEND3
	select PERF_USE_VMALLOC
	select RTC_LIB
	select SYS_SUPPORTS_APM_EMULATION
	# Above selects are sorted alphabetically; please add new ones
	# according to that.  Thanks.
	help
	  The ARM series is a line of low-power-consumption RISC chip designs
	  licensed by ARM Ltd and targeted at embedded applications and
	  handhelds such as the Compaq IPAQ.  ARM-based PCs are no longer
	  manufactured, but legacy ARM-based PC hardware remains popular in
	  Europe.  There is an ARM Linux project with a web page at
	  <http://www.arm.linux.org.uk/>.

config ARM_HAS_SG_CHAIN
	bool

config NEED_SG_DMA_LENGTH
	bool

config ARM_DMA_USE_IOMMU
	bool
	select ARM_HAS_SG_CHAIN
	select NEED_SG_DMA_LENGTH

if ARM_DMA_USE_IOMMU

config ARM_DMA_IOMMU_ALIGNMENT
	int "Maximum PAGE_SIZE order of alignment for DMA IOMMU buffers"
	range 4 9
	default 8
	help
	  DMA mapping framework by default aligns all buffers to the smallest
	  PAGE_SIZE order which is greater than or equal to the requested buffer
	  size. This works well for buffers up to a few hundreds kilobytes, but
	  for larger buffers it just a waste of address space. Drivers which has
	  relatively small addressing window (like 64Mib) might run out of
	  virtual space with just a few allocations.

	  With this parameter you can specify the maximum PAGE_SIZE order for
	  DMA IOMMU buffers. Larger buffers will be aligned only to this
	  specified order. The order is expressed as a power of two multiplied
	  by the PAGE_SIZE.

endif

config HAVE_PWM
	bool

config MIGHT_HAVE_PCI
	bool

config SYS_SUPPORTS_APM_EMULATION
	bool

config HAVE_TCM
	bool
	select GENERIC_ALLOCATOR

config HAVE_PROC_CPU
	bool

config NO_IOPORT
	bool

config EISA
	bool
	---help---
	  The Extended Industry Standard Architecture (EISA) bus was
	  developed as an open alternative to the IBM MicroChannel bus.

	  The EISA bus provided some of the features of the IBM MicroChannel
	  bus while maintaining backward compatibility with cards made for
	  the older ISA bus.  The EISA bus saw limited use between 1988 and
	  1995 when it was made obsolete by the PCI bus.

	  Say Y here if you are building a kernel for an EISA-based machine.

	  Otherwise, say N.

config SBUS
	bool

config STACKTRACE_SUPPORT
	bool
	default y

config HAVE_LATENCYTOP_SUPPORT
	bool
	depends on !SMP
	default y

config LOCKDEP_SUPPORT
	bool
	default y

config TRACE_IRQFLAGS_SUPPORT
	bool
	default y

config RWSEM_GENERIC_SPINLOCK
	bool
	default y

config RWSEM_XCHGADD_ALGORITHM
	bool

config ARCH_HAS_ILOG2_U32
	bool

config ARCH_HAS_ILOG2_U64
	bool

config ARCH_HAS_CPUFREQ
	bool
	help
	  Internal node to signify that the ARCH has CPUFREQ support
	  and that the relevant menu configurations are displayed for
	  it.

config ARCH_HAS_BANDGAP
	bool

config GENERIC_HWEIGHT
	bool
	default y

config GENERIC_CALIBRATE_DELAY
	bool
	default y

config ARCH_MAY_HAVE_PC_FDC
	bool

config ZONE_DMA
	bool

config NEED_DMA_MAP_STATE
       def_bool y

config ARCH_HAS_DMA_SET_COHERENT_MASK
	bool

config GENERIC_ISA_DMA
	bool

config FIQ
	bool

config NEED_RET_TO_USER
	bool

config ARCH_MTD_XIP
	bool

config VECTORS_BASE
	hex
	default 0xffff0000 if MMU || CPU_HIGH_VECTOR
	default DRAM_BASE if REMAP_VECTORS_TO_RAM
	default 0x00000000
	help
	  The base address of exception vectors.  This must be two pages
	  in size.

config ARM_PATCH_PHYS_VIRT
	bool "Patch physical to virtual translations at runtime" if EMBEDDED
	default y
	depends on !XIP_KERNEL && MMU
	depends on !ARCH_REALVIEW || !SPARSEMEM
	help
	  Patch phys-to-virt and virt-to-phys translation functions at
	  boot and module load time according to the position of the
	  kernel in system memory.

	  This can only be used with non-XIP MMU kernels where the base
	  of physical memory is at a 16MB boundary.

	  Only disable this option if you know that you do not require
	  this feature (eg, building a kernel for a single machine) and
	  you need to shrink the kernel to the minimal size.

config NEED_MACH_GPIO_H
	bool
	help
	  Select this when mach/gpio.h is required to provide special
	  definitions for this platform. The need for mach/gpio.h should
	  be avoided when possible.

config NEED_MACH_IO_H
	bool
	help
	  Select this when mach/io.h is required to provide special
	  definitions for this platform.  The need for mach/io.h should
	  be avoided when possible.

config NEED_MACH_MEMORY_H
	bool
	help
	  Select this when mach/memory.h is required to provide special
	  definitions for this platform.  The need for mach/memory.h should
	  be avoided when possible.

config PHYS_OFFSET
	hex "Physical address of main memory" if MMU
	depends on !ARM_PATCH_PHYS_VIRT && !NEED_MACH_MEMORY_H
	default DRAM_BASE if !MMU
	help
	  Please provide the physical address corresponding to the
	  location of main memory in your system.

config GENERIC_BUG
	def_bool y
	depends on BUG

source "init/Kconfig"

source "kernel/Kconfig.freezer"

menu "System Type"

config MMU
	bool "MMU-based Paged Memory Management Support"
	default y
	help
	  Select if you want MMU-based virtualised addressing space
	  support by paged memory management. If unsure, say 'Y'.

#
# The "ARM system type" choice list is ordered alphabetically by option
# text.  Please add new entries in the option alphabetic order.
#
choice
	prompt "ARM system type"
	default ARCH_VERSATILE if !MMU
	default ARCH_MULTIPLATFORM if MMU

config ARCH_MULTIPLATFORM
	bool "Allow multiple platforms to be selected"
	depends on MMU
	select ARM_PATCH_PHYS_VIRT
	select AUTO_ZRELADDR
	select COMMON_CLK
	select MULTI_IRQ_HANDLER
	select SPARSE_IRQ
	select USE_OF

config ARCH_INTEGRATOR
	bool "ARM Ltd. Integrator family"
	select ARCH_HAS_CPUFREQ
	select ARM_AMBA
	select COMMON_CLK
	select COMMON_CLK_VERSATILE
	select GENERIC_CLOCKEVENTS
	select HAVE_TCM
	select ICST
	select MULTI_IRQ_HANDLER
	select NEED_MACH_MEMORY_H
	select PLAT_VERSATILE
	select SPARSE_IRQ
	select USE_OF
	select VERSATILE_FPGA_IRQ
	help
	  Support for ARM's Integrator platform.

config ARCH_REALVIEW
	bool "ARM Ltd. RealView family"
	select ARCH_WANT_OPTIONAL_GPIOLIB
	select ARM_AMBA
	select ARM_TIMER_SP804
	select COMMON_CLK
	select COMMON_CLK_VERSATILE
	select GENERIC_CLOCKEVENTS
	select GPIO_PL061 if GPIOLIB
	select ICST
	select NEED_MACH_MEMORY_H
	select PLAT_VERSATILE
	select PLAT_VERSATILE_CLCD
	help
	  This enables support for ARM Ltd RealView boards.

config ARCH_VERSATILE
	bool "ARM Ltd. Versatile family"
	select ARCH_WANT_OPTIONAL_GPIOLIB
	select ARM_AMBA
	select ARM_TIMER_SP804
	select ARM_VIC
	select CLKDEV_LOOKUP
	select GENERIC_CLOCKEVENTS
	select HAVE_MACH_CLKDEV
	select ICST
	select PLAT_VERSATILE
	select PLAT_VERSATILE_CLCD
	select PLAT_VERSATILE_CLOCK
	select VERSATILE_FPGA_IRQ
	help
	  This enables support for ARM Ltd Versatile board.

config ARCH_AT91
	bool "Atmel AT91"
	select ARCH_REQUIRE_GPIOLIB
	select CLKDEV_LOOKUP
	select IRQ_DOMAIN
	select NEED_MACH_GPIO_H
	select NEED_MACH_IO_H if PCCARD
	select PINCTRL
	select PINCTRL_AT91 if USE_OF
	help
	  This enables support for systems based on Atmel
	  AT91RM9200 and AT91SAM9* processors.

config ARCH_CLPS711X
	bool "Cirrus Logic CLPS711x/EP721x/EP731x-based"
	select ARCH_REQUIRE_GPIOLIB
	select AUTO_ZRELADDR
	select CLKSRC_MMIO
	select COMMON_CLK
	select CPU_ARM720T
	select GENERIC_CLOCKEVENTS
	select MFD_SYSCON
	select MULTI_IRQ_HANDLER
	select SPARSE_IRQ
	help
	  Support for Cirrus Logic 711x/721x/731x based boards.

config ARCH_GEMINI
	bool "Cortina Systems Gemini"
	select ARCH_REQUIRE_GPIOLIB
<<<<<<< HEAD
	select ARCH_USES_GETTIMEOFFSET
	select CPU_FA526
	select NEED_MACH_GPIO_H
=======
	select CLKSRC_MMIO
	select CPU_FA526
	select GENERIC_CLOCKEVENTS
>>>>>>> d8ec26d7
	help
	  Support for the Cortina Systems Gemini family SoCs

config ARCH_EBSA110
	bool "EBSA-110"
	select ARCH_USES_GETTIMEOFFSET
	select CPU_SA110
	select ISA
	select NEED_MACH_IO_H
	select NEED_MACH_MEMORY_H
	select NO_IOPORT
	help
	  This is an evaluation board for the StrongARM processor available
	  from Digital. It has limited hardware on-board, including an
	  Ethernet interface, two PCMCIA sockets, two serial ports and a
	  parallel port.

config ARCH_EP93XX
	bool "EP93xx-based"
	select ARCH_HAS_HOLES_MEMORYMODEL
	select ARCH_REQUIRE_GPIOLIB
	select ARCH_USES_GETTIMEOFFSET
	select ARM_AMBA
	select ARM_VIC
	select CLKDEV_LOOKUP
	select CPU_ARM920T
	select NEED_MACH_MEMORY_H
	help
	  This enables support for the Cirrus EP93xx series of CPUs.

config ARCH_FOOTBRIDGE
	bool "FootBridge"
	select CPU_SA110
	select FOOTBRIDGE
	select GENERIC_CLOCKEVENTS
	select HAVE_IDE
	select NEED_MACH_IO_H if !MMU
	select NEED_MACH_MEMORY_H
	help
	  Support for systems based on the DC21285 companion chip
	  ("FootBridge"), such as the Simtec CATS and the Rebel NetWinder.

config ARCH_NETX
	bool "Hilscher NetX based"
	select ARM_VIC
	select CLKSRC_MMIO
	select CPU_ARM926T
	select GENERIC_CLOCKEVENTS
	help
	  This enables support for systems based on the Hilscher NetX Soc

config ARCH_IOP13XX
	bool "IOP13xx-based"
	depends on MMU
	select CPU_XSC3
	select NEED_MACH_MEMORY_H
	select NEED_RET_TO_USER
	select PCI
	select PLAT_IOP
	select VMSPLIT_1G
	help
	  Support for Intel's IOP13XX (XScale) family of processors.

config ARCH_IOP32X
	bool "IOP32x-based"
	depends on MMU
	select ARCH_REQUIRE_GPIOLIB
	select CPU_XSCALE
	select GPIO_IOP
	select NEED_RET_TO_USER
	select PCI
	select PLAT_IOP
	help
	  Support for Intel's 80219 and IOP32X (XScale) family of
	  processors.

config ARCH_IOP33X
	bool "IOP33x-based"
	depends on MMU
	select ARCH_REQUIRE_GPIOLIB
	select CPU_XSCALE
	select GPIO_IOP
	select NEED_RET_TO_USER
	select PCI
	select PLAT_IOP
	help
	  Support for Intel's IOP33X (XScale) family of processors.

config ARCH_IXP4XX
	bool "IXP4xx-based"
	depends on MMU
	select ARCH_HAS_DMA_SET_COHERENT_MASK
	select ARCH_SUPPORTS_BIG_ENDIAN
	select ARCH_REQUIRE_GPIOLIB
	select CLKSRC_MMIO
	select CPU_XSCALE
	select DMABOUNCE if PCI
	select GENERIC_CLOCKEVENTS
	select MIGHT_HAVE_PCI
	select NEED_MACH_IO_H
	select USB_EHCI_BIG_ENDIAN_DESC
	select USB_EHCI_BIG_ENDIAN_MMIO
	help
	  Support for Intel's IXP4XX (XScale) family of processors.

config ARCH_DOVE
	bool "Marvell Dove"
	select ARCH_REQUIRE_GPIOLIB
	select CPU_PJ4
	select GENERIC_CLOCKEVENTS
	select MIGHT_HAVE_PCI
	select MVEBU_MBUS
	select PINCTRL
	select PINCTRL_DOVE
	select PLAT_ORION_LEGACY
	select USB_ARCH_HAS_EHCI
	help
	  Support for the Marvell Dove SoC 88AP510

config ARCH_KIRKWOOD
	bool "Marvell Kirkwood"
	select ARCH_HAS_CPUFREQ
	select ARCH_REQUIRE_GPIOLIB
	select CPU_FEROCEON
	select GENERIC_CLOCKEVENTS
	select MVEBU_MBUS
	select PCI
	select PCI_QUIRKS
	select PINCTRL
	select PINCTRL_KIRKWOOD
	select PLAT_ORION_LEGACY
	help
	  Support for the following Marvell Kirkwood series SoCs:
	  88F6180, 88F6192 and 88F6281.

config ARCH_MV78XX0
	bool "Marvell MV78xx0"
	select ARCH_REQUIRE_GPIOLIB
	select CPU_FEROCEON
	select GENERIC_CLOCKEVENTS
	select MVEBU_MBUS
	select PCI
	select PLAT_ORION_LEGACY
	help
	  Support for the following Marvell MV78xx0 series SoCs:
	  MV781x0, MV782x0.

config ARCH_ORION5X
	bool "Marvell Orion"
	depends on MMU
	select ARCH_REQUIRE_GPIOLIB
	select CPU_FEROCEON
	select GENERIC_CLOCKEVENTS
	select MVEBU_MBUS
	select PCI
	select PLAT_ORION_LEGACY
	help
	  Support for the following Marvell Orion 5x series SoCs:
	  Orion-1 (5181), Orion-VoIP (5181L), Orion-NAS (5182),
	  Orion-2 (5281), Orion-1-90 (6183).

config ARCH_MMP
	bool "Marvell PXA168/910/MMP2"
	depends on MMU
	select ARCH_REQUIRE_GPIOLIB
	select CLKDEV_LOOKUP
	select GENERIC_ALLOCATOR
	select GENERIC_CLOCKEVENTS
	select GPIO_PXA
	select IRQ_DOMAIN
	select MULTI_IRQ_HANDLER
<<<<<<< HEAD
	select NEED_MACH_GPIO_H
=======
>>>>>>> d8ec26d7
	select PINCTRL
	select PLAT_PXA
	select SPARSE_IRQ
	help
	  Support for Marvell's PXA168/PXA910(MMP) and MMP2 processor line.

config ARCH_KS8695
	bool "Micrel/Kendin KS8695"
	select ARCH_REQUIRE_GPIOLIB
	select CLKSRC_MMIO
	select CPU_ARM922T
	select GENERIC_CLOCKEVENTS
	select NEED_MACH_MEMORY_H
	help
	  Support for Micrel/Kendin KS8695 "Centaur" (ARM922T) based
	  System-on-Chip devices.

config ARCH_W90X900
	bool "Nuvoton W90X900 CPU"
	select ARCH_REQUIRE_GPIOLIB
	select CLKDEV_LOOKUP
	select CLKSRC_MMIO
	select CPU_ARM926T
	select GENERIC_CLOCKEVENTS
	help
	  Support for Nuvoton (Winbond logic dept.) ARM9 processor,
	  At present, the w90x900 has been renamed nuc900, regarding
	  the ARM series product line, you can login the following
	  link address to know more.

	  <http://www.nuvoton.com/hq/enu/ProductAndSales/ProductLines/
		ConsumerElectronicsIC/ARMMicrocontroller/ARMMicrocontroller>

config ARCH_LPC32XX
	bool "NXP LPC32XX"
	select ARCH_REQUIRE_GPIOLIB
	select ARM_AMBA
	select CLKDEV_LOOKUP
	select CLKSRC_MMIO
	select CPU_ARM926T
	select GENERIC_CLOCKEVENTS
	select HAVE_IDE
	select HAVE_PWM
	select USB_ARCH_HAS_OHCI
	select USE_OF
	help
	  Support for the NXP LPC32XX family of processors

config ARCH_PXA
	bool "PXA2xx/PXA3xx-based"
	depends on MMU
	select ARCH_HAS_CPUFREQ
	select ARCH_MTD_XIP
	select ARCH_REQUIRE_GPIOLIB
	select ARM_CPU_SUSPEND if PM
	select AUTO_ZRELADDR
	select CLKDEV_LOOKUP
	select CLKSRC_MMIO
	select GENERIC_CLOCKEVENTS
	select GPIO_PXA
	select HAVE_IDE
	select MULTI_IRQ_HANDLER
	select PLAT_PXA
	select SPARSE_IRQ
	help
	  Support for Intel/Marvell's PXA2xx/PXA3xx processor line.

config ARCH_MSM
	bool "Qualcomm MSM"
	select ARCH_REQUIRE_GPIOLIB
<<<<<<< HEAD
	select CLKDEV_LOOKUP
=======
>>>>>>> d8ec26d7
	select CLKSRC_OF if OF
	select COMMON_CLK
	select GENERIC_CLOCKEVENTS
	help
	  Support for Qualcomm MSM/QSD based systems.  This runs on the
	  apps processor of the MSM/QSD and depends on a shared memory
	  interface to the modem processor which runs the baseband
	  stack and controls some vital subsystems
	  (clock and power control, etc).

config ARCH_SHMOBILE
	bool "Renesas SH-Mobile / R-Mobile"
	select ARM_PATCH_PHYS_VIRT
	select CLKDEV_LOOKUP
	select GENERIC_CLOCKEVENTS
	select HAVE_ARM_SCU if SMP
	select HAVE_ARM_TWD if SMP
<<<<<<< HEAD
	select HAVE_CLK
=======
>>>>>>> d8ec26d7
	select HAVE_MACH_CLKDEV
	select HAVE_SMP
	select MIGHT_HAVE_CACHE_L2X0
	select MULTI_IRQ_HANDLER
	select NO_IOPORT
	select PINCTRL
	select PM_GENERIC_DOMAINS if PM
	select SPARSE_IRQ
	help
	  Support for Renesas's SH-Mobile and R-Mobile ARM platforms.

config ARCH_RPC
	bool "RiscPC"
	select ARCH_ACORN
	select ARCH_MAY_HAVE_PC_FDC
	select ARCH_SPARSEMEM_ENABLE
	select ARCH_USES_GETTIMEOFFSET
	select FIQ
	select HAVE_IDE
	select HAVE_PATA_PLATFORM
	select ISA_DMA_API
	select NEED_MACH_IO_H
	select NEED_MACH_MEMORY_H
	select NO_IOPORT
	select VIRT_TO_BUS
	help
	  On the Acorn Risc-PC, Linux can support the internal IDE disk and
	  CD-ROM interface, serial and parallel port, and the floppy drive.

config ARCH_SA1100
	bool "SA1100-based"
	select ARCH_HAS_CPUFREQ
	select ARCH_MTD_XIP
	select ARCH_REQUIRE_GPIOLIB
	select ARCH_SPARSEMEM_ENABLE
	select CLKDEV_LOOKUP
	select CLKSRC_MMIO
	select CPU_FREQ
	select CPU_SA1100
	select GENERIC_CLOCKEVENTS
	select HAVE_IDE
	select ISA
	select NEED_MACH_MEMORY_H
	select SPARSE_IRQ
	help
	  Support for StrongARM 11x0 based boards.

config ARCH_S3C24XX
	bool "Samsung S3C24XX SoCs"
	select ARCH_HAS_CPUFREQ
	select ARCH_REQUIRE_GPIOLIB
	select CLKDEV_LOOKUP
	select CLKSRC_SAMSUNG_PWM
	select GENERIC_CLOCKEVENTS
	select GPIO_SAMSUNG
	select HAVE_S3C2410_I2C if I2C
	select HAVE_S3C2410_WATCHDOG if WATCHDOG
	select HAVE_S3C_RTC if RTC_CLASS
	select MULTI_IRQ_HANDLER
	select NEED_MACH_GPIO_H
	select NEED_MACH_IO_H
	select SAMSUNG_ATAGS
	help
	  Samsung S3C2410, S3C2412, S3C2413, S3C2416, S3C2440, S3C2442, S3C2443
	  and S3C2450 SoCs based systems, such as the Simtec Electronics BAST
	  (<http://www.simtec.co.uk/products/EB110ITX/>), the IPAQ 1940 or the
	  Samsung SMDK2410 development board (and derivatives).

config ARCH_S3C64XX
	bool "Samsung S3C64XX"
	select ARCH_HAS_CPUFREQ
	select ARCH_REQUIRE_GPIOLIB
	select ARM_VIC
	select CLKDEV_LOOKUP
	select CLKSRC_SAMSUNG_PWM
<<<<<<< HEAD
=======
	select COMMON_CLK
>>>>>>> d8ec26d7
	select CPU_V6
	select GENERIC_CLOCKEVENTS
	select GPIO_SAMSUNG
	select HAVE_S3C2410_I2C if I2C
	select HAVE_S3C2410_WATCHDOG if WATCHDOG
	select HAVE_TCM
	select NEED_MACH_GPIO_H
	select NO_IOPORT
	select PLAT_SAMSUNG
	select PM_GENERIC_DOMAINS
	select S3C_DEV_NAND
	select S3C_GPIO_TRACK
	select SAMSUNG_ATAGS
	select SAMSUNG_GPIOLIB_4BIT
<<<<<<< HEAD
=======
	select SAMSUNG_WAKEMASK
>>>>>>> d8ec26d7
	select SAMSUNG_WDT_RESET
	select USB_ARCH_HAS_OHCI
	help
	  Samsung S3C64XX series based systems

config ARCH_S5P64X0
	bool "Samsung S5P6440 S5P6450"
	select CLKDEV_LOOKUP
	select CLKSRC_SAMSUNG_PWM
	select CPU_V6
	select GENERIC_CLOCKEVENTS
	select GPIO_SAMSUNG
	select HAVE_S3C2410_I2C if I2C
	select HAVE_S3C2410_WATCHDOG if WATCHDOG
	select HAVE_S3C_RTC if RTC_CLASS
	select NEED_MACH_GPIO_H
	select SAMSUNG_ATAGS
	select SAMSUNG_WDT_RESET
	help
	  Samsung S5P64X0 CPU based systems, such as the Samsung SMDK6440,
	  SMDK6450.

config ARCH_S5PC100
	bool "Samsung S5PC100"
	select ARCH_REQUIRE_GPIOLIB
	select CLKDEV_LOOKUP
	select CLKSRC_SAMSUNG_PWM
	select CPU_V7
	select GENERIC_CLOCKEVENTS
	select GPIO_SAMSUNG
	select HAVE_S3C2410_I2C if I2C
	select HAVE_S3C2410_WATCHDOG if WATCHDOG
	select HAVE_S3C_RTC if RTC_CLASS
	select NEED_MACH_GPIO_H
	select SAMSUNG_ATAGS
	select SAMSUNG_WDT_RESET
	help
	  Samsung S5PC100 series based systems

config ARCH_S5PV210
	bool "Samsung S5PV210/S5PC110"
	select ARCH_HAS_CPUFREQ
	select ARCH_HAS_HOLES_MEMORYMODEL
	select ARCH_SPARSEMEM_ENABLE
	select CLKDEV_LOOKUP
	select CLKSRC_SAMSUNG_PWM
	select CPU_V7
	select GENERIC_CLOCKEVENTS
	select GPIO_SAMSUNG
	select HAVE_S3C2410_I2C if I2C
	select HAVE_S3C2410_WATCHDOG if WATCHDOG
	select HAVE_S3C_RTC if RTC_CLASS
	select NEED_MACH_GPIO_H
	select NEED_MACH_MEMORY_H
	select SAMSUNG_ATAGS
	help
	  Samsung S5PV210/S5PC110 series based systems

config ARCH_EXYNOS
	bool "Samsung EXYNOS"
	select ARCH_HAS_CPUFREQ
	select ARCH_HAS_HOLES_MEMORYMODEL
	select ARCH_REQUIRE_GPIOLIB
	select ARCH_SPARSEMEM_ENABLE
	select ARM_GIC
	select COMMON_CLK
	select CPU_V7
	select GENERIC_CLOCKEVENTS
	select HAVE_S3C2410_I2C if I2C
	select HAVE_S3C2410_WATCHDOG if WATCHDOG
	select HAVE_S3C_RTC if RTC_CLASS
	select NEED_MACH_MEMORY_H
	select SPARSE_IRQ
	select USE_OF
	help
	  Support for SAMSUNG's EXYNOS SoCs (EXYNOS4/5)

config ARCH_DAVINCI
	bool "TI DaVinci"
	select ARCH_HAS_HOLES_MEMORYMODEL
	select ARCH_REQUIRE_GPIOLIB
	select CLKDEV_LOOKUP
	select GENERIC_ALLOCATOR
	select GENERIC_CLOCKEVENTS
	select GENERIC_IRQ_CHIP
	select HAVE_IDE
	select TI_PRIV_EDMA
	select USE_OF
	select ZONE_DMA
	help
	  Support for TI's DaVinci platform.

config ARCH_OMAP1
	bool "TI OMAP1"
	depends on MMU
	select ARCH_HAS_CPUFREQ
	select ARCH_HAS_HOLES_MEMORYMODEL
	select ARCH_OMAP
	select ARCH_REQUIRE_GPIOLIB
	select CLKDEV_LOOKUP
	select CLKSRC_MMIO
	select GENERIC_CLOCKEVENTS
	select GENERIC_IRQ_CHIP
	select HAVE_IDE
	select IRQ_DOMAIN
	select NEED_MACH_IO_H if PCCARD
	select NEED_MACH_MEMORY_H
	help
	  Support for older TI OMAP1 (omap7xx, omap15xx or omap16xx)

endchoice

menu "Multiple platform selection"
	depends on ARCH_MULTIPLATFORM

comment "CPU Core family selection"

config ARCH_MULTI_V4T
	bool "ARMv4T based platforms (ARM720T, ARM920T, ...)"
	depends on !ARCH_MULTI_V6_V7
	select ARCH_MULTI_V4_V5
	select CPU_ARM920T if !(CPU_ARM7TDMI || CPU_ARM720T || \
		CPU_ARM740T || CPU_ARM9TDMI || CPU_ARM922T || \
		CPU_ARM925T || CPU_ARM940T)

config ARCH_MULTI_V5
	bool "ARMv5 based platforms (ARM926T, XSCALE, PJ1, ...)"
	depends on !ARCH_MULTI_V6_V7
	select ARCH_MULTI_V4_V5
	select CPU_ARM926T if (!CPU_ARM946E || CPU_ARM1020 || \
		CPU_ARM1020E || CPU_ARM1022 || CPU_ARM1026 || \
		CPU_XSCALE || CPU_XSC3 || CPU_MOHAWK || CPU_FEROCEON)

config ARCH_MULTI_V4_V5
	bool

config ARCH_MULTI_V6
	bool "ARMv6 based platforms (ARM11)"
	select ARCH_MULTI_V6_V7
	select CPU_V6

config ARCH_MULTI_V7
	bool "ARMv7 based platforms (Cortex-A, PJ4, Scorpion, Krait)"
	default y
	select ARCH_MULTI_V6_V7
	select CPU_V7

config ARCH_MULTI_V6_V7
	bool

config ARCH_MULTI_CPU_AUTO
	def_bool !(ARCH_MULTI_V4 || ARCH_MULTI_V4T || ARCH_MULTI_V6_V7)
	select ARCH_MULTI_V5

endmenu

#
# This is sorted alphabetically by mach-* pathname.  However, plat-*
# Kconfigs may be included either alphabetically (according to the
# plat- suffix) or along side the corresponding mach-* source.
#
source "arch/arm/mach-mvebu/Kconfig"

source "arch/arm/mach-at91/Kconfig"

source "arch/arm/mach-bcm/Kconfig"

source "arch/arm/mach-bcm2835/Kconfig"

source "arch/arm/mach-clps711x/Kconfig"

source "arch/arm/mach-cns3xxx/Kconfig"

source "arch/arm/mach-davinci/Kconfig"

source "arch/arm/mach-dove/Kconfig"

source "arch/arm/mach-ep93xx/Kconfig"

source "arch/arm/mach-footbridge/Kconfig"

source "arch/arm/mach-gemini/Kconfig"

source "arch/arm/mach-highbank/Kconfig"

source "arch/arm/mach-integrator/Kconfig"

source "arch/arm/mach-iop32x/Kconfig"

source "arch/arm/mach-iop33x/Kconfig"

source "arch/arm/mach-iop13xx/Kconfig"

source "arch/arm/mach-ixp4xx/Kconfig"

source "arch/arm/mach-keystone/Kconfig"

source "arch/arm/mach-kirkwood/Kconfig"

source "arch/arm/mach-ks8695/Kconfig"

source "arch/arm/mach-msm/Kconfig"

source "arch/arm/mach-mv78xx0/Kconfig"

source "arch/arm/mach-imx/Kconfig"

source "arch/arm/mach-mxs/Kconfig"

source "arch/arm/mach-netx/Kconfig"

source "arch/arm/mach-nomadik/Kconfig"

source "arch/arm/mach-nspire/Kconfig"

source "arch/arm/plat-omap/Kconfig"

source "arch/arm/mach-omap1/Kconfig"

source "arch/arm/mach-omap2/Kconfig"

source "arch/arm/mach-orion5x/Kconfig"

source "arch/arm/mach-picoxcell/Kconfig"

source "arch/arm/mach-pxa/Kconfig"
source "arch/arm/plat-pxa/Kconfig"

source "arch/arm/mach-mmp/Kconfig"

source "arch/arm/mach-realview/Kconfig"

source "arch/arm/mach-rockchip/Kconfig"

source "arch/arm/mach-sa1100/Kconfig"

source "arch/arm/plat-samsung/Kconfig"

source "arch/arm/mach-socfpga/Kconfig"

source "arch/arm/mach-spear/Kconfig"

source "arch/arm/mach-sti/Kconfig"

source "arch/arm/mach-s3c24xx/Kconfig"

source "arch/arm/mach-s3c64xx/Kconfig"

source "arch/arm/mach-s5p64x0/Kconfig"

source "arch/arm/mach-s5pc100/Kconfig"

source "arch/arm/mach-s5pv210/Kconfig"

source "arch/arm/mach-exynos/Kconfig"

source "arch/arm/mach-shmobile/Kconfig"

source "arch/arm/mach-sunxi/Kconfig"

source "arch/arm/mach-prima2/Kconfig"

source "arch/arm/mach-tegra/Kconfig"

source "arch/arm/mach-u300/Kconfig"

source "arch/arm/mach-ux500/Kconfig"

source "arch/arm/mach-versatile/Kconfig"

source "arch/arm/mach-vexpress/Kconfig"
source "arch/arm/plat-versatile/Kconfig"

source "arch/arm/mach-virt/Kconfig"

source "arch/arm/mach-vt8500/Kconfig"

source "arch/arm/mach-w90x900/Kconfig"

source "arch/arm/mach-zynq/Kconfig"

# Definitions to make life easier
config ARCH_ACORN
	bool

config PLAT_IOP
	bool
	select GENERIC_CLOCKEVENTS

config PLAT_ORION
	bool
	select CLKSRC_MMIO
	select COMMON_CLK
	select GENERIC_IRQ_CHIP
	select IRQ_DOMAIN

config PLAT_ORION_LEGACY
	bool
	select PLAT_ORION

config PLAT_PXA
	bool

config PLAT_VERSATILE
	bool

config ARM_TIMER_SP804
	bool
	select CLKSRC_MMIO
	select CLKSRC_OF if OF

source arch/arm/mm/Kconfig

config ARM_NR_BANKS
	int
	default 16 if ARCH_EP93XX
	default 8

config IWMMXT
	bool "Enable iWMMXt support" if !CPU_PJ4
	depends on CPU_XSCALE || CPU_XSC3 || CPU_MOHAWK || CPU_PJ4
	default y if PXA27x || PXA3xx || ARCH_MMP || CPU_PJ4
	help
	  Enable support for iWMMXt context switching at run time if
	  running on a CPU that supports it.

config MULTI_IRQ_HANDLER
	bool
	help
	  Allow each machine to specify it's own IRQ handler at run time.

if !MMU
source "arch/arm/Kconfig-nommu"
endif

config PJ4B_ERRATA_4742
	bool "PJ4B Errata 4742: IDLE Wake Up Commands can Cause the CPU Core to Cease Operation"
	depends on CPU_PJ4B && MACH_ARMADA_370
	default y
	help
	  When coming out of either a Wait for Interrupt (WFI) or a Wait for
	  Event (WFE) IDLE states, a specific timing sensitivity exists between
	  the retiring WFI/WFE instructions and the newly issued subsequent
	  instructions.  This sensitivity can result in a CPU hang scenario.
	  Workaround:
	  The software must insert either a Data Synchronization Barrier (DSB)
	  or Data Memory Barrier (DMB) command immediately after the WFI/WFE
	  instruction

config ARM_ERRATA_326103
	bool "ARM errata: FSR write bit incorrect on a SWP to read-only memory"
	depends on CPU_V6
	help
	  Executing a SWP instruction to read-only memory does not set bit 11
	  of the FSR on the ARM 1136 prior to r1p0. This causes the kernel to
	  treat the access as a read, preventing a COW from occurring and
	  causing the faulting task to livelock.

config ARM_ERRATA_411920
	bool "ARM errata: Invalidation of the Instruction Cache operation can fail"
	depends on CPU_V6 || CPU_V6K
	help
	  Invalidation of the Instruction Cache operation can
	  fail. This erratum is present in 1136 (before r1p4), 1156 and 1176.
	  It does not affect the MPCore. This option enables the ARM Ltd.
	  recommended workaround.

config ARM_ERRATA_430973
	bool "ARM errata: Stale prediction on replaced interworking branch"
	depends on CPU_V7
	help
	  This option enables the workaround for the 430973 Cortex-A8
	  (r1p0..r1p2) erratum. If a code sequence containing an ARM/Thumb
	  interworking branch is replaced with another code sequence at the
	  same virtual address, whether due to self-modifying code or virtual
	  to physical address re-mapping, Cortex-A8 does not recover from the
	  stale interworking branch prediction. This results in Cortex-A8
	  executing the new code sequence in the incorrect ARM or Thumb state.
	  The workaround enables the BTB/BTAC operations by setting ACTLR.IBE
	  and also flushes the branch target cache at every context switch.
	  Note that setting specific bits in the ACTLR register may not be
	  available in non-secure mode.

config ARM_ERRATA_458693
	bool "ARM errata: Processor deadlock when a false hazard is created"
	depends on CPU_V7
	depends on !ARCH_MULTIPLATFORM
	help
	  This option enables the workaround for the 458693 Cortex-A8 (r2p0)
	  erratum. For very specific sequences of memory operations, it is
	  possible for a hazard condition intended for a cache line to instead
	  be incorrectly associated with a different cache line. This false
	  hazard might then cause a processor deadlock. The workaround enables
	  the L1 caching of the NEON accesses and disables the PLD instruction
	  in the ACTLR register. Note that setting specific bits in the ACTLR
	  register may not be available in non-secure mode.

config ARM_ERRATA_460075
	bool "ARM errata: Data written to the L2 cache can be overwritten with stale data"
	depends on CPU_V7
	depends on !ARCH_MULTIPLATFORM
	help
	  This option enables the workaround for the 460075 Cortex-A8 (r2p0)
	  erratum. Any asynchronous access to the L2 cache may encounter a
	  situation in which recent store transactions to the L2 cache are lost
	  and overwritten with stale memory contents from external memory. The
	  workaround disables the write-allocate mode for the L2 cache via the
	  ACTLR register. Note that setting specific bits in the ACTLR register
	  may not be available in non-secure mode.

config ARM_ERRATA_742230
	bool "ARM errata: DMB operation may be faulty"
	depends on CPU_V7 && SMP
	depends on !ARCH_MULTIPLATFORM
	help
	  This option enables the workaround for the 742230 Cortex-A9
	  (r1p0..r2p2) erratum. Under rare circumstances, a DMB instruction
	  between two write operations may not ensure the correct visibility
	  ordering of the two writes. This workaround sets a specific bit in
	  the diagnostic register of the Cortex-A9 which causes the DMB
	  instruction to behave as a DSB, ensuring the correct behaviour of
	  the two writes.

config ARM_ERRATA_742231
	bool "ARM errata: Incorrect hazard handling in the SCU may lead to data corruption"
	depends on CPU_V7 && SMP
	depends on !ARCH_MULTIPLATFORM
	help
	  This option enables the workaround for the 742231 Cortex-A9
	  (r2p0..r2p2) erratum. Under certain conditions, specific to the
	  Cortex-A9 MPCore micro-architecture, two CPUs working in SMP mode,
	  accessing some data located in the same cache line, may get corrupted
	  data due to bad handling of the address hazard when the line gets
	  replaced from one of the CPUs at the same time as another CPU is
	  accessing it. This workaround sets specific bits in the diagnostic
	  register of the Cortex-A9 which reduces the linefill issuing
	  capabilities of the processor.

config PL310_ERRATA_588369
	bool "PL310 errata: Clean & Invalidate maintenance operations do not invalidate clean lines"
	depends on CACHE_L2X0
	help
	   The PL310 L2 cache controller implements three types of Clean &
	   Invalidate maintenance operations: by Physical Address
	   (offset 0x7F0), by Index/Way (0x7F8) and by Way (0x7FC).
	   They are architecturally defined to behave as the execution of a
	   clean operation followed immediately by an invalidate operation,
	   both performing to the same memory location. This functionality
	   is not correctly implemented in PL310 as clean lines are not
	   invalidated as a result of these operations.

config ARM_ERRATA_643719
	bool "ARM errata: LoUIS bit field in CLIDR register is incorrect"
	depends on CPU_V7 && SMP
	help
	  This option enables the workaround for the 643719 Cortex-A9 (prior to
	  r1p0) erratum. On affected cores the LoUIS bit field of the CLIDR
	  register returns zero when it should return one. The workaround
	  corrects this value, ensuring cache maintenance operations which use
	  it behave as intended and avoiding data corruption.

config ARM_ERRATA_720789
	bool "ARM errata: TLBIASIDIS and TLBIMVAIS operations can broadcast a faulty ASID"
	depends on CPU_V7
	help
	  This option enables the workaround for the 720789 Cortex-A9 (prior to
	  r2p0) erratum. A faulty ASID can be sent to the other CPUs for the
	  broadcasted CP15 TLB maintenance operations TLBIASIDIS and TLBIMVAIS.
	  As a consequence of this erratum, some TLB entries which should be
	  invalidated are not, resulting in an incoherency in the system page
	  tables. The workaround changes the TLB flushing routines to invalidate
	  entries regardless of the ASID.

config PL310_ERRATA_727915
	bool "PL310 errata: Background Clean & Invalidate by Way operation can cause data corruption"
	depends on CACHE_L2X0
	help
	  PL310 implements the Clean & Invalidate by Way L2 cache maintenance
	  operation (offset 0x7FC). This operation runs in background so that
	  PL310 can handle normal accesses while it is in progress. Under very
	  rare circumstances, due to this erratum, write data can be lost when
	  PL310 treats a cacheable write transaction during a Clean &
	  Invalidate by Way operation.

config ARM_ERRATA_743622
	bool "ARM errata: Faulty hazard checking in the Store Buffer may lead to data corruption"
	depends on CPU_V7
	depends on !ARCH_MULTIPLATFORM
	help
	  This option enables the workaround for the 743622 Cortex-A9
	  (r2p*) erratum. Under very rare conditions, a faulty
	  optimisation in the Cortex-A9 Store Buffer may lead to data
	  corruption. This workaround sets a specific bit in the diagnostic
	  register of the Cortex-A9 which disables the Store Buffer
	  optimisation, preventing the defect from occurring. This has no
	  visible impact on the overall performance or power consumption of the
	  processor.

config ARM_ERRATA_751472
	bool "ARM errata: Interrupted ICIALLUIS may prevent completion of broadcasted operation"
	depends on CPU_V7
	depends on !ARCH_MULTIPLATFORM
	help
	  This option enables the workaround for the 751472 Cortex-A9 (prior
	  to r3p0) erratum. An interrupted ICIALLUIS operation may prevent the
	  completion of a following broadcasted operation if the second
	  operation is received by a CPU before the ICIALLUIS has completed,
	  potentially leading to corrupted entries in the cache or TLB.

config PL310_ERRATA_753970
	bool "PL310 errata: cache sync operation may be faulty"
	depends on CACHE_PL310
	help
	  This option enables the workaround for the 753970 PL310 (r3p0) erratum.

	  Under some condition the effect of cache sync operation on
	  the store buffer still remains when the operation completes.
	  This means that the store buffer is always asked to drain and
	  this prevents it from merging any further writes. The workaround
	  is to replace the normal offset of cache sync operation (0x730)
	  by another offset targeting an unmapped PL310 register 0x740.
	  This has the same effect as the cache sync operation: store buffer
	  drain and waiting for all buffers empty.

config ARM_ERRATA_754322
	bool "ARM errata: possible faulty MMU translations following an ASID switch"
	depends on CPU_V7
	help
	  This option enables the workaround for the 754322 Cortex-A9 (r2p*,
	  r3p*) erratum. A speculative memory access may cause a page table walk
	  which starts prior to an ASID switch but completes afterwards. This
	  can populate the micro-TLB with a stale entry which may be hit with
	  the new ASID. This workaround places two dsb instructions in the mm
	  switching code so that no page table walks can cross the ASID switch.

config ARM_ERRATA_754327
	bool "ARM errata: no automatic Store Buffer drain"
	depends on CPU_V7 && SMP
	help
	  This option enables the workaround for the 754327 Cortex-A9 (prior to
	  r2p0) erratum. The Store Buffer does not have any automatic draining
	  mechanism and therefore a livelock may occur if an external agent
	  continuously polls a memory location waiting to observe an update.
	  This workaround defines cpu_relax() as smp_mb(), preventing correctly
	  written polling loops from denying visibility of updates to memory.

config ARM_ERRATA_364296
	bool "ARM errata: Possible cache data corruption with hit-under-miss enabled"
	depends on CPU_V6
	help
	  This options enables the workaround for the 364296 ARM1136
	  r0p2 erratum (possible cache data corruption with
	  hit-under-miss enabled). It sets the undocumented bit 31 in
	  the auxiliary control register and the FI bit in the control
	  register, thus disabling hit-under-miss without putting the
	  processor into full low interrupt latency mode. ARM11MPCore
	  is not affected.

config ARM_ERRATA_764369
	bool "ARM errata: Data cache line maintenance operation by MVA may not succeed"
	depends on CPU_V7 && SMP
	help
	  This option enables the workaround for erratum 764369
	  affecting Cortex-A9 MPCore with two or more processors (all
	  current revisions). Under certain timing circumstances, a data
	  cache line maintenance operation by MVA targeting an Inner
	  Shareable memory region may fail to proceed up to either the
	  Point of Coherency or to the Point of Unification of the
	  system. This workaround adds a DSB instruction before the
	  relevant cache maintenance functions and sets a specific bit
	  in the diagnostic control register of the SCU.

config PL310_ERRATA_769419
	bool "PL310 errata: no automatic Store Buffer drain"
	depends on CACHE_L2X0
	help
	  On revisions of the PL310 prior to r3p2, the Store Buffer does
	  not automatically drain. This can cause normal, non-cacheable
	  writes to be retained when the memory system is idle, leading
	  to suboptimal I/O performance for drivers using coherent DMA.
	  This option adds a write barrier to the cpu_idle loop so that,
	  on systems with an outer cache, the store buffer is drained
	  explicitly.

config ARM_ERRATA_775420
       bool "ARM errata: A data cache maintenance operation which aborts, might lead to deadlock"
       depends on CPU_V7
       help
	 This option enables the workaround for the 775420 Cortex-A9 (r2p2,
	 r2p6,r2p8,r2p10,r3p0) erratum. In case a date cache maintenance
	 operation aborts with MMU exception, it might cause the processor
	 to deadlock. This workaround puts DSB before executing ISB if
	 an abort may occur on cache maintenance.

config ARM_ERRATA_798181
	bool "ARM errata: TLBI/DSB failure on Cortex-A15"
	depends on CPU_V7 && SMP
	help
	  On Cortex-A15 (r0p0..r3p2) the TLBI*IS/DSB operations are not
	  adequately shooting down all use of the old entries. This
	  option enables the Linux kernel workaround for this erratum
	  which sends an IPI to the CPUs that are running the same ASID
	  as the one being invalidated.

config ARM_ERRATA_773022
	bool "ARM errata: incorrect instructions may be executed from loop buffer"
	depends on CPU_V7
	help
	  This option enables the workaround for the 773022 Cortex-A15
	  (up to r0p4) erratum. In certain rare sequences of code, the
	  loop buffer may deliver incorrect instructions. This
	  workaround disables the loop buffer to avoid the erratum.

endmenu

source "arch/arm/common/Kconfig"

menu "Bus support"

config ARM_AMBA
	bool

config ISA
	bool
	help
	  Find out whether you have ISA slots on your motherboard.  ISA is the
	  name of a bus system, i.e. the way the CPU talks to the other stuff
	  inside your box.  Other bus systems are PCI, EISA, MicroChannel
	  (MCA) or VESA.  ISA is an older system, now being displaced by PCI;
	  newer boards don't support it.  If you have ISA, say Y, otherwise N.

# Select ISA DMA controller support
config ISA_DMA
	bool
	select ISA_DMA_API

# Select ISA DMA interface
config ISA_DMA_API
	bool

config PCI
	bool "PCI support" if MIGHT_HAVE_PCI
	help
	  Find out whether you have a PCI motherboard. PCI is the name of a
	  bus system, i.e. the way the CPU talks to the other stuff inside
	  your box. Other bus systems are ISA, EISA, MicroChannel (MCA) or
	  VESA. If you have PCI, say Y, otherwise N.

config PCI_DOMAINS
	bool
	depends on PCI

config PCI_NANOENGINE
	bool "BSE nanoEngine PCI support"
	depends on SA1100_NANOENGINE
	help
	  Enable PCI on the BSE nanoEngine board.

config PCI_SYSCALL
	def_bool PCI

config PCI_HOST_ITE8152
	bool
	depends on PCI && MACH_ARMCORE
	default y
	select DMABOUNCE

source "drivers/pci/Kconfig"
source "drivers/pci/pcie/Kconfig"

source "drivers/pcmcia/Kconfig"

endmenu

menu "Kernel Features"

config HAVE_SMP
	bool
	help
	  This option should be selected by machines which have an SMP-
	  capable CPU.

	  The only effect of this option is to make the SMP-related
	  options available to the user for configuration.

config SMP
	bool "Symmetric Multi-Processing"
	depends on CPU_V6K || CPU_V7
	depends on GENERIC_CLOCKEVENTS
	depends on HAVE_SMP
	depends on MMU || ARM_MPU
	help
	  This enables support for systems with more than one CPU. If you have
	  a system with only one CPU, like most personal computers, say N. If
	  you have a system with more than one CPU, say Y.

	  If you say N here, the kernel will run on single and multiprocessor
	  machines, but will use only one CPU of a multiprocessor machine. If
	  you say Y here, the kernel will run on many, but not all, single
	  processor machines. On a single processor machine, the kernel will
	  run faster if you say N here.

	  See also <file:Documentation/x86/i386/IO-APIC.txt>,
	  <file:Documentation/nmi_watchdog.txt> and the SMP-HOWTO available at
	  <http://tldp.org/HOWTO/SMP-HOWTO.html>.

	  If you don't know what to do here, say N.

config SMP_ON_UP
	bool "Allow booting SMP kernel on uniprocessor systems (EXPERIMENTAL)"
	depends on SMP && !XIP_KERNEL && MMU
	default y
	help
	  SMP kernels contain instructions which fail on non-SMP processors.
	  Enabling this option allows the kernel to modify itself to make
	  these instructions safe.  Disabling it allows about 1K of space
	  savings.

	  If you don't know what to do here, say Y.

config ARM_CPU_TOPOLOGY
	bool "Support cpu topology definition"
	depends on SMP && CPU_V7
	default y
	help
	  Support ARM cpu topology definition. The MPIDR register defines
	  affinity between processors which is then used to describe the cpu
	  topology of an ARM System.

config SCHED_MC
	bool "Multi-core scheduler support"
	depends on ARM_CPU_TOPOLOGY
	help
	  Multi-core scheduler support improves the CPU scheduler's decision
	  making when dealing with multi-core CPU chips at a cost of slightly
	  increased overhead in some places. If unsure say N here.

config SCHED_SMT
	bool "SMT scheduler support"
	depends on ARM_CPU_TOPOLOGY
	help
	  Improves the CPU scheduler's decision making when dealing with
	  MultiThreading at a cost of slightly increased overhead in some
	  places. If unsure say N here.

config HAVE_ARM_SCU
	bool
	help
	  This option enables support for the ARM system coherency unit

config HAVE_ARM_ARCH_TIMER
	bool "Architected timer support"
	depends on CPU_V7
	select ARM_ARCH_TIMER
	select GENERIC_CLOCKEVENTS
	help
	  This option enables support for the ARM architected timer

config HAVE_ARM_TWD
	bool
	depends on SMP
	select CLKSRC_OF if OF
	help
	  This options enables support for the ARM timer and watchdog unit

config MCPM
	bool "Multi-Cluster Power Management"
	depends on CPU_V7 && SMP
	help
	  This option provides the common power management infrastructure
	  for (multi-)cluster based systems, such as big.LITTLE based
	  systems.

config BIG_LITTLE
	bool "big.LITTLE support (Experimental)"
	depends on CPU_V7 && SMP
	select MCPM
	help
	  This option enables support selections for the big.LITTLE
	  system architecture.

config BL_SWITCHER
	bool "big.LITTLE switcher support"
	depends on BIG_LITTLE && MCPM && HOTPLUG_CPU
	select CPU_PM
	select ARM_CPU_SUSPEND
	help
	  The big.LITTLE "switcher" provides the core functionality to
	  transparently handle transition between a cluster of A15's
	  and a cluster of A7's in a big.LITTLE system.

config BL_SWITCHER_DUMMY_IF
	tristate "Simple big.LITTLE switcher user interface"
	depends on BL_SWITCHER && DEBUG_KERNEL
	help
	  This is a simple and dummy char dev interface to control
	  the big.LITTLE switcher core code.  It is meant for
	  debugging purposes only.

choice
	prompt "Memory split"
	default VMSPLIT_3G
	help
	  Select the desired split between kernel and user memory.

	  If you are not absolutely sure what you are doing, leave this
	  option alone!

	config VMSPLIT_3G
		bool "3G/1G user/kernel split"
	config VMSPLIT_2G
		bool "2G/2G user/kernel split"
	config VMSPLIT_1G
		bool "1G/3G user/kernel split"
endchoice

config PAGE_OFFSET
	hex
	default 0x40000000 if VMSPLIT_1G
	default 0x80000000 if VMSPLIT_2G
	default 0xC0000000

config NR_CPUS
	int "Maximum number of CPUs (2-32)"
	range 2 32
	depends on SMP
	default "4"

config HOTPLUG_CPU
	bool "Support for hot-pluggable CPUs"
	depends on SMP
	help
	  Say Y here to experiment with turning CPUs off and on.  CPUs
	  can be controlled through /sys/devices/system/cpu.

config ARM_PSCI
	bool "Support for the ARM Power State Coordination Interface (PSCI)"
	depends on CPU_V7
	help
	  Say Y here if you want Linux to communicate with system firmware
	  implementing the PSCI specification for CPU-centric power
	  management operations described in ARM document number ARM DEN
	  0022A ("Power State Coordination Interface System Software on
	  ARM processors").

# The GPIO number here must be sorted by descending number. In case of
# a multiplatform kernel, we just want the highest value required by the
# selected platforms.
config ARCH_NR_GPIO
	int
	default 1024 if ARCH_SHMOBILE || ARCH_TEGRA
	default 512 if ARCH_EXYNOS || ARCH_KEYSTONE || SOC_OMAP5 || SOC_DRA7XX
	default 392 if ARCH_U8500
	default 352 if ARCH_VT8500
	default 288 if ARCH_SUNXI
	default 264 if MACH_H4700
	default 0
	help
	  Maximum number of GPIOs in the system.

	  If unsure, leave the default value.

source kernel/Kconfig.preempt

config HZ_FIXED
	int
	default 200 if ARCH_EBSA110 || ARCH_S3C24XX || ARCH_S5P64X0 || \
		ARCH_S5PV210 || ARCH_EXYNOS4
	default AT91_TIMER_HZ if ARCH_AT91
	default SHMOBILE_TIMER_HZ if ARCH_SHMOBILE
	default 0

choice
	depends on HZ_FIXED = 0
	prompt "Timer frequency"

config HZ_100
	bool "100 Hz"

config HZ_200
	bool "200 Hz"

config HZ_250
	bool "250 Hz"

config HZ_300
	bool "300 Hz"

config HZ_500
	bool "500 Hz"

config HZ_1000
	bool "1000 Hz"

endchoice

config HZ
	int
	default HZ_FIXED if HZ_FIXED != 0
	default 100 if HZ_100
	default 200 if HZ_200
	default 250 if HZ_250
	default 300 if HZ_300
	default 500 if HZ_500
	default 1000

config SCHED_HRTICK
	def_bool HIGH_RES_TIMERS

config SCHED_HRTICK
	def_bool HIGH_RES_TIMERS

config THUMB2_KERNEL
	bool "Compile the kernel in Thumb-2 mode" if !CPU_THUMBONLY
	depends on (CPU_V7 || CPU_V7M) && !CPU_V6 && !CPU_V6K
	default y if CPU_THUMBONLY
	select AEABI
	select ARM_ASM_UNIFIED
	select ARM_UNWIND
	help
	  By enabling this option, the kernel will be compiled in
	  Thumb-2 mode. A compiler/assembler that understand the unified
	  ARM-Thumb syntax is needed.

	  If unsure, say N.

config THUMB2_AVOID_R_ARM_THM_JUMP11
	bool "Work around buggy Thumb-2 short branch relocations in gas"
	depends on THUMB2_KERNEL && MODULES
	default y
	help
	  Various binutils versions can resolve Thumb-2 branches to
	  locally-defined, preemptible global symbols as short-range "b.n"
	  branch instructions.

	  This is a problem, because there's no guarantee the final
	  destination of the symbol, or any candidate locations for a
	  trampoline, are within range of the branch.  For this reason, the
	  kernel does not support fixing up the R_ARM_THM_JUMP11 (102)
	  relocation in modules at all, and it makes little sense to add
	  support.

	  The symptom is that the kernel fails with an "unsupported
	  relocation" error when loading some modules.

	  Until fixed tools are available, passing
	  -fno-optimize-sibling-calls to gcc should prevent gcc generating
	  code which hits this problem, at the cost of a bit of extra runtime
	  stack usage in some cases.

	  The problem is described in more detail at:
	      https://bugs.launchpad.net/binutils-linaro/+bug/725126

	  Only Thumb-2 kernels are affected.

	  Unless you are sure your tools don't have this problem, say Y.

config ARM_ASM_UNIFIED
	bool

config AEABI
	bool "Use the ARM EABI to compile the kernel"
	help
	  This option allows for the kernel to be compiled using the latest
	  ARM ABI (aka EABI).  This is only useful if you are using a user
	  space environment that is also compiled with EABI.

	  Since there are major incompatibilities between the legacy ABI and
	  EABI, especially with regard to structure member alignment, this
	  option also changes the kernel syscall calling convention to
	  disambiguate both ABIs and allow for backward compatibility support
	  (selected with CONFIG_OABI_COMPAT).

	  To use this you need GCC version 4.0.0 or later.

config OABI_COMPAT
	bool "Allow old ABI binaries to run with this kernel (EXPERIMENTAL)"
	depends on AEABI && !THUMB2_KERNEL
	help
	  This option preserves the old syscall interface along with the
	  new (ARM EABI) one. It also provides a compatibility layer to
	  intercept syscalls that have structure arguments which layout
	  in memory differs between the legacy ABI and the new ARM EABI
	  (only for non "thumb" binaries). This option adds a tiny
	  overhead to all syscalls and produces a slightly larger kernel.

	  The seccomp filter system will not be available when this is
	  selected, since there is no way yet to sensibly distinguish
	  between calling conventions during filtering.

	  If you know you'll be using only pure EABI user space then you
	  can say N here. If this option is not selected and you attempt
	  to execute a legacy ABI binary then the result will be
	  UNPREDICTABLE (in fact it can be predicted that it won't work
	  at all). If in doubt say N.

config ARCH_HAS_HOLES_MEMORYMODEL
	bool

config ARCH_SPARSEMEM_ENABLE
	bool

config ARCH_SPARSEMEM_DEFAULT
	def_bool ARCH_SPARSEMEM_ENABLE

config ARCH_SELECT_MEMORY_MODEL
	def_bool ARCH_SPARSEMEM_ENABLE

config HAVE_ARCH_PFN_VALID
	def_bool ARCH_HAS_HOLES_MEMORYMODEL || !SPARSEMEM

config HIGHMEM
	bool "High Memory Support"
	depends on MMU
	help
	  The address space of ARM processors is only 4 Gigabytes large
	  and it has to accommodate user address space, kernel address
	  space as well as some memory mapped IO. That means that, if you
	  have a large amount of physical memory and/or IO, not all of the
	  memory can be "permanently mapped" by the kernel. The physical
	  memory that is not permanently mapped is called "high memory".

	  Depending on the selected kernel/user memory split, minimum
	  vmalloc space and actual amount of RAM, you may not need this
	  option which should result in a slightly faster kernel.

	  If unsure, say n.

config HIGHPTE
	bool "Allocate 2nd-level pagetables from highmem"
	depends on HIGHMEM

config HW_PERF_EVENTS
	bool "Enable hardware performance counter support for perf events"
	depends on PERF_EVENTS
	default y
	help
	  Enable hardware performance counter support for perf events. If
	  disabled, perf events will use software events only.

config SYS_SUPPORTS_HUGETLBFS
       def_bool y
       depends on ARM_LPAE

config HAVE_ARCH_TRANSPARENT_HUGEPAGE
       def_bool y
       depends on ARM_LPAE

config ARCH_WANT_GENERAL_HUGETLB
	def_bool y

source "mm/Kconfig"

config FORCE_MAX_ZONEORDER
	int "Maximum zone order" if ARCH_SHMOBILE
	range 11 64 if ARCH_SHMOBILE
	default "12" if SOC_AM33XX
	default "9" if SA1111
	default "11"
	help
	  The kernel memory allocator divides physically contiguous memory
	  blocks into "zones", where each zone is a power of two number of
	  pages.  This option selects the largest power of two that the kernel
	  keeps in the memory allocator.  If you need to allocate very large
	  blocks of physically contiguous memory, then you may need to
	  increase this value.

	  This config option is actually maximum order plus one. For example,
	  a value of 11 means that the largest free memory block is 2^10 pages.

config ALIGNMENT_TRAP
	bool
	depends on CPU_CP15_MMU
	default y if !ARCH_EBSA110
	select HAVE_PROC_CPU if PROC_FS
	help
	  ARM processors cannot fetch/store information which is not
	  naturally aligned on the bus, i.e., a 4 byte fetch must start at an
	  address divisible by 4. On 32-bit ARM processors, these non-aligned
	  fetch/store instructions will be emulated in software if you say
	  here, which has a severe performance impact. This is necessary for
	  correct operation of some network protocols. With an IP-only
	  configuration it is safe to say N, otherwise say Y.

config UACCESS_WITH_MEMCPY
	bool "Use kernel mem{cpy,set}() for {copy_to,clear}_user()"
	depends on MMU
	default y if CPU_FEROCEON
	help
	  Implement faster copy_to_user and clear_user methods for CPU
	  cores where a 8-word STM instruction give significantly higher
	  memory write throughput than a sequence of individual 32bit stores.

	  A possible side effect is a slight increase in scheduling latency
	  between threads sharing the same address space if they invoke
	  such copy operations with large buffers.

	  However, if the CPU data cache is using a write-allocate mode,
	  this option is unlikely to provide any performance gain.

config SECCOMP
	bool
	prompt "Enable seccomp to safely compute untrusted bytecode"
	---help---
	  This kernel feature is useful for number crunching applications
	  that may need to compute untrusted bytecode during their
	  execution. By using pipes or other transports made available to
	  the process as file descriptors supporting the read/write
	  syscalls, it's possible to isolate those applications in
	  their own address space using seccomp. Once seccomp is
	  enabled via prctl(PR_SET_SECCOMP), it cannot be disabled
	  and the task is only allowed to execute a few safe syscalls
	  defined by each seccomp mode.

config CC_STACKPROTECTOR
	bool "Enable -fstack-protector buffer overflow detection (EXPERIMENTAL)"
	help
	  This option turns on the -fstack-protector GCC feature. This
	  feature puts, at the beginning of functions, a canary value on
	  the stack just before the return address, and validates
	  the value just before actually returning.  Stack based buffer
	  overflows (that need to overwrite this return address) now also
	  overwrite the canary, which gets detected and the attack is then
	  neutralized via a kernel panic.
	  This feature requires gcc version 4.2 or above.

config SWIOTLB
	def_bool y

config IOMMU_HELPER
	def_bool SWIOTLB

config XEN_DOM0
	def_bool y
	depends on XEN

config XEN
	bool "Xen guest support on ARM (EXPERIMENTAL)"
	depends on ARM && AEABI && OF
	depends on CPU_V7 && !CPU_V6
	depends on !GENERIC_ATOMIC64
	select ARM_PSCI
	select SWIOTLB_XEN
	help
	  Say Y if you want to run Linux in a Virtual Machine on Xen on ARM.

endmenu

menu "Boot options"

config USE_OF
	bool "Flattened Device Tree support"
	select IRQ_DOMAIN
	select OF
	select OF_EARLY_FLATTREE
	help
	  Include support for flattened device tree machine descriptions.

config ATAGS
	bool "Support for the traditional ATAGS boot data passing" if USE_OF
	default y
	help
	  This is the traditional way of passing data to the kernel at boot
	  time. If you are solely relying on the flattened device tree (or
	  the ARM_ATAG_DTB_COMPAT option) then you may unselect this option
	  to remove ATAGS support from your kernel binary.  If unsure,
	  leave this to y.

config DEPRECATED_PARAM_STRUCT
	bool "Provide old way to pass kernel parameters"
	depends on ATAGS
	help
	  This was deprecated in 2001 and announced to live on for 5 years.
	  Some old boot loaders still use this way.

# Compressed boot loader in ROM.  Yes, we really want to ask about
# TEXT and BSS so we preserve their values in the config files.
config ZBOOT_ROM_TEXT
	hex "Compressed ROM boot loader base address"
	default "0"
	help
	  The physical address at which the ROM-able zImage is to be
	  placed in the target.  Platforms which normally make use of
	  ROM-able zImage formats normally set this to a suitable
	  value in their defconfig file.

	  If ZBOOT_ROM is not enabled, this has no effect.

config ZBOOT_ROM_BSS
	hex "Compressed ROM boot loader BSS address"
	default "0"
	help
	  The base address of an area of read/write memory in the target
	  for the ROM-able zImage which must be available while the
	  decompressor is running. It must be large enough to hold the
	  entire decompressed kernel plus an additional 128 KiB.
	  Platforms which normally make use of ROM-able zImage formats
	  normally set this to a suitable value in their defconfig file.

	  If ZBOOT_ROM is not enabled, this has no effect.

config ZBOOT_ROM
	bool "Compressed boot loader in ROM/flash"
	depends on ZBOOT_ROM_TEXT != ZBOOT_ROM_BSS
	help
	  Say Y here if you intend to execute your compressed kernel image
	  (zImage) directly from ROM or flash.  If unsure, say N.

choice
	prompt "Include SD/MMC loader in zImage (EXPERIMENTAL)"
	depends on ZBOOT_ROM && ARCH_SH7372
	default ZBOOT_ROM_NONE
	help
	  Include experimental SD/MMC loading code in the ROM-able zImage.
	  With this enabled it is possible to write the ROM-able zImage
	  kernel image to an MMC or SD card and boot the kernel straight
	  from the reset vector. At reset the processor Mask ROM will load
	  the first part of the ROM-able zImage which in turn loads the
	  rest the kernel image to RAM.

config ZBOOT_ROM_NONE
	bool "No SD/MMC loader in zImage (EXPERIMENTAL)"
	help
	  Do not load image from SD or MMC

config ZBOOT_ROM_MMCIF
	bool "Include MMCIF loader in zImage (EXPERIMENTAL)"
	help
	  Load image from MMCIF hardware block.

config ZBOOT_ROM_SH_MOBILE_SDHI
	bool "Include SuperH Mobile SDHI loader in zImage (EXPERIMENTAL)"
	help
	  Load image from SDHI hardware block

endchoice

config ARM_APPENDED_DTB
	bool "Use appended device tree blob to zImage (EXPERIMENTAL)"
	depends on OF && !ZBOOT_ROM
	help
	  With this option, the boot code will look for a device tree binary
	  (DTB) appended to zImage
	  (e.g. cat zImage <filename>.dtb > zImage_w_dtb).

	  This is meant as a backward compatibility convenience for those
	  systems with a bootloader that can't be upgraded to accommodate
	  the documented boot protocol using a device tree.

	  Beware that there is very little in terms of protection against
	  this option being confused by leftover garbage in memory that might
	  look like a DTB header after a reboot if no actual DTB is appended
	  to zImage.  Do not leave this option active in a production kernel
	  if you don't intend to always append a DTB.  Proper passing of the
	  location into r2 of a bootloader provided DTB is always preferable
	  to this option.

config ARM_ATAG_DTB_COMPAT
	bool "Supplement the appended DTB with traditional ATAG information"
	depends on ARM_APPENDED_DTB
	help
	  Some old bootloaders can't be updated to a DTB capable one, yet
	  they provide ATAGs with memory configuration, the ramdisk address,
	  the kernel cmdline string, etc.  Such information is dynamically
	  provided by the bootloader and can't always be stored in a static
	  DTB.  To allow a device tree enabled kernel to be used with such
	  bootloaders, this option allows zImage to extract the information
	  from the ATAG list and store it at run time into the appended DTB.

choice
	prompt "Kernel command line type" if ARM_ATAG_DTB_COMPAT
	default ARM_ATAG_DTB_COMPAT_CMDLINE_FROM_BOOTLOADER

config ARM_ATAG_DTB_COMPAT_CMDLINE_FROM_BOOTLOADER
	bool "Use bootloader kernel arguments if available"
	help
	  Uses the command-line options passed by the boot loader instead of
	  the device tree bootargs property. If the boot loader doesn't provide
	  any, the device tree bootargs property will be used.

config ARM_ATAG_DTB_COMPAT_CMDLINE_EXTEND
	bool "Extend with bootloader kernel arguments"
	help
	  The command-line arguments provided by the boot loader will be
	  appended to the the device tree bootargs property.

endchoice

config CMDLINE
	string "Default kernel command string"
	default ""
	help
	  On some architectures (EBSA110 and CATS), there is currently no way
	  for the boot loader to pass arguments to the kernel. For these
	  architectures, you should supply some command-line options at build
	  time by entering them here. As a minimum, you should specify the
	  memory size and the root device (e.g., mem=64M root=/dev/nfs).

choice
	prompt "Kernel command line type" if CMDLINE != ""
	default CMDLINE_FROM_BOOTLOADER
	depends on ATAGS

config CMDLINE_FROM_BOOTLOADER
	bool "Use bootloader kernel arguments if available"
	help
	  Uses the command-line options passed by the boot loader. If
	  the boot loader doesn't provide any, the default kernel command
	  string provided in CMDLINE will be used.

config CMDLINE_EXTEND
	bool "Extend bootloader kernel arguments"
	help
	  The command-line arguments provided by the boot loader will be
	  appended to the default kernel command string.

config CMDLINE_FORCE
	bool "Always use the default kernel command string"
	help
	  Always use the default kernel command string, even if the boot
	  loader passes other arguments to the kernel.
	  This is useful if you cannot or don't want to change the
	  command-line options your boot loader passes to the kernel.
endchoice

config XIP_KERNEL
	bool "Kernel Execute-In-Place from ROM"
	depends on !ZBOOT_ROM && !ARM_LPAE && !ARCH_MULTIPLATFORM
	help
	  Execute-In-Place allows the kernel to run from non-volatile storage
	  directly addressable by the CPU, such as NOR flash. This saves RAM
	  space since the text section of the kernel is not loaded from flash
	  to RAM.  Read-write sections, such as the data section and stack,
	  are still copied to RAM.  The XIP kernel is not compressed since
	  it has to run directly from flash, so it will take more space to
	  store it.  The flash address used to link the kernel object files,
	  and for storing it, is configuration dependent. Therefore, if you
	  say Y here, you must know the proper physical address where to
	  store the kernel image depending on your own flash memory usage.

	  Also note that the make target becomes "make xipImage" rather than
	  "make zImage" or "make Image".  The final kernel binary to put in
	  ROM memory will be arch/arm/boot/xipImage.

	  If unsure, say N.

config XIP_PHYS_ADDR
	hex "XIP Kernel Physical Location"
	depends on XIP_KERNEL
	default "0x00080000"
	help
	  This is the physical address in your flash memory the kernel will
	  be linked for and stored to.  This address is dependent on your
	  own flash usage.

config KEXEC
	bool "Kexec system call (EXPERIMENTAL)"
	depends on (!SMP || PM_SLEEP_SMP)
	help
	  kexec is a system call that implements the ability to shutdown your
	  current kernel, and to start another kernel.  It is like a reboot
	  but it is independent of the system firmware.   And like a reboot
	  you can start any kernel with it, not just Linux.

	  It is an ongoing process to be certain the hardware in a machine
	  is properly shutdown, so do not be surprised if this code does not
	  initially work for you.

config ATAGS_PROC
	bool "Export atags in procfs"
	depends on ATAGS && KEXEC
	default y
	help
	  Should the atags used to boot the kernel be exported in an "atags"
	  file in procfs. Useful with kexec.

config CRASH_DUMP
	bool "Build kdump crash kernel (EXPERIMENTAL)"
	help
	  Generate crash dump after being started by kexec. This should
	  be normally only set in special crash dump kernels which are
	  loaded in the main kernel with kexec-tools into a specially
	  reserved region and then later executed after a crash by
	  kdump/kexec. The crash dump kernel must be compiled to a
	  memory address not used by the main kernel

	  For more details see Documentation/kdump/kdump.txt

config AUTO_ZRELADDR
	bool "Auto calculation of the decompressed kernel image address"
	depends on !ZBOOT_ROM
	help
	  ZRELADDR is the physical address where the decompressed kernel
	  image will be placed. If AUTO_ZRELADDR is selected, the address
	  will be determined at run-time by masking the current IP with
	  0xf8000000. This assumes the zImage being placed in the first 128MB
	  from start of memory.

endmenu

menu "CPU Power Management"

if ARCH_HAS_CPUFREQ
source "drivers/cpufreq/Kconfig"
endif

source "drivers/cpuidle/Kconfig"

endmenu

menu "Floating point emulation"

comment "At least one emulation must be selected"

config FPE_NWFPE
	bool "NWFPE math emulation"
	depends on (!AEABI || OABI_COMPAT) && !THUMB2_KERNEL
	---help---
	  Say Y to include the NWFPE floating point emulator in the kernel.
	  This is necessary to run most binaries. Linux does not currently
	  support floating point hardware so you need to say Y here even if
	  your machine has an FPA or floating point co-processor podule.

	  You may say N here if you are going to load the Acorn FPEmulator
	  early in the bootup.

config FPE_NWFPE_XP
	bool "Support extended precision"
	depends on FPE_NWFPE
	help
	  Say Y to include 80-bit support in the kernel floating-point
	  emulator.  Otherwise, only 32 and 64-bit support is compiled in.
	  Note that gcc does not generate 80-bit operations by default,
	  so in most cases this option only enlarges the size of the
	  floating point emulator without any good reason.

	  You almost surely want to say N here.

config FPE_FASTFPE
	bool "FastFPE math emulation (EXPERIMENTAL)"
	depends on (!AEABI || OABI_COMPAT) && !CPU_32v3
	---help---
	  Say Y here to include the FAST floating point emulator in the kernel.
	  This is an experimental much faster emulator which now also has full
	  precision for the mantissa.  It does not support any exceptions.
	  It is very simple, and approximately 3-6 times faster than NWFPE.

	  It should be sufficient for most programs.  It may be not suitable
	  for scientific calculations, but you have to check this for yourself.
	  If you do not feel you need a faster FP emulation you should better
	  choose NWFPE.

config VFP
	bool "VFP-format floating point maths"
	depends on CPU_V6 || CPU_V6K || CPU_ARM926T || CPU_V7 || CPU_FEROCEON
	help
	  Say Y to include VFP support code in the kernel. This is needed
	  if your hardware includes a VFP unit.

	  Please see <file:Documentation/arm/VFP/release-notes.txt> for
	  release notes and additional status information.

	  Say N if your target does not have VFP hardware.

config VFPv3
	bool
	depends on VFP
	default y if CPU_V7

config NEON
	bool "Advanced SIMD (NEON) Extension support"
	depends on VFPv3 && CPU_V7
	help
	  Say Y to include support code for NEON, the ARMv7 Advanced SIMD
	  Extension.

config KERNEL_MODE_NEON
	bool "Support for NEON in kernel mode"
	depends on NEON && AEABI
	help
	  Say Y to include support for NEON in kernel mode.

endmenu

menu "Userspace binary formats"

source "fs/Kconfig.binfmt"

config ARTHUR
	tristate "RISC OS personality"
	depends on !AEABI
	help
	  Say Y here to include the kernel code necessary if you want to run
	  Acorn RISC OS/Arthur binaries under Linux. This code is still very
	  experimental; if this sounds frightening, say N and sleep in peace.
	  You can also say M here to compile this support as a module (which
	  will be called arthur).

endmenu

menu "Power management options"

source "kernel/power/Kconfig"

config ARCH_SUSPEND_POSSIBLE
	depends on !ARCH_S5PC100
	depends on CPU_ARM920T || CPU_ARM926T || CPU_FEROCEON || CPU_SA1100 || \
		CPU_V6 || CPU_V6K || CPU_V7 || CPU_XSC3 || CPU_XSCALE || CPU_MOHAWK
	def_bool y

config ARM_CPU_SUSPEND
	def_bool PM_SLEEP

endmenu

source "net/Kconfig"

source "drivers/Kconfig"

source "fs/Kconfig"

source "arch/arm/Kconfig.debug"

source "security/Kconfig"

source "crypto/Kconfig"

source "lib/Kconfig"

source "arch/arm/kvm/Kconfig"<|MERGE_RESOLUTION|>--- conflicted
+++ resolved
@@ -5,11 +5,8 @@
 	select ARCH_HAS_ATOMIC64_DEC_IF_POSITIVE
 	select ARCH_HAS_TICK_BROADCAST if GENERIC_CLOCKEVENTS_BROADCAST
 	select ARCH_HAVE_CUSTOM_GPIO_H
-<<<<<<< HEAD
-=======
 	select ARCH_MIGHT_HAVE_PC_PARPORT
 	select ARCH_USE_CMPXCHG_LOCKREF
->>>>>>> d8ec26d7
 	select ARCH_WANT_IPC_PARSE_VERSION
 	select BUILDTIME_EXTABLE_SORT if MMU
 	select CLONE_BACKWARDS
@@ -61,10 +58,7 @@
 	select HAVE_REGS_AND_STACK_ACCESS_API
 	select HAVE_SYSCALL_TRACEPOINTS
 	select HAVE_UID16
-<<<<<<< HEAD
-=======
 	select HAVE_VIRT_CPU_ACCOUNTING_GEN
->>>>>>> d8ec26d7
 	select IRQ_FORCED_THREADING
 	select KTIME_SCALAR
 	select MODULES_USE_ELF_REL
@@ -396,15 +390,9 @@
 config ARCH_GEMINI
 	bool "Cortina Systems Gemini"
 	select ARCH_REQUIRE_GPIOLIB
-<<<<<<< HEAD
-	select ARCH_USES_GETTIMEOFFSET
-	select CPU_FA526
-	select NEED_MACH_GPIO_H
-=======
 	select CLKSRC_MMIO
 	select CPU_FA526
 	select GENERIC_CLOCKEVENTS
->>>>>>> d8ec26d7
 	help
 	  Support for the Cortina Systems Gemini family SoCs
 
@@ -576,10 +564,6 @@
 	select GPIO_PXA
 	select IRQ_DOMAIN
 	select MULTI_IRQ_HANDLER
-<<<<<<< HEAD
-	select NEED_MACH_GPIO_H
-=======
->>>>>>> d8ec26d7
 	select PINCTRL
 	select PLAT_PXA
 	select SPARSE_IRQ
@@ -650,10 +634,6 @@
 config ARCH_MSM
 	bool "Qualcomm MSM"
 	select ARCH_REQUIRE_GPIOLIB
-<<<<<<< HEAD
-	select CLKDEV_LOOKUP
-=======
->>>>>>> d8ec26d7
 	select CLKSRC_OF if OF
 	select COMMON_CLK
 	select GENERIC_CLOCKEVENTS
@@ -671,10 +651,6 @@
 	select GENERIC_CLOCKEVENTS
 	select HAVE_ARM_SCU if SMP
 	select HAVE_ARM_TWD if SMP
-<<<<<<< HEAD
-	select HAVE_CLK
-=======
->>>>>>> d8ec26d7
 	select HAVE_MACH_CLKDEV
 	select HAVE_SMP
 	select MIGHT_HAVE_CACHE_L2X0
@@ -750,10 +726,7 @@
 	select ARM_VIC
 	select CLKDEV_LOOKUP
 	select CLKSRC_SAMSUNG_PWM
-<<<<<<< HEAD
-=======
 	select COMMON_CLK
->>>>>>> d8ec26d7
 	select CPU_V6
 	select GENERIC_CLOCKEVENTS
 	select GPIO_SAMSUNG
@@ -768,10 +741,7 @@
 	select S3C_GPIO_TRACK
 	select SAMSUNG_ATAGS
 	select SAMSUNG_GPIOLIB_4BIT
-<<<<<<< HEAD
-=======
 	select SAMSUNG_WAKEMASK
->>>>>>> d8ec26d7
 	select SAMSUNG_WDT_RESET
 	select USB_ARCH_HAS_OHCI
 	help
