--- conflicted
+++ resolved
@@ -756,12 +756,8 @@
 
 	stub = (struct ppc64_stub_entry *)addr;
 
-<<<<<<< HEAD
-	if (probe_kernel_read(&magic, &stub->magic, sizeof(magic))) {
-=======
 	if (copy_from_kernel_nofault(&magic, &stub->magic,
 			sizeof(magic))) {
->>>>>>> 84569f32
 		pr_err("%s: fault reading magic for stub %lx for %s\n", __func__, addr, mod->name);
 		return -EFAULT;
 	}
@@ -771,12 +767,8 @@
 		return -EFAULT;
 	}
 
-<<<<<<< HEAD
-	if (probe_kernel_read(&funcdata, &stub->funcdata, sizeof(funcdata))) {
-=======
 	if (copy_from_kernel_nofault(&funcdata, &stub->funcdata,
 			sizeof(funcdata))) {
->>>>>>> 84569f32
 		pr_err("%s: fault reading funcdata for stub %lx for %s\n", __func__, addr, mod->name);
                 return -EFAULT;
 	}
