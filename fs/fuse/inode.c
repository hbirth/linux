/*
  FUSE: Filesystem in Userspace
  Copyright (C) 2001-2008  Miklos Szeredi <miklos@szeredi.hu>

  This program can be distributed under the terms of the GNU GPL.
  See the file COPYING.
*/

#include "fuse_i.h"

#include <linux/pagemap.h>
#include <linux/slab.h>
#include <linux/file.h>
#include <linux/seq_file.h>
#include <linux/init.h>
#include <linux/module.h>
#include <linux/moduleparam.h>
#include <linux/fs_context.h>
#include <linux/fs_parser.h>
#include <linux/statfs.h>
#include <linux/random.h>
#include <linux/sched.h>
#include <linux/exportfs.h>
#include <linux/posix_acl.h>
#include <linux/pid_namespace.h>
#include <uapi/linux/magic.h>

MODULE_AUTHOR("Miklos Szeredi <miklos@szeredi.hu>");
MODULE_DESCRIPTION("Filesystem in Userspace");
MODULE_LICENSE("GPL");

static struct kmem_cache *fuse_inode_cachep;
struct list_head fuse_conn_list;
DEFINE_MUTEX(fuse_mutex);

static int set_global_limit(const char *val, const struct kernel_param *kp);

unsigned max_user_bgreq;
module_param_call(max_user_bgreq, set_global_limit, param_get_uint,
		  &max_user_bgreq, 0644);
__MODULE_PARM_TYPE(max_user_bgreq, "uint");
MODULE_PARM_DESC(max_user_bgreq,
 "Global limit for the maximum number of backgrounded requests an "
 "unprivileged user can set");

unsigned max_user_congthresh;
module_param_call(max_user_congthresh, set_global_limit, param_get_uint,
		  &max_user_congthresh, 0644);
__MODULE_PARM_TYPE(max_user_congthresh, "uint");
MODULE_PARM_DESC(max_user_congthresh,
 "Global limit for the maximum congestion threshold an "
 "unprivileged user can set");

#define FUSE_DEFAULT_BLKSIZE 512

/** Maximum number of outstanding background requests */
#define FUSE_DEFAULT_MAX_BACKGROUND 12

/** Congestion starts at 75% of maximum */
#define FUSE_DEFAULT_CONGESTION_THRESHOLD (FUSE_DEFAULT_MAX_BACKGROUND * 3 / 4)

#ifdef CONFIG_BLOCK
static struct file_system_type fuseblk_fs_type;
#endif

struct fuse_forget_link *fuse_alloc_forget(void)
{
	return kzalloc(sizeof(struct fuse_forget_link), GFP_KERNEL_ACCOUNT);
}

static struct fuse_submount_lookup *fuse_alloc_submount_lookup(void)
{
	struct fuse_submount_lookup *sl;

	sl = kzalloc(sizeof(struct fuse_submount_lookup), GFP_KERNEL_ACCOUNT);
	if (!sl)
		return NULL;
	sl->forget = fuse_alloc_forget();
	if (!sl->forget)
		goto out_free;

	return sl;

out_free:
	kfree(sl);
	return NULL;
}

static struct inode *fuse_alloc_inode(struct super_block *sb)
{
	struct fuse_inode *fi;

	fi = alloc_inode_sb(sb, fuse_inode_cachep, GFP_KERNEL);
	if (!fi)
		return NULL;

	fi->i_time = 0;
	fi->inval_mask = ~0;
	fi->nodeid = 0;
	fi->nlookup = 0;
	fi->attr_version = 0;
	fi->orig_ino = 0;
	fi->state = 0;
	fi->submount_lookup = NULL;
	mutex_init(&fi->mutex);
	spin_lock_init(&fi->lock);
	fi->forget = fuse_alloc_forget();
	if (!fi->forget)
		goto out_free;

	if (IS_ENABLED(CONFIG_FUSE_DAX) && !fuse_dax_inode_alloc(sb, fi))
		goto out_free_forget;

	if (IS_ENABLED(CONFIG_FUSE_PASSTHROUGH))
		fuse_inode_backing_set(fi, NULL);

	return &fi->inode;

out_free_forget:
	kfree(fi->forget);
out_free:
	kmem_cache_free(fuse_inode_cachep, fi);
	return NULL;
}

static void fuse_free_inode(struct inode *inode)
{
	struct fuse_inode *fi = get_fuse_inode(inode);

	mutex_destroy(&fi->mutex);
	kfree(fi->forget);
#ifdef CONFIG_FUSE_DAX
	kfree(fi->dax);
#endif
	if (IS_ENABLED(CONFIG_FUSE_PASSTHROUGH))
		fuse_backing_put(fuse_inode_backing(fi));

	kmem_cache_free(fuse_inode_cachep, fi);
}

static void fuse_cleanup_submount_lookup(struct fuse_conn *fc,
					 struct fuse_submount_lookup *sl)
{
	if (!refcount_dec_and_test(&sl->count))
		return;

	fuse_queue_forget(fc, sl->forget, sl->nodeid, 1);
	sl->forget = NULL;
	kfree(sl);
}

static void fuse_evict_inode(struct inode *inode)
{
	struct fuse_inode *fi = get_fuse_inode(inode);

	/* Will write inode on close/munmap and in all other dirtiers */
	WARN_ON(inode->i_state & I_DIRTY_INODE);

	truncate_inode_pages_final(&inode->i_data);
	clear_inode(inode);
	if (inode->i_sb->s_flags & SB_ACTIVE) {
		struct fuse_conn *fc = get_fuse_conn(inode);

		if (FUSE_IS_DAX(inode))
			fuse_dax_inode_cleanup(inode);
		if (fi->nlookup) {
			fuse_queue_forget(fc, fi->forget, fi->nodeid,
					  fi->nlookup);
			fi->forget = NULL;
		}

		if (fi->submount_lookup) {
			fuse_cleanup_submount_lookup(fc, fi->submount_lookup);
			fi->submount_lookup = NULL;
		}
	}
	if (S_ISREG(inode->i_mode) && !fuse_is_bad(inode)) {
		WARN_ON(!list_empty(&fi->write_files));
		WARN_ON(!list_empty(&fi->queued_writes));
	}
}

static int fuse_reconfigure(struct fs_context *fsc)
{
	struct super_block *sb = fsc->root->d_sb;

	sync_filesystem(sb);
	if (fsc->sb_flags & SB_MANDLOCK)
		return -EINVAL;

	return 0;
}

/*
 * ino_t is 32-bits on 32-bit arch. We have to squash the 64-bit value down
 * so that it will fit.
 */
static ino_t fuse_squash_ino(u64 ino64)
{
	ino_t ino = (ino_t) ino64;
	if (sizeof(ino_t) < sizeof(u64))
		ino ^= ino64 >> (sizeof(u64) - sizeof(ino_t)) * 8;
	return ino;
}

void fuse_change_attributes_common(struct inode *inode, struct fuse_attr *attr,
				   struct fuse_statx *sx,
				   u64 attr_valid, u32 cache_mask)
{
	struct fuse_conn *fc = get_fuse_conn(inode);
	struct fuse_inode *fi = get_fuse_inode(inode);

	lockdep_assert_held(&fi->lock);

	fi->attr_version = atomic64_inc_return(&fc->attr_version);
	fi->i_time = attr_valid;
	/* Clear basic stats from invalid mask */
	set_mask_bits(&fi->inval_mask, STATX_BASIC_STATS, 0);

	inode->i_ino     = fuse_squash_ino(attr->ino);
	inode->i_mode    = (inode->i_mode & S_IFMT) | (attr->mode & 07777);
	set_nlink(inode, attr->nlink);
	inode->i_uid     = make_kuid(fc->user_ns, attr->uid);
	inode->i_gid     = make_kgid(fc->user_ns, attr->gid);
	inode->i_blocks  = attr->blocks;

	/* Sanitize nsecs */
	attr->atimensec = min_t(u32, attr->atimensec, NSEC_PER_SEC - 1);
	attr->mtimensec = min_t(u32, attr->mtimensec, NSEC_PER_SEC - 1);
	attr->ctimensec = min_t(u32, attr->ctimensec, NSEC_PER_SEC - 1);

	inode_set_atime(inode, attr->atime, attr->atimensec);
	/* mtime from server may be stale due to local buffered write */
	if (!(cache_mask & STATX_MTIME)) {
		inode_set_mtime(inode, attr->mtime, attr->mtimensec);
	}
	if (!(cache_mask & STATX_CTIME)) {
		inode_set_ctime(inode, attr->ctime, attr->ctimensec);
	}
	if (sx) {
		/* Sanitize nsecs */
		sx->btime.tv_nsec =
			min_t(u32, sx->btime.tv_nsec, NSEC_PER_SEC - 1);

		/*
		 * Btime has been queried, cache is valid (whether or not btime
		 * is available or not) so clear STATX_BTIME from inval_mask.
		 *
		 * Availability of the btime attribute is indicated in
		 * FUSE_I_BTIME
		 */
		set_mask_bits(&fi->inval_mask, STATX_BTIME, 0);
		if (sx->mask & STATX_BTIME) {
			set_bit(FUSE_I_BTIME, &fi->state);
			fi->i_btime.tv_sec = sx->btime.tv_sec;
			fi->i_btime.tv_nsec = sx->btime.tv_nsec;
		}
	}

	if (attr->blksize != 0)
		inode->i_blkbits = ilog2(attr->blksize);
	else
		inode->i_blkbits = inode->i_sb->s_blocksize_bits;

	/*
	 * Don't set the sticky bit in i_mode, unless we want the VFS
	 * to check permissions.  This prevents failures due to the
	 * check in may_delete().
	 */
	fi->orig_i_mode = inode->i_mode;
	if (!fc->default_permissions)
		inode->i_mode &= ~S_ISVTX;

	fi->orig_ino = attr->ino;

	/*
	 * We are refreshing inode data and it is possible that another
	 * client set suid/sgid or security.capability xattr. So clear
	 * S_NOSEC. Ideally, we could have cleared it only if suid/sgid
	 * was set or if security.capability xattr was set. But we don't
	 * know if security.capability has been set or not. So clear it
	 * anyway. Its less efficient but should be safe.
	 */
	inode->i_flags &= ~S_NOSEC;
}

u32 fuse_get_cache_mask(struct inode *inode)
{
	struct fuse_conn *fc = get_fuse_conn(inode);

	if (!fc->writeback_cache || !S_ISREG(inode->i_mode))
		return 0;

	return STATX_MTIME | STATX_CTIME | STATX_SIZE;
}

void fuse_change_attributes(struct inode *inode, struct fuse_attr *attr,
			    struct fuse_statx *sx,
			    u64 attr_valid, u64 attr_version)
{
	struct fuse_conn *fc = get_fuse_conn(inode);
	struct fuse_inode *fi = get_fuse_inode(inode);
	u32 cache_mask;
	loff_t oldsize;
	struct timespec64 old_mtime;

	spin_lock(&fi->lock);
	/*
	 * In case of writeback_cache enabled, writes update mtime, ctime and
	 * may update i_size.  In these cases trust the cached value in the
	 * inode.
	 */
	cache_mask = fuse_get_cache_mask(inode);
	if (cache_mask & STATX_SIZE)
		attr->size = i_size_read(inode);

	if (cache_mask & STATX_MTIME) {
		attr->mtime = inode_get_mtime_sec(inode);
		attr->mtimensec = inode_get_mtime_nsec(inode);
	}
	if (cache_mask & STATX_CTIME) {
		attr->ctime = inode_get_ctime_sec(inode);
		attr->ctimensec = inode_get_ctime_nsec(inode);
	}

	if ((attr_version != 0 && fi->attr_version > attr_version) ||
	    test_bit(FUSE_I_SIZE_UNSTABLE, &fi->state)) {
		spin_unlock(&fi->lock);
		return;
	}

	old_mtime = inode_get_mtime(inode);
	fuse_change_attributes_common(inode, attr, sx, attr_valid, cache_mask);

	oldsize = inode->i_size;
	/*
	 * In case of writeback_cache enabled, the cached writes beyond EOF
	 * extend local i_size without keeping userspace server in sync. So,
	 * attr->size coming from server can be stale. We cannot trust it.
	 */
	if (!(cache_mask & STATX_SIZE))
		i_size_write(inode, attr->size);
	spin_unlock(&fi->lock);

	if (!cache_mask && S_ISREG(inode->i_mode)) {
		bool inval = false;

		if (oldsize != attr->size) {
			truncate_pagecache(inode, attr->size);
			if (!fc->explicit_inval_data)
				inval = true;
		} else if (fc->auto_inval_data) {
			struct timespec64 new_mtime = {
				.tv_sec = attr->mtime,
				.tv_nsec = attr->mtimensec,
			};

			/*
			 * Auto inval mode also checks and invalidates if mtime
			 * has changed.
			 */
			if (!timespec64_equal(&old_mtime, &new_mtime))
				inval = true;
		}

		if (inval)
			invalidate_inode_pages2(inode->i_mapping);
	}

	if (IS_ENABLED(CONFIG_FUSE_DAX))
		fuse_dax_dontcache(inode, attr->flags);
}

static void fuse_init_submount_lookup(struct fuse_submount_lookup *sl,
				      u64 nodeid)
{
	sl->nodeid = nodeid;
	refcount_set(&sl->count, 1);
}

static void fuse_init_inode(struct inode *inode, struct fuse_attr *attr,
			    struct fuse_conn *fc)
{
	inode->i_mode = attr->mode & S_IFMT;
	inode->i_size = attr->size;
	inode_set_mtime(inode, attr->mtime, attr->mtimensec);
	inode_set_ctime(inode, attr->ctime, attr->ctimensec);
	if (S_ISREG(inode->i_mode)) {
		fuse_init_common(inode);
		fuse_init_file_inode(inode, attr->flags);
	} else if (S_ISDIR(inode->i_mode))
		fuse_init_dir(inode);
	else if (S_ISLNK(inode->i_mode))
		fuse_init_symlink(inode);
	else if (S_ISCHR(inode->i_mode) || S_ISBLK(inode->i_mode) ||
		 S_ISFIFO(inode->i_mode) || S_ISSOCK(inode->i_mode)) {
		fuse_init_common(inode);
		init_special_inode(inode, inode->i_mode,
				   new_decode_dev(attr->rdev));
	} else
		BUG();
	/*
	 * Ensure that we don't cache acls for daemons without FUSE_POSIX_ACL
	 * so they see the exact same behavior as before.
	 */
	if (!fc->posix_acl)
		inode->i_acl = inode->i_default_acl = ACL_DONT_CACHE;
}

static int fuse_inode_eq(struct inode *inode, void *_nodeidp)
{
	u64 nodeid = *(u64 *) _nodeidp;
	if (get_node_id(inode) == nodeid)
		return 1;
	else
		return 0;
}

static int fuse_inode_set(struct inode *inode, void *_nodeidp)
{
	u64 nodeid = *(u64 *) _nodeidp;
	get_fuse_inode(inode)->nodeid = nodeid;
	return 0;
}

struct inode *fuse_iget(struct super_block *sb, u64 nodeid,
			int generation, struct fuse_attr *attr,
			u64 attr_valid, u64 attr_version)
{
	struct inode *inode;
	struct fuse_inode *fi;
	struct fuse_conn *fc = get_fuse_conn_super(sb);

	/*
	 * Auto mount points get their node id from the submount root, which is
	 * not a unique identifier within this filesystem.
	 *
	 * To avoid conflicts, do not place submount points into the inode hash
	 * table.
	 */
	if (fc->auto_submounts && (attr->flags & FUSE_ATTR_SUBMOUNT) &&
	    S_ISDIR(attr->mode)) {
		struct fuse_inode *fi;

		inode = new_inode(sb);
		if (!inode)
			return NULL;

		fuse_init_inode(inode, attr, fc);
		fi = get_fuse_inode(inode);
		fi->nodeid = nodeid;
		fi->submount_lookup = fuse_alloc_submount_lookup();
		if (!fi->submount_lookup) {
			iput(inode);
			return NULL;
		}
		/* Sets nlookup = 1 on fi->submount_lookup->nlookup */
		fuse_init_submount_lookup(fi->submount_lookup, nodeid);
		inode->i_flags |= S_AUTOMOUNT;
		goto done;
	}

retry:
	inode = iget5_locked(sb, nodeid, fuse_inode_eq, fuse_inode_set, &nodeid);
	if (!inode)
		return NULL;

	if ((inode->i_state & I_NEW)) {
		inode->i_flags |= S_NOATIME;
		if (!fc->writeback_cache || !S_ISREG(attr->mode))
			inode->i_flags |= S_NOCMTIME;
		inode->i_generation = generation;
		fuse_init_inode(inode, attr, fc);
		unlock_new_inode(inode);
	} else if (fuse_stale_inode(inode, generation, attr)) {
		/* nodeid was reused, any I/O on the old inode should fail */
		fuse_make_bad(inode);
		if (inode != d_inode(sb->s_root)) {
			remove_inode_hash(inode);
			iput(inode);
			goto retry;
		}
	}
	fi = get_fuse_inode(inode);
	spin_lock(&fi->lock);
	fi->nlookup++;
	spin_unlock(&fi->lock);
done:
	fuse_change_attributes(inode, attr, NULL, attr_valid, attr_version);

	return inode;
}

struct inode *fuse_ilookup(struct fuse_conn *fc, u64 nodeid,
			   struct fuse_mount **fm)
{
	struct fuse_mount *fm_iter;
	struct inode *inode;

	WARN_ON(!rwsem_is_locked(&fc->killsb));
	list_for_each_entry(fm_iter, &fc->mounts, fc_entry) {
		if (!fm_iter->sb)
			continue;

		inode = ilookup5(fm_iter->sb, nodeid, fuse_inode_eq, &nodeid);
		if (inode) {
			if (fm)
				*fm = fm_iter;
			return inode;
		}
	}

	return NULL;
}

int fuse_reverse_inval_inode(struct fuse_conn *fc, u64 nodeid,
			     loff_t offset, loff_t len)
{
	struct fuse_inode *fi;
	struct inode *inode;
	pgoff_t pg_start;
	pgoff_t pg_end;

	inode = fuse_ilookup(fc, nodeid, NULL);
	if (!inode)
		return -ENOENT;

	fi = get_fuse_inode(inode);
	spin_lock(&fi->lock);
	fi->attr_version = atomic64_inc_return(&fc->attr_version);
	spin_unlock(&fi->lock);

	fuse_invalidate_attr(inode);
	forget_all_cached_acls(inode);
	if (offset >= 0) {
		pg_start = offset >> PAGE_SHIFT;
		if (len <= 0)
			pg_end = -1;
		else
			pg_end = (offset + len - 1) >> PAGE_SHIFT;
		invalidate_inode_pages2_range(inode->i_mapping,
					      pg_start, pg_end);
	}
	iput(inode);
	return 0;
}

bool fuse_lock_inode(struct inode *inode)
{
	bool locked = false;

	if (!get_fuse_conn(inode)->parallel_dirops) {
		mutex_lock(&get_fuse_inode(inode)->mutex);
		locked = true;
	}

	return locked;
}

void fuse_unlock_inode(struct inode *inode, bool locked)
{
	if (locked)
		mutex_unlock(&get_fuse_inode(inode)->mutex);
}

static void fuse_umount_begin(struct super_block *sb)
{
	struct fuse_conn *fc = get_fuse_conn_super(sb);

	if (fc->no_force_umount)
		return;

	fuse_abort_conn(fc);

	// Only retire block-device-based superblocks.
	if (sb->s_bdev != NULL)
		retire_super(sb);
}

static void fuse_send_destroy(struct fuse_mount *fm)
{
	if (fm->fc->conn_init) {
		FUSE_ARGS(args);

		args.opcode = FUSE_DESTROY;
		args.force = true;
		args.nocreds = true;
		fuse_simple_request(fm, &args);
	}
}

static void convert_fuse_statfs(struct kstatfs *stbuf, struct fuse_kstatfs *attr)
{
	stbuf->f_type    = FUSE_SUPER_MAGIC;
	stbuf->f_bsize   = attr->bsize;
	stbuf->f_frsize  = attr->frsize;
	stbuf->f_blocks  = attr->blocks;
	stbuf->f_bfree   = attr->bfree;
	stbuf->f_bavail  = attr->bavail;
	stbuf->f_files   = attr->files;
	stbuf->f_ffree   = attr->ffree;
	stbuf->f_namelen = attr->namelen;
	/* fsid is left zero */
}

static int fuse_statfs(struct dentry *dentry, struct kstatfs *buf)
{
	struct super_block *sb = dentry->d_sb;
	struct fuse_mount *fm = get_fuse_mount_super(sb);
	FUSE_ARGS(args);
	struct fuse_statfs_out outarg;
	int err;

	if (!fuse_allow_current_process(fm->fc)) {
		buf->f_type = FUSE_SUPER_MAGIC;
		return 0;
	}

	memset(&outarg, 0, sizeof(outarg));
	args.in_numargs = 0;
	args.opcode = FUSE_STATFS;
	args.nodeid = get_node_id(d_inode(dentry));
	args.out_numargs = 1;
	args.out_args[0].size = sizeof(outarg);
	args.out_args[0].value = &outarg;
	err = fuse_simple_request(fm, &args);
	if (!err)
		convert_fuse_statfs(buf, &outarg.st);
	return err;
}

static struct fuse_sync_bucket *fuse_sync_bucket_alloc(void)
{
	struct fuse_sync_bucket *bucket;

	bucket = kzalloc(sizeof(*bucket), GFP_KERNEL | __GFP_NOFAIL);
	if (bucket) {
		init_waitqueue_head(&bucket->waitq);
		/* Initial active count */
		atomic_set(&bucket->count, 1);
	}
	return bucket;
}

static void fuse_sync_fs_writes(struct fuse_conn *fc)
{
	struct fuse_sync_bucket *bucket, *new_bucket;
	int count;

	new_bucket = fuse_sync_bucket_alloc();
	spin_lock(&fc->lock);
	bucket = rcu_dereference_protected(fc->curr_bucket, 1);
	count = atomic_read(&bucket->count);
	WARN_ON(count < 1);
	/* No outstanding writes? */
	if (count == 1) {
		spin_unlock(&fc->lock);
		kfree(new_bucket);
		return;
	}

	/*
	 * Completion of new bucket depends on completion of this bucket, so add
	 * one more count.
	 */
	atomic_inc(&new_bucket->count);
	rcu_assign_pointer(fc->curr_bucket, new_bucket);
	spin_unlock(&fc->lock);
	/*
	 * Drop initial active count.  At this point if all writes in this and
	 * ancestor buckets complete, the count will go to zero and this task
	 * will be woken up.
	 */
	atomic_dec(&bucket->count);

	wait_event(bucket->waitq, atomic_read(&bucket->count) == 0);

	/* Drop temp count on descendant bucket */
	fuse_sync_bucket_dec(new_bucket);
	kfree_rcu(bucket, rcu);
}

static int fuse_sync_fs(struct super_block *sb, int wait)
{
	struct fuse_mount *fm = get_fuse_mount_super(sb);
	struct fuse_conn *fc = fm->fc;
	struct fuse_syncfs_in inarg;
	FUSE_ARGS(args);
	int err;

	/*
	 * Userspace cannot handle the wait == 0 case.  Avoid a
	 * gratuitous roundtrip.
	 */
	if (!wait)
		return 0;

	/* The filesystem is being unmounted.  Nothing to do. */
	if (!sb->s_root)
		return 0;

	if (!fc->sync_fs)
		return 0;

	fuse_sync_fs_writes(fc);

	memset(&inarg, 0, sizeof(inarg));
	args.in_numargs = 1;
	args.in_args[0].size = sizeof(inarg);
	args.in_args[0].value = &inarg;
	args.opcode = FUSE_SYNCFS;
	args.nodeid = get_node_id(sb->s_root->d_inode);
	args.out_numargs = 0;

	err = fuse_simple_request(fm, &args);
	if (err == -ENOSYS) {
		fc->sync_fs = 0;
		err = 0;
	}

	return err;
}

enum {
	OPT_SOURCE,
	OPT_SUBTYPE,
	OPT_FD,
	OPT_ROOTMODE,
	OPT_USER_ID,
	OPT_GROUP_ID,
	OPT_DEFAULT_PERMISSIONS,
	OPT_ALLOW_OTHER,
	OPT_MAX_READ,
	OPT_BLKSIZE,
	OPT_ERR
};

static const struct fs_parameter_spec fuse_fs_parameters[] = {
	fsparam_string	("source",		OPT_SOURCE),
	fsparam_u32	("fd",			OPT_FD),
	fsparam_u32oct	("rootmode",		OPT_ROOTMODE),
	fsparam_u32	("user_id",		OPT_USER_ID),
	fsparam_u32	("group_id",		OPT_GROUP_ID),
	fsparam_flag	("default_permissions",	OPT_DEFAULT_PERMISSIONS),
	fsparam_flag	("allow_other",		OPT_ALLOW_OTHER),
	fsparam_u32	("max_read",		OPT_MAX_READ),
	fsparam_u32	("blksize",		OPT_BLKSIZE),
	fsparam_string	("subtype",		OPT_SUBTYPE),
	{}
};

static int fuse_parse_param(struct fs_context *fsc, struct fs_parameter *param)
{
	struct fs_parse_result result;
	struct fuse_fs_context *ctx = fsc->fs_private;
	int opt;

	if (fsc->purpose == FS_CONTEXT_FOR_RECONFIGURE) {
		/*
		 * Ignore options coming from mount(MS_REMOUNT) for backward
		 * compatibility.
		 */
		if (fsc->oldapi)
			return 0;

		return invalfc(fsc, "No changes allowed in reconfigure");
	}

	opt = fs_parse(fsc, fuse_fs_parameters, param, &result);
	if (opt < 0)
		return opt;

	switch (opt) {
	case OPT_SOURCE:
		if (fsc->source)
			return invalfc(fsc, "Multiple sources specified");
		fsc->source = param->string;
		param->string = NULL;
		break;

	case OPT_SUBTYPE:
		if (ctx->subtype)
			return invalfc(fsc, "Multiple subtypes specified");
		ctx->subtype = param->string;
		param->string = NULL;
		return 0;

	case OPT_FD:
		ctx->fd = result.uint_32;
		ctx->fd_present = true;
		break;

	case OPT_ROOTMODE:
		if (!fuse_valid_type(result.uint_32))
			return invalfc(fsc, "Invalid rootmode");
		ctx->rootmode = result.uint_32;
		ctx->rootmode_present = true;
		break;

	case OPT_USER_ID:
		ctx->user_id = make_kuid(fsc->user_ns, result.uint_32);
		if (!uid_valid(ctx->user_id))
			return invalfc(fsc, "Invalid user_id");
		ctx->user_id_present = true;
		break;

	case OPT_GROUP_ID:
		ctx->group_id = make_kgid(fsc->user_ns, result.uint_32);
		if (!gid_valid(ctx->group_id))
			return invalfc(fsc, "Invalid group_id");
		ctx->group_id_present = true;
		break;

	case OPT_DEFAULT_PERMISSIONS:
		ctx->default_permissions = true;
		break;

	case OPT_ALLOW_OTHER:
		ctx->allow_other = true;
		break;

	case OPT_MAX_READ:
		ctx->max_read = result.uint_32;
		break;

	case OPT_BLKSIZE:
		if (!ctx->is_bdev)
			return invalfc(fsc, "blksize only supported for fuseblk");
		ctx->blksize = result.uint_32;
		break;

	default:
		return -EINVAL;
	}

	return 0;
}

static void fuse_free_fsc(struct fs_context *fsc)
{
	struct fuse_fs_context *ctx = fsc->fs_private;

	if (ctx) {
		kfree(ctx->subtype);
		kfree(ctx);
	}
}

static int fuse_show_options(struct seq_file *m, struct dentry *root)
{
	struct super_block *sb = root->d_sb;
	struct fuse_conn *fc = get_fuse_conn_super(sb);

	if (fc->legacy_opts_show) {
		seq_printf(m, ",user_id=%u",
			   from_kuid_munged(fc->user_ns, fc->user_id));
		seq_printf(m, ",group_id=%u",
			   from_kgid_munged(fc->user_ns, fc->group_id));
		if (fc->default_permissions)
			seq_puts(m, ",default_permissions");
		if (fc->allow_other)
			seq_puts(m, ",allow_other");
		if (fc->max_read != ~0)
			seq_printf(m, ",max_read=%u", fc->max_read);
		if (sb->s_bdev && sb->s_blocksize != FUSE_DEFAULT_BLKSIZE)
			seq_printf(m, ",blksize=%lu", sb->s_blocksize);
	}
#ifdef CONFIG_FUSE_DAX
	if (fc->dax_mode == FUSE_DAX_ALWAYS)
		seq_puts(m, ",dax=always");
	else if (fc->dax_mode == FUSE_DAX_NEVER)
		seq_puts(m, ",dax=never");
	else if (fc->dax_mode == FUSE_DAX_INODE_USER)
		seq_puts(m, ",dax=inode");
#endif

	return 0;
}

static void fuse_iqueue_init(struct fuse_iqueue *fiq,
			     const struct fuse_iqueue_ops *ops,
			     void *priv)
{
	memset(fiq, 0, sizeof(struct fuse_iqueue));
	spin_lock_init(&fiq->lock);
	init_waitqueue_head(&fiq->waitq);
	INIT_LIST_HEAD(&fiq->pending);
	INIT_LIST_HEAD(&fiq->interrupts);
	fiq->forget_list_tail = &fiq->forget_list_head;
	fiq->connected = 1;
	fiq->ops = ops;
	fiq->priv = priv;
}

static void fuse_pqueue_init(struct fuse_pqueue *fpq)
{
	unsigned int i;

	spin_lock_init(&fpq->lock);
	for (i = 0; i < FUSE_PQ_HASH_SIZE; i++)
		INIT_LIST_HEAD(&fpq->processing[i]);
	INIT_LIST_HEAD(&fpq->io);
	fpq->connected = 1;
}

void fuse_conn_init(struct fuse_conn *fc, struct fuse_mount *fm,
		    struct user_namespace *user_ns,
		    const struct fuse_iqueue_ops *fiq_ops, void *fiq_priv)
{
	memset(fc, 0, sizeof(*fc));
	spin_lock_init(&fc->lock);
	spin_lock_init(&fc->bg_lock);
	init_rwsem(&fc->killsb);
	refcount_set(&fc->count, 1);
	atomic_set(&fc->dev_count, 1);
	init_waitqueue_head(&fc->blocked_waitq);
	fuse_iqueue_init(&fc->iq, fiq_ops, fiq_priv);
	INIT_LIST_HEAD(&fc->bg_queue);
	INIT_LIST_HEAD(&fc->entry);
	INIT_LIST_HEAD(&fc->devices);
	atomic_set(&fc->num_waiting, 0);
	fc->max_background = FUSE_DEFAULT_MAX_BACKGROUND;
	fc->congestion_threshold = FUSE_DEFAULT_CONGESTION_THRESHOLD;
	atomic64_set(&fc->khctr, 0);
	fc->polled_files = RB_ROOT;
	fc->blocked = 0;
	fc->initialized = 0;
	fc->connected = 1;
	atomic64_set(&fc->attr_version, 1);
	get_random_bytes(&fc->scramble_key, sizeof(fc->scramble_key));
	fc->pid_ns = get_pid_ns(task_active_pid_ns(current));
	fc->user_ns = get_user_ns(user_ns);
	fc->max_pages = FUSE_DEFAULT_MAX_PAGES_PER_REQ;
	fc->max_pages_limit = FUSE_MAX_MAX_PAGES;

	if (IS_ENABLED(CONFIG_FUSE_PASSTHROUGH))
		fuse_backing_files_init(fc);

	INIT_LIST_HEAD(&fc->mounts);
	list_add(&fm->fc_entry, &fc->mounts);
	fm->fc = fc;
}
EXPORT_SYMBOL_GPL(fuse_conn_init);

static void delayed_release(struct rcu_head *p)
{
	struct fuse_conn *fc = container_of(p, struct fuse_conn, rcu);

	put_user_ns(fc->user_ns);
	fc->release(fc);
}

void fuse_conn_put(struct fuse_conn *fc)
{
	if (refcount_dec_and_test(&fc->count)) {
		struct fuse_iqueue *fiq = &fc->iq;
		struct fuse_sync_bucket *bucket;

		if (IS_ENABLED(CONFIG_FUSE_DAX))
			fuse_dax_conn_free(fc);
		if (fiq->ops->release)
			fiq->ops->release(fiq);
		put_pid_ns(fc->pid_ns);
		bucket = rcu_dereference_protected(fc->curr_bucket, 1);
		if (bucket) {
			WARN_ON(atomic_read(&bucket->count) != 1);
			kfree(bucket);
		}
<<<<<<< HEAD
		call_rcu(&fc->rcu, delayed_release);
=======
		if (IS_ENABLED(CONFIG_FUSE_PASSTHROUGH))
			fuse_backing_files_free(fc);
		fc->release(fc);
>>>>>>> cdf6ac2a
	}
}
EXPORT_SYMBOL_GPL(fuse_conn_put);

struct fuse_conn *fuse_conn_get(struct fuse_conn *fc)
{
	refcount_inc(&fc->count);
	return fc;
}
EXPORT_SYMBOL_GPL(fuse_conn_get);

static struct inode *fuse_get_root_inode(struct super_block *sb, unsigned mode)
{
	struct fuse_attr attr;
	memset(&attr, 0, sizeof(attr));

	attr.mode = mode;
	attr.ino = FUSE_ROOT_ID;
	attr.nlink = 1;
	return fuse_iget(sb, FUSE_ROOT_ID, 0, &attr, 0, 0);
}

struct fuse_inode_handle {
	u64 nodeid;
	u32 generation;
};

static struct dentry *fuse_get_dentry(struct super_block *sb,
				      struct fuse_inode_handle *handle)
{
	struct fuse_conn *fc = get_fuse_conn_super(sb);
	struct inode *inode;
	struct dentry *entry;
	int err = -ESTALE;

	if (handle->nodeid == 0)
		goto out_err;

	inode = ilookup5(sb, handle->nodeid, fuse_inode_eq, &handle->nodeid);
	if (!inode) {
		struct fuse_entry_out outarg;
		const struct qstr name = QSTR_INIT(".", 1);

		if (!fc->export_support)
			goto out_err;

		err = fuse_lookup_name(sb, handle->nodeid, &name, &outarg,
				       &inode);
		if (err && err != -ENOENT)
			goto out_err;
		if (err || !inode) {
			err = -ESTALE;
			goto out_err;
		}
		err = -EIO;
		if (get_node_id(inode) != handle->nodeid)
			goto out_iput;
	}
	err = -ESTALE;
	if (inode->i_generation != handle->generation)
		goto out_iput;

	entry = d_obtain_alias(inode);
	if (!IS_ERR(entry) && get_node_id(inode) != FUSE_ROOT_ID)
		fuse_invalidate_entry_cache(entry);

	return entry;

 out_iput:
	iput(inode);
 out_err:
	return ERR_PTR(err);
}

static int fuse_encode_fh(struct inode *inode, u32 *fh, int *max_len,
			   struct inode *parent)
{
	int len = parent ? 6 : 3;
	u64 nodeid;
	u32 generation;

	if (*max_len < len) {
		*max_len = len;
		return  FILEID_INVALID;
	}

	nodeid = get_fuse_inode(inode)->nodeid;
	generation = inode->i_generation;

	fh[0] = (u32)(nodeid >> 32);
	fh[1] = (u32)(nodeid & 0xffffffff);
	fh[2] = generation;

	if (parent) {
		nodeid = get_fuse_inode(parent)->nodeid;
		generation = parent->i_generation;

		fh[3] = (u32)(nodeid >> 32);
		fh[4] = (u32)(nodeid & 0xffffffff);
		fh[5] = generation;
	}

	*max_len = len;
	return parent ? FILEID_INO64_GEN_PARENT : FILEID_INO64_GEN;
}

static struct dentry *fuse_fh_to_dentry(struct super_block *sb,
		struct fid *fid, int fh_len, int fh_type)
{
	struct fuse_inode_handle handle;

	if ((fh_type != FILEID_INO64_GEN &&
	     fh_type != FILEID_INO64_GEN_PARENT) || fh_len < 3)
		return NULL;

	handle.nodeid = (u64) fid->raw[0] << 32;
	handle.nodeid |= (u64) fid->raw[1];
	handle.generation = fid->raw[2];
	return fuse_get_dentry(sb, &handle);
}

static struct dentry *fuse_fh_to_parent(struct super_block *sb,
		struct fid *fid, int fh_len, int fh_type)
{
	struct fuse_inode_handle parent;

	if (fh_type != FILEID_INO64_GEN_PARENT || fh_len < 6)
		return NULL;

	parent.nodeid = (u64) fid->raw[3] << 32;
	parent.nodeid |= (u64) fid->raw[4];
	parent.generation = fid->raw[5];
	return fuse_get_dentry(sb, &parent);
}

static struct dentry *fuse_get_parent(struct dentry *child)
{
	struct inode *child_inode = d_inode(child);
	struct fuse_conn *fc = get_fuse_conn(child_inode);
	struct inode *inode;
	struct dentry *parent;
	struct fuse_entry_out outarg;
	int err;

	if (!fc->export_support)
		return ERR_PTR(-ESTALE);

	err = fuse_lookup_name(child_inode->i_sb, get_node_id(child_inode),
			       &dotdot_name, &outarg, &inode);
	if (err) {
		if (err == -ENOENT)
			return ERR_PTR(-ESTALE);
		return ERR_PTR(err);
	}

	parent = d_obtain_alias(inode);
	if (!IS_ERR(parent) && get_node_id(inode) != FUSE_ROOT_ID)
		fuse_invalidate_entry_cache(parent);

	return parent;
}

/* only for fid encoding; no support for file handle */
static const struct export_operations fuse_export_fid_operations = {
	.encode_fh	= fuse_encode_fh,
};

static const struct export_operations fuse_export_operations = {
	.fh_to_dentry	= fuse_fh_to_dentry,
	.fh_to_parent	= fuse_fh_to_parent,
	.encode_fh	= fuse_encode_fh,
	.get_parent	= fuse_get_parent,
};

static const struct super_operations fuse_super_operations = {
	.alloc_inode    = fuse_alloc_inode,
	.free_inode     = fuse_free_inode,
	.evict_inode	= fuse_evict_inode,
	.write_inode	= fuse_write_inode,
	.drop_inode	= generic_delete_inode,
	.umount_begin	= fuse_umount_begin,
	.statfs		= fuse_statfs,
	.sync_fs	= fuse_sync_fs,
	.show_options	= fuse_show_options,
};

static void sanitize_global_limit(unsigned *limit)
{
	/*
	 * The default maximum number of async requests is calculated to consume
	 * 1/2^13 of the total memory, assuming 392 bytes per request.
	 */
	if (*limit == 0)
		*limit = ((totalram_pages() << PAGE_SHIFT) >> 13) / 392;

	if (*limit >= 1 << 16)
		*limit = (1 << 16) - 1;
}

static int set_global_limit(const char *val, const struct kernel_param *kp)
{
	int rv;

	rv = param_set_uint(val, kp);
	if (rv)
		return rv;

	sanitize_global_limit((unsigned *)kp->arg);

	return 0;
}

static void process_init_limits(struct fuse_conn *fc, struct fuse_init_out *arg)
{
	int cap_sys_admin = capable(CAP_SYS_ADMIN);

	if (arg->minor < 13)
		return;

	sanitize_global_limit(&max_user_bgreq);
	sanitize_global_limit(&max_user_congthresh);

	spin_lock(&fc->bg_lock);
	if (arg->max_background) {
		fc->max_background = arg->max_background;

		if (!cap_sys_admin && fc->max_background > max_user_bgreq)
			fc->max_background = max_user_bgreq;
	}
	if (arg->congestion_threshold) {
		fc->congestion_threshold = arg->congestion_threshold;

		if (!cap_sys_admin &&
		    fc->congestion_threshold > max_user_congthresh)
			fc->congestion_threshold = max_user_congthresh;
	}
	spin_unlock(&fc->bg_lock);
}

struct fuse_init_args {
	struct fuse_args args;
	struct fuse_init_in in;
	struct fuse_init_out out;
};

static void process_init_reply(struct fuse_mount *fm, struct fuse_args *args,
			       int error)
{
	struct fuse_conn *fc = fm->fc;
	struct fuse_init_args *ia = container_of(args, typeof(*ia), args);
	struct fuse_init_out *arg = &ia->out;
	bool ok = true;

	if (error || arg->major != FUSE_KERNEL_VERSION)
		ok = false;
	else {
		unsigned long ra_pages;

		process_init_limits(fc, arg);

		if (arg->minor >= 6) {
			u64 flags = arg->flags;

			if (flags & FUSE_INIT_EXT)
				flags |= (u64) arg->flags2 << 32;

			ra_pages = arg->max_readahead / PAGE_SIZE;
			if (flags & FUSE_ASYNC_READ)
				fc->async_read = 1;
			if (!(flags & FUSE_POSIX_LOCKS))
				fc->no_lock = 1;
			if (arg->minor >= 17) {
				if (!(flags & FUSE_FLOCK_LOCKS))
					fc->no_flock = 1;
			} else {
				if (!(flags & FUSE_POSIX_LOCKS))
					fc->no_flock = 1;
			}
			if (flags & FUSE_ATOMIC_O_TRUNC)
				fc->atomic_o_trunc = 1;
			if (arg->minor >= 9) {
				/* LOOKUP has dependency on proto version */
				if (flags & FUSE_EXPORT_SUPPORT)
					fc->export_support = 1;
			}
			if (flags & FUSE_BIG_WRITES)
				fc->big_writes = 1;
			if (flags & FUSE_DONT_MASK)
				fc->dont_mask = 1;
			if (flags & FUSE_AUTO_INVAL_DATA)
				fc->auto_inval_data = 1;
			else if (flags & FUSE_EXPLICIT_INVAL_DATA)
				fc->explicit_inval_data = 1;
			if (flags & FUSE_DO_READDIRPLUS) {
				fc->do_readdirplus = 1;
				if (flags & FUSE_READDIRPLUS_AUTO)
					fc->readdirplus_auto = 1;
			}
			if (flags & FUSE_ASYNC_DIO)
				fc->async_dio = 1;
			if (flags & FUSE_WRITEBACK_CACHE)
				fc->writeback_cache = 1;
			if (flags & FUSE_PARALLEL_DIROPS)
				fc->parallel_dirops = 1;
			if (flags & FUSE_HANDLE_KILLPRIV)
				fc->handle_killpriv = 1;
			if (arg->time_gran && arg->time_gran <= 1000000000)
				fm->sb->s_time_gran = arg->time_gran;
			if ((flags & FUSE_POSIX_ACL)) {
				fc->default_permissions = 1;
				fc->posix_acl = 1;
			}
			if (flags & FUSE_CACHE_SYMLINKS)
				fc->cache_symlinks = 1;
			if (flags & FUSE_ABORT_ERROR)
				fc->abort_err = 1;
			if (flags & FUSE_MAX_PAGES) {
				fc->max_pages =
					min_t(unsigned int, fc->max_pages_limit,
					max_t(unsigned int, arg->max_pages, 1));
			}
			if (IS_ENABLED(CONFIG_FUSE_DAX)) {
				if (flags & FUSE_MAP_ALIGNMENT &&
				    !fuse_dax_check_alignment(fc, arg->map_alignment)) {
					ok = false;
				}
				if (flags & FUSE_HAS_INODE_DAX)
					fc->inode_dax = 1;
			}
			if (flags & FUSE_HANDLE_KILLPRIV_V2) {
				fc->handle_killpriv_v2 = 1;
				fm->sb->s_flags |= SB_NOSEC;
			}
			if (flags & FUSE_SETXATTR_EXT)
				fc->setxattr_ext = 1;
			if (flags & FUSE_SECURITY_CTX)
				fc->init_security = 1;
			if (flags & FUSE_CREATE_SUPP_GROUP)
				fc->create_supp_group = 1;
			if (flags & FUSE_DIRECT_IO_ALLOW_MMAP)
				fc->direct_io_allow_mmap = 1;
			/*
			 * max_stack_depth is the max stack depth of FUSE fs,
			 * so it has to be at least 1 to support passthrough
			 * to backing files.
			 *
			 * with max_stack_depth > 1, the backing files can be
			 * on a stacked fs (e.g. overlayfs) themselves and with
			 * max_stack_depth == 1, FUSE fs can be stacked as the
			 * underlying fs of a stacked fs (e.g. overlayfs).
			 */
			if (IS_ENABLED(CONFIG_FUSE_PASSTHROUGH) &&
			    (flags & FUSE_PASSTHROUGH) &&
			    arg->max_stack_depth > 0 &&
			    arg->max_stack_depth <= FILESYSTEM_MAX_STACK_DEPTH) {
				fc->passthrough = 1;
				fc->max_stack_depth = arg->max_stack_depth;
				fm->sb->s_stack_depth = arg->max_stack_depth;
			}
			if (flags & FUSE_NO_EXPORT_SUPPORT)
				fm->sb->s_export_op = &fuse_export_fid_operations;
		} else {
			ra_pages = fc->max_read / PAGE_SIZE;
			fc->no_lock = 1;
			fc->no_flock = 1;
		}

		fm->sb->s_bdi->ra_pages =
				min(fm->sb->s_bdi->ra_pages, ra_pages);
		fc->minor = arg->minor;
		fc->max_write = arg->minor < 5 ? 4096 : arg->max_write;
		fc->max_write = max_t(unsigned, 4096, fc->max_write);
		fc->conn_init = 1;
	}
	kfree(ia);

	if (!ok) {
		fc->conn_init = 0;
		fc->conn_error = 1;
	}

	fuse_set_initialized(fc);
	wake_up_all(&fc->blocked_waitq);
}

void fuse_send_init(struct fuse_mount *fm)
{
	struct fuse_init_args *ia;
	u64 flags;

	ia = kzalloc(sizeof(*ia), GFP_KERNEL | __GFP_NOFAIL);

	ia->in.major = FUSE_KERNEL_VERSION;
	ia->in.minor = FUSE_KERNEL_MINOR_VERSION;
	ia->in.max_readahead = fm->sb->s_bdi->ra_pages * PAGE_SIZE;
	flags =
		FUSE_ASYNC_READ | FUSE_POSIX_LOCKS | FUSE_ATOMIC_O_TRUNC |
		FUSE_EXPORT_SUPPORT | FUSE_BIG_WRITES | FUSE_DONT_MASK |
		FUSE_SPLICE_WRITE | FUSE_SPLICE_MOVE | FUSE_SPLICE_READ |
		FUSE_FLOCK_LOCKS | FUSE_HAS_IOCTL_DIR | FUSE_AUTO_INVAL_DATA |
		FUSE_DO_READDIRPLUS | FUSE_READDIRPLUS_AUTO | FUSE_ASYNC_DIO |
		FUSE_WRITEBACK_CACHE | FUSE_NO_OPEN_SUPPORT |
		FUSE_PARALLEL_DIROPS | FUSE_HANDLE_KILLPRIV | FUSE_POSIX_ACL |
		FUSE_ABORT_ERROR | FUSE_MAX_PAGES | FUSE_CACHE_SYMLINKS |
		FUSE_NO_OPENDIR_SUPPORT | FUSE_EXPLICIT_INVAL_DATA |
		FUSE_HANDLE_KILLPRIV_V2 | FUSE_SETXATTR_EXT | FUSE_INIT_EXT |
		FUSE_SECURITY_CTX | FUSE_CREATE_SUPP_GROUP |
		FUSE_HAS_EXPIRE_ONLY | FUSE_DIRECT_IO_ALLOW_MMAP |
		FUSE_NO_EXPORT_SUPPORT | FUSE_HAS_RESEND;
#ifdef CONFIG_FUSE_DAX
	if (fm->fc->dax)
		flags |= FUSE_MAP_ALIGNMENT;
	if (fuse_is_inode_dax_mode(fm->fc->dax_mode))
		flags |= FUSE_HAS_INODE_DAX;
#endif
	if (fm->fc->auto_submounts)
		flags |= FUSE_SUBMOUNTS;
	if (IS_ENABLED(CONFIG_FUSE_PASSTHROUGH))
		flags |= FUSE_PASSTHROUGH;

	ia->in.flags = flags;
	ia->in.flags2 = flags >> 32;

	ia->args.opcode = FUSE_INIT;
	ia->args.in_numargs = 1;
	ia->args.in_args[0].size = sizeof(ia->in);
	ia->args.in_args[0].value = &ia->in;
	ia->args.out_numargs = 1;
	/* Variable length argument used for backward compatibility
	   with interface version < 7.5.  Rest of init_out is zeroed
	   by do_get_request(), so a short reply is not a problem */
	ia->args.out_argvar = true;
	ia->args.out_args[0].size = sizeof(ia->out);
	ia->args.out_args[0].value = &ia->out;
	ia->args.force = true;
	ia->args.nocreds = true;
	ia->args.end = process_init_reply;

	if (fuse_simple_background(fm, &ia->args, GFP_KERNEL) != 0)
		process_init_reply(fm, &ia->args, -ENOTCONN);
}
EXPORT_SYMBOL_GPL(fuse_send_init);

void fuse_free_conn(struct fuse_conn *fc)
{
	WARN_ON(!list_empty(&fc->devices));
	kfree(fc);
}
EXPORT_SYMBOL_GPL(fuse_free_conn);

static int fuse_bdi_init(struct fuse_conn *fc, struct super_block *sb)
{
	int err;
	char *suffix = "";

	if (sb->s_bdev) {
		suffix = "-fuseblk";
		/*
		 * sb->s_bdi points to blkdev's bdi however we want to redirect
		 * it to our private bdi...
		 */
		bdi_put(sb->s_bdi);
		sb->s_bdi = &noop_backing_dev_info;
	}
	err = super_setup_bdi_name(sb, "%u:%u%s", MAJOR(fc->dev),
				   MINOR(fc->dev), suffix);
	if (err)
		return err;

	/* fuse does it's own writeback accounting */
	sb->s_bdi->capabilities &= ~BDI_CAP_WRITEBACK_ACCT;
	sb->s_bdi->capabilities |= BDI_CAP_STRICTLIMIT;

	/*
	 * For a single fuse filesystem use max 1% of dirty +
	 * writeback threshold.
	 *
	 * This gives about 1M of write buffer for memory maps on a
	 * machine with 1G and 10% dirty_ratio, which should be more
	 * than enough.
	 *
	 * Privileged users can raise it by writing to
	 *
	 *    /sys/class/bdi/<bdi>/max_ratio
	 */
	bdi_set_max_ratio(sb->s_bdi, 1);

	return 0;
}

struct fuse_dev *fuse_dev_alloc(void)
{
	struct fuse_dev *fud;
	struct list_head *pq;

	fud = kzalloc(sizeof(struct fuse_dev), GFP_KERNEL);
	if (!fud)
		return NULL;

	pq = kcalloc(FUSE_PQ_HASH_SIZE, sizeof(struct list_head), GFP_KERNEL);
	if (!pq) {
		kfree(fud);
		return NULL;
	}

	fud->pq.processing = pq;
	fuse_pqueue_init(&fud->pq);

	return fud;
}
EXPORT_SYMBOL_GPL(fuse_dev_alloc);

void fuse_dev_install(struct fuse_dev *fud, struct fuse_conn *fc)
{
	fud->fc = fuse_conn_get(fc);
	spin_lock(&fc->lock);
	list_add_tail(&fud->entry, &fc->devices);
	spin_unlock(&fc->lock);
}
EXPORT_SYMBOL_GPL(fuse_dev_install);

struct fuse_dev *fuse_dev_alloc_install(struct fuse_conn *fc)
{
	struct fuse_dev *fud;

	fud = fuse_dev_alloc();
	if (!fud)
		return NULL;

	fuse_dev_install(fud, fc);
	return fud;
}
EXPORT_SYMBOL_GPL(fuse_dev_alloc_install);

void fuse_dev_free(struct fuse_dev *fud)
{
	struct fuse_conn *fc = fud->fc;

	if (fc) {
		spin_lock(&fc->lock);
		list_del(&fud->entry);
		spin_unlock(&fc->lock);

		fuse_conn_put(fc);
	}
	kfree(fud->pq.processing);
	kfree(fud);
}
EXPORT_SYMBOL_GPL(fuse_dev_free);

static void fuse_fill_attr_from_inode(struct fuse_attr *attr,
				      const struct fuse_inode *fi)
{
	struct timespec64 atime = inode_get_atime(&fi->inode);
	struct timespec64 mtime = inode_get_mtime(&fi->inode);
	struct timespec64 ctime = inode_get_ctime(&fi->inode);

	*attr = (struct fuse_attr){
		.ino		= fi->inode.i_ino,
		.size		= fi->inode.i_size,
		.blocks		= fi->inode.i_blocks,
		.atime		= atime.tv_sec,
		.mtime		= mtime.tv_sec,
		.ctime		= ctime.tv_sec,
		.atimensec	= atime.tv_nsec,
		.mtimensec	= mtime.tv_nsec,
		.ctimensec	= ctime.tv_nsec,
		.mode		= fi->inode.i_mode,
		.nlink		= fi->inode.i_nlink,
		.uid		= __kuid_val(fi->inode.i_uid),
		.gid		= __kgid_val(fi->inode.i_gid),
		.rdev		= fi->inode.i_rdev,
		.blksize	= 1u << fi->inode.i_blkbits,
	};
}

static void fuse_sb_defaults(struct super_block *sb)
{
	sb->s_magic = FUSE_SUPER_MAGIC;
	sb->s_op = &fuse_super_operations;
	sb->s_xattr = fuse_xattr_handlers;
	sb->s_maxbytes = MAX_LFS_FILESIZE;
	sb->s_time_gran = 1;
	sb->s_export_op = &fuse_export_operations;
	sb->s_iflags |= SB_I_IMA_UNVERIFIABLE_SIGNATURE;
	if (sb->s_user_ns != &init_user_ns)
		sb->s_iflags |= SB_I_UNTRUSTED_MOUNTER;
	sb->s_flags &= ~(SB_NOSEC | SB_I_VERSION);
}

static int fuse_fill_super_submount(struct super_block *sb,
				    struct fuse_inode *parent_fi)
{
	struct fuse_mount *fm = get_fuse_mount_super(sb);
	struct super_block *parent_sb = parent_fi->inode.i_sb;
	struct fuse_attr root_attr;
	struct inode *root;
	struct fuse_submount_lookup *sl;
	struct fuse_inode *fi;

	fuse_sb_defaults(sb);
	fm->sb = sb;

	WARN_ON(sb->s_bdi != &noop_backing_dev_info);
	sb->s_bdi = bdi_get(parent_sb->s_bdi);

	sb->s_xattr = parent_sb->s_xattr;
	sb->s_export_op = parent_sb->s_export_op;
	sb->s_time_gran = parent_sb->s_time_gran;
	sb->s_blocksize = parent_sb->s_blocksize;
	sb->s_blocksize_bits = parent_sb->s_blocksize_bits;
	sb->s_subtype = kstrdup(parent_sb->s_subtype, GFP_KERNEL);
	if (parent_sb->s_subtype && !sb->s_subtype)
		return -ENOMEM;

	fuse_fill_attr_from_inode(&root_attr, parent_fi);
	root = fuse_iget(sb, parent_fi->nodeid, 0, &root_attr, 0, 0);
	/*
	 * This inode is just a duplicate, so it is not looked up and
	 * its nlookup should not be incremented.  fuse_iget() does
	 * that, though, so undo it here.
	 */
	fi = get_fuse_inode(root);
	fi->nlookup--;

	sb->s_d_op = &fuse_dentry_operations;
	sb->s_root = d_make_root(root);
	if (!sb->s_root)
		return -ENOMEM;

	/*
	 * Grab the parent's submount_lookup pointer and take a
	 * reference on the shared nlookup from the parent.  This is to
	 * prevent the last forget for this nodeid from getting
	 * triggered until all users have finished with it.
	 */
	sl = parent_fi->submount_lookup;
	WARN_ON(!sl);
	if (sl) {
		refcount_inc(&sl->count);
		fi->submount_lookup = sl;
	}

	return 0;
}

/* Filesystem context private data holds the FUSE inode of the mount point */
static int fuse_get_tree_submount(struct fs_context *fsc)
{
	struct fuse_mount *fm;
	struct fuse_inode *mp_fi = fsc->fs_private;
	struct fuse_conn *fc = get_fuse_conn(&mp_fi->inode);
	struct super_block *sb;
	int err;

	fm = kzalloc(sizeof(struct fuse_mount), GFP_KERNEL);
	if (!fm)
		return -ENOMEM;

	fm->fc = fuse_conn_get(fc);
	fsc->s_fs_info = fm;
	sb = sget_fc(fsc, NULL, set_anon_super_fc);
	if (fsc->s_fs_info)
		fuse_mount_destroy(fm);
	if (IS_ERR(sb))
		return PTR_ERR(sb);

	/* Initialize superblock, making @mp_fi its root */
	err = fuse_fill_super_submount(sb, mp_fi);
	if (err) {
		deactivate_locked_super(sb);
		return err;
	}

	down_write(&fc->killsb);
	list_add_tail(&fm->fc_entry, &fc->mounts);
	up_write(&fc->killsb);

	sb->s_flags |= SB_ACTIVE;
	fsc->root = dget(sb->s_root);

	return 0;
}

static const struct fs_context_operations fuse_context_submount_ops = {
	.get_tree	= fuse_get_tree_submount,
};

int fuse_init_fs_context_submount(struct fs_context *fsc)
{
	fsc->ops = &fuse_context_submount_ops;
	return 0;
}
EXPORT_SYMBOL_GPL(fuse_init_fs_context_submount);

int fuse_fill_super_common(struct super_block *sb, struct fuse_fs_context *ctx)
{
	struct fuse_dev *fud = NULL;
	struct fuse_mount *fm = get_fuse_mount_super(sb);
	struct fuse_conn *fc = fm->fc;
	struct inode *root;
	struct dentry *root_dentry;
	int err;

	err = -EINVAL;
	if (sb->s_flags & SB_MANDLOCK)
		goto err;

	rcu_assign_pointer(fc->curr_bucket, fuse_sync_bucket_alloc());
	fuse_sb_defaults(sb);

	if (ctx->is_bdev) {
#ifdef CONFIG_BLOCK
		err = -EINVAL;
		if (!sb_set_blocksize(sb, ctx->blksize))
			goto err;
#endif
	} else {
		sb->s_blocksize = PAGE_SIZE;
		sb->s_blocksize_bits = PAGE_SHIFT;
	}

	sb->s_subtype = ctx->subtype;
	ctx->subtype = NULL;
	if (IS_ENABLED(CONFIG_FUSE_DAX)) {
		err = fuse_dax_conn_alloc(fc, ctx->dax_mode, ctx->dax_dev);
		if (err)
			goto err;
	}

	if (ctx->fudptr) {
		err = -ENOMEM;
		fud = fuse_dev_alloc_install(fc);
		if (!fud)
			goto err_free_dax;
	}

	fc->dev = sb->s_dev;
	fm->sb = sb;
	err = fuse_bdi_init(fc, sb);
	if (err)
		goto err_dev_free;

	/* Handle umasking inside the fuse code */
	if (sb->s_flags & SB_POSIXACL)
		fc->dont_mask = 1;
	sb->s_flags |= SB_POSIXACL;

	fc->default_permissions = ctx->default_permissions;
	fc->allow_other = ctx->allow_other;
	fc->user_id = ctx->user_id;
	fc->group_id = ctx->group_id;
	fc->legacy_opts_show = ctx->legacy_opts_show;
	fc->max_read = max_t(unsigned int, 4096, ctx->max_read);
	fc->destroy = ctx->destroy;
	fc->no_control = ctx->no_control;
	fc->no_force_umount = ctx->no_force_umount;

	err = -ENOMEM;
	root = fuse_get_root_inode(sb, ctx->rootmode);
	sb->s_d_op = &fuse_root_dentry_operations;
	root_dentry = d_make_root(root);
	if (!root_dentry)
		goto err_dev_free;
	/* Root dentry doesn't have .d_revalidate */
	sb->s_d_op = &fuse_dentry_operations;

	mutex_lock(&fuse_mutex);
	err = -EINVAL;
	if (ctx->fudptr && *ctx->fudptr)
		goto err_unlock;

	err = fuse_ctl_add_conn(fc);
	if (err)
		goto err_unlock;

	list_add_tail(&fc->entry, &fuse_conn_list);
	sb->s_root = root_dentry;
	if (ctx->fudptr)
		*ctx->fudptr = fud;
	mutex_unlock(&fuse_mutex);
	return 0;

 err_unlock:
	mutex_unlock(&fuse_mutex);
	dput(root_dentry);
 err_dev_free:
	if (fud)
		fuse_dev_free(fud);
 err_free_dax:
	if (IS_ENABLED(CONFIG_FUSE_DAX))
		fuse_dax_conn_free(fc);
 err:
	return err;
}
EXPORT_SYMBOL_GPL(fuse_fill_super_common);

static int fuse_fill_super(struct super_block *sb, struct fs_context *fsc)
{
	struct fuse_fs_context *ctx = fsc->fs_private;
	int err;

	if (!ctx->file || !ctx->rootmode_present ||
	    !ctx->user_id_present || !ctx->group_id_present)
		return -EINVAL;

	/*
	 * Require mount to happen from the same user namespace which
	 * opened /dev/fuse to prevent potential attacks.
	 */
	if ((ctx->file->f_op != &fuse_dev_operations) ||
	    (ctx->file->f_cred->user_ns != sb->s_user_ns))
		return -EINVAL;
	ctx->fudptr = &ctx->file->private_data;

	err = fuse_fill_super_common(sb, ctx);
	if (err)
		return err;
	/* file->private_data shall be visible on all CPUs after this */
	smp_mb();
	fuse_send_init(get_fuse_mount_super(sb));
	return 0;
}

/*
 * This is the path where user supplied an already initialized fuse dev.  In
 * this case never create a new super if the old one is gone.
 */
static int fuse_set_no_super(struct super_block *sb, struct fs_context *fsc)
{
	return -ENOTCONN;
}

static int fuse_test_super(struct super_block *sb, struct fs_context *fsc)
{

	return fsc->sget_key == get_fuse_conn_super(sb);
}

static int fuse_get_tree(struct fs_context *fsc)
{
	struct fuse_fs_context *ctx = fsc->fs_private;
	struct fuse_dev *fud;
	struct fuse_conn *fc;
	struct fuse_mount *fm;
	struct super_block *sb;
	int err;

	fc = kmalloc(sizeof(*fc), GFP_KERNEL);
	if (!fc)
		return -ENOMEM;

	fm = kzalloc(sizeof(*fm), GFP_KERNEL);
	if (!fm) {
		kfree(fc);
		return -ENOMEM;
	}

	fuse_conn_init(fc, fm, fsc->user_ns, &fuse_dev_fiq_ops, NULL);
	fc->release = fuse_free_conn;

	fsc->s_fs_info = fm;

	if (ctx->fd_present)
		ctx->file = fget(ctx->fd);

	if (IS_ENABLED(CONFIG_BLOCK) && ctx->is_bdev) {
		err = get_tree_bdev(fsc, fuse_fill_super);
		goto out;
	}
	/*
	 * While block dev mount can be initialized with a dummy device fd
	 * (found by device name), normal fuse mounts can't
	 */
	err = -EINVAL;
	if (!ctx->file)
		goto out;

	/*
	 * Allow creating a fuse mount with an already initialized fuse
	 * connection
	 */
	fud = READ_ONCE(ctx->file->private_data);
	if (ctx->file->f_op == &fuse_dev_operations && fud) {
		fsc->sget_key = fud->fc;
		sb = sget_fc(fsc, fuse_test_super, fuse_set_no_super);
		err = PTR_ERR_OR_ZERO(sb);
		if (!IS_ERR(sb))
			fsc->root = dget(sb->s_root);
	} else {
		err = get_tree_nodev(fsc, fuse_fill_super);
	}
out:
	if (fsc->s_fs_info)
		fuse_mount_destroy(fm);
	if (ctx->file)
		fput(ctx->file);
	return err;
}

static const struct fs_context_operations fuse_context_ops = {
	.free		= fuse_free_fsc,
	.parse_param	= fuse_parse_param,
	.reconfigure	= fuse_reconfigure,
	.get_tree	= fuse_get_tree,
};

/*
 * Set up the filesystem mount context.
 */
static int fuse_init_fs_context(struct fs_context *fsc)
{
	struct fuse_fs_context *ctx;

	ctx = kzalloc(sizeof(struct fuse_fs_context), GFP_KERNEL);
	if (!ctx)
		return -ENOMEM;

	ctx->max_read = ~0;
	ctx->blksize = FUSE_DEFAULT_BLKSIZE;
	ctx->legacy_opts_show = true;

#ifdef CONFIG_BLOCK
	if (fsc->fs_type == &fuseblk_fs_type) {
		ctx->is_bdev = true;
		ctx->destroy = true;
	}
#endif

	fsc->fs_private = ctx;
	fsc->ops = &fuse_context_ops;
	return 0;
}

bool fuse_mount_remove(struct fuse_mount *fm)
{
	struct fuse_conn *fc = fm->fc;
	bool last = false;

	down_write(&fc->killsb);
	list_del_init(&fm->fc_entry);
	if (list_empty(&fc->mounts))
		last = true;
	up_write(&fc->killsb);

	return last;
}
EXPORT_SYMBOL_GPL(fuse_mount_remove);

void fuse_conn_destroy(struct fuse_mount *fm)
{
	struct fuse_conn *fc = fm->fc;

	if (fc->destroy)
		fuse_send_destroy(fm);

	fuse_abort_conn(fc);
	fuse_wait_aborted(fc);

	if (!list_empty(&fc->entry)) {
		mutex_lock(&fuse_mutex);
		list_del(&fc->entry);
		fuse_ctl_remove_conn(fc);
		mutex_unlock(&fuse_mutex);
	}
}
EXPORT_SYMBOL_GPL(fuse_conn_destroy);

static void fuse_sb_destroy(struct super_block *sb)
{
	struct fuse_mount *fm = get_fuse_mount_super(sb);
	bool last;

	if (sb->s_root) {
		last = fuse_mount_remove(fm);
		if (last)
			fuse_conn_destroy(fm);
	}
}

void fuse_mount_destroy(struct fuse_mount *fm)
{
	fuse_conn_put(fm->fc);
	kfree_rcu(fm, rcu);
}
EXPORT_SYMBOL(fuse_mount_destroy);

static void fuse_kill_sb_anon(struct super_block *sb)
{
	fuse_sb_destroy(sb);
	kill_anon_super(sb);
	fuse_mount_destroy(get_fuse_mount_super(sb));
}

static struct file_system_type fuse_fs_type = {
	.owner		= THIS_MODULE,
	.name		= "fuse",
	.fs_flags	= FS_HAS_SUBTYPE | FS_USERNS_MOUNT,
	.init_fs_context = fuse_init_fs_context,
	.parameters	= fuse_fs_parameters,
	.kill_sb	= fuse_kill_sb_anon,
};
MODULE_ALIAS_FS("fuse");

#ifdef CONFIG_BLOCK
static void fuse_kill_sb_blk(struct super_block *sb)
{
	fuse_sb_destroy(sb);
	kill_block_super(sb);
	fuse_mount_destroy(get_fuse_mount_super(sb));
}

static struct file_system_type fuseblk_fs_type = {
	.owner		= THIS_MODULE,
	.name		= "fuseblk",
	.init_fs_context = fuse_init_fs_context,
	.parameters	= fuse_fs_parameters,
	.kill_sb	= fuse_kill_sb_blk,
	.fs_flags	= FS_REQUIRES_DEV | FS_HAS_SUBTYPE,
};
MODULE_ALIAS_FS("fuseblk");

static inline int register_fuseblk(void)
{
	return register_filesystem(&fuseblk_fs_type);
}

static inline void unregister_fuseblk(void)
{
	unregister_filesystem(&fuseblk_fs_type);
}
#else
static inline int register_fuseblk(void)
{
	return 0;
}

static inline void unregister_fuseblk(void)
{
}
#endif

static void fuse_inode_init_once(void *foo)
{
	struct inode *inode = foo;

	inode_init_once(inode);
}

static int __init fuse_fs_init(void)
{
	int err;

	fuse_inode_cachep = kmem_cache_create("fuse_inode",
			sizeof(struct fuse_inode), 0,
			SLAB_HWCACHE_ALIGN|SLAB_ACCOUNT|SLAB_RECLAIM_ACCOUNT,
			fuse_inode_init_once);
	err = -ENOMEM;
	if (!fuse_inode_cachep)
		goto out;

	err = register_fuseblk();
	if (err)
		goto out2;

	err = register_filesystem(&fuse_fs_type);
	if (err)
		goto out3;

	return 0;

 out3:
	unregister_fuseblk();
 out2:
	kmem_cache_destroy(fuse_inode_cachep);
 out:
	return err;
}

static void fuse_fs_cleanup(void)
{
	unregister_filesystem(&fuse_fs_type);
	unregister_fuseblk();

	/*
	 * Make sure all delayed rcu free inodes are flushed before we
	 * destroy cache.
	 */
	rcu_barrier();
	kmem_cache_destroy(fuse_inode_cachep);
}

static struct kobject *fuse_kobj;

static int fuse_sysfs_init(void)
{
	int err;

	fuse_kobj = kobject_create_and_add("fuse", fs_kobj);
	if (!fuse_kobj) {
		err = -ENOMEM;
		goto out_err;
	}

	err = sysfs_create_mount_point(fuse_kobj, "connections");
	if (err)
		goto out_fuse_unregister;

	return 0;

 out_fuse_unregister:
	kobject_put(fuse_kobj);
 out_err:
	return err;
}

static void fuse_sysfs_cleanup(void)
{
	sysfs_remove_mount_point(fuse_kobj, "connections");
	kobject_put(fuse_kobj);
}

static int __init fuse_init(void)
{
	int res;

	pr_info("init (API version %i.%i)\n",
		FUSE_KERNEL_VERSION, FUSE_KERNEL_MINOR_VERSION);

	INIT_LIST_HEAD(&fuse_conn_list);
	res = fuse_fs_init();
	if (res)
		goto err;

	res = fuse_dev_init();
	if (res)
		goto err_fs_cleanup;

	res = fuse_sysfs_init();
	if (res)
		goto err_dev_cleanup;

	res = fuse_ctl_init();
	if (res)
		goto err_sysfs_cleanup;

	sanitize_global_limit(&max_user_bgreq);
	sanitize_global_limit(&max_user_congthresh);

	return 0;

 err_sysfs_cleanup:
	fuse_sysfs_cleanup();
 err_dev_cleanup:
	fuse_dev_cleanup();
 err_fs_cleanup:
	fuse_fs_cleanup();
 err:
	return res;
}

static void __exit fuse_exit(void)
{
	pr_debug("exit\n");

	fuse_ctl_cleanup();
	fuse_sysfs_cleanup();
	fuse_fs_cleanup();
	fuse_dev_cleanup();
}

module_init(fuse_init);
module_exit(fuse_exit);<|MERGE_RESOLUTION|>--- conflicted
+++ resolved
@@ -966,13 +966,9 @@
 			WARN_ON(atomic_read(&bucket->count) != 1);
 			kfree(bucket);
 		}
-<<<<<<< HEAD
-		call_rcu(&fc->rcu, delayed_release);
-=======
 		if (IS_ENABLED(CONFIG_FUSE_PASSTHROUGH))
 			fuse_backing_files_free(fc);
-		fc->release(fc);
->>>>>>> cdf6ac2a
+		call_rcu(&fc->rcu, delayed_release);
 	}
 }
 EXPORT_SYMBOL_GPL(fuse_conn_put);
