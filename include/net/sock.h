--- conflicted
+++ resolved
@@ -494,10 +494,7 @@
 	u16			sk_busy_poll_budget;
 #endif
 	spinlock_t		sk_peer_lock;
-<<<<<<< HEAD
-=======
 	int			sk_bind_phc;
->>>>>>> d0927849
 	struct pid		*sk_peer_pid;
 	const struct cred	*sk_peer_cred;
 
