/* SPDX-License-Identifier: GPL-2.0-or-later */
/*
 * INET		An implementation of the TCP/IP protocol suite for the LINUX
 *		operating system.  INET is implemented using the  BSD Socket
 *		interface as the means of communication with the user level.
 *
 *		Definitions for the Interfaces handler.
 *
 * Version:	@(#)dev.h	1.0.10	08/12/93
 *
 * Authors:	Ross Biro
 *		Fred N. van Kempen, <waltje@uWalt.NL.Mugnet.ORG>
 *		Corey Minyard <wf-rch!minyard@relay.EU.net>
 *		Donald J. Becker, <becker@cesdis.gsfc.nasa.gov>
 *		Alan Cox, <alan@lxorguk.ukuu.org.uk>
 *		Bjorn Ekwall. <bj0rn@blox.se>
 *              Pekka Riikonen <priikone@poseidon.pspt.fi>
 *
 *		Moved to /usr/include/linux for NET3
 */
#ifndef _LINUX_NETDEVICE_H
#define _LINUX_NETDEVICE_H

#include <linux/timer.h>
#include <linux/bug.h>
#include <linux/delay.h>
#include <linux/atomic.h>
#include <linux/prefetch.h>
#include <asm/cache.h>
#include <asm/byteorder.h>

#include <linux/percpu.h>
#include <linux/rculist.h>
#include <linux/workqueue.h>
#include <linux/dynamic_queue_limits.h>

#include <net/net_namespace.h>
#ifdef CONFIG_DCB
#include <net/dcbnl.h>
#endif
#include <net/netprio_cgroup.h>
#include <net/xdp.h>

#include <linux/netdev_features.h>
#include <linux/neighbour.h>
#include <uapi/linux/netdevice.h>
#include <uapi/linux/if_bonding.h>
#include <uapi/linux/pkt_cls.h>
#include <linux/hashtable.h>
#include <net/net_trackers.h>

struct netpoll_info;
struct device;
struct ethtool_ops;
struct phy_device;
struct dsa_port;
struct ip_tunnel_parm;
struct macsec_context;
struct macsec_ops;

struct sfp_bus;
/* 802.11 specific */
struct wireless_dev;
/* 802.15.4 specific */
struct wpan_dev;
struct mpls_dev;
/* UDP Tunnel offloads */
struct udp_tunnel_info;
struct udp_tunnel_nic_info;
struct udp_tunnel_nic;
struct bpf_prog;
struct xdp_buff;

void synchronize_net(void);
void netdev_set_default_ethtool_ops(struct net_device *dev,
				    const struct ethtool_ops *ops);

/* Backlog congestion levels */
#define NET_RX_SUCCESS		0	/* keep 'em coming, baby */
#define NET_RX_DROP		1	/* packet dropped */

#define MAX_NEST_DEV 8

/*
 * Transmit return codes: transmit return codes originate from three different
 * namespaces:
 *
 * - qdisc return codes
 * - driver transmit return codes
 * - errno values
 *
 * Drivers are allowed to return any one of those in their hard_start_xmit()
 * function. Real network devices commonly used with qdiscs should only return
 * the driver transmit return codes though - when qdiscs are used, the actual
 * transmission happens asynchronously, so the value is not propagated to
 * higher layers. Virtual network devices transmit synchronously; in this case
 * the driver transmit return codes are consumed by dev_queue_xmit(), and all
 * others are propagated to higher layers.
 */

/* qdisc ->enqueue() return codes. */
#define NET_XMIT_SUCCESS	0x00
#define NET_XMIT_DROP		0x01	/* skb dropped			*/
#define NET_XMIT_CN		0x02	/* congestion notification	*/
#define NET_XMIT_MASK		0x0f	/* qdisc flags in net/sch_generic.h */

/* NET_XMIT_CN is special. It does not guarantee that this packet is lost. It
 * indicates that the device will soon be dropping packets, or already drops
 * some packets of the same priority; prompting us to send less aggressively. */
#define net_xmit_eval(e)	((e) == NET_XMIT_CN ? 0 : (e))
#define net_xmit_errno(e)	((e) != NET_XMIT_CN ? -ENOBUFS : 0)

/* Driver transmit return codes */
#define NETDEV_TX_MASK		0xf0

enum netdev_tx {
	__NETDEV_TX_MIN	 = INT_MIN,	/* make sure enum is signed */
	NETDEV_TX_OK	 = 0x00,	/* driver took care of packet */
	NETDEV_TX_BUSY	 = 0x10,	/* driver tx path was busy*/
};
typedef enum netdev_tx netdev_tx_t;

/*
 * Current order: NETDEV_TX_MASK > NET_XMIT_MASK >= 0 is significant;
 * hard_start_xmit() return < NET_XMIT_MASK means skb was consumed.
 */
static inline bool dev_xmit_complete(int rc)
{
	/*
	 * Positive cases with an skb consumed by a driver:
	 * - successful transmission (rc == NETDEV_TX_OK)
	 * - error while transmitting (rc < 0)
	 * - error while queueing to a different device (rc & NET_XMIT_MASK)
	 */
	if (likely(rc < NET_XMIT_MASK))
		return true;

	return false;
}

/*
 *	Compute the worst-case header length according to the protocols
 *	used.
 */

#if defined(CONFIG_HYPERV_NET)
# define LL_MAX_HEADER 128
#elif defined(CONFIG_WLAN) || IS_ENABLED(CONFIG_AX25)
# if defined(CONFIG_MAC80211_MESH)
#  define LL_MAX_HEADER 128
# else
#  define LL_MAX_HEADER 96
# endif
#else
# define LL_MAX_HEADER 32
#endif

#if !IS_ENABLED(CONFIG_NET_IPIP) && !IS_ENABLED(CONFIG_NET_IPGRE) && \
    !IS_ENABLED(CONFIG_IPV6_SIT) && !IS_ENABLED(CONFIG_IPV6_TUNNEL)
#define MAX_HEADER LL_MAX_HEADER
#else
#define MAX_HEADER (LL_MAX_HEADER + 48)
#endif

/*
 *	Old network device statistics. Fields are native words
 *	(unsigned long) so they can be read and written atomically.
 */

struct net_device_stats {
	unsigned long	rx_packets;
	unsigned long	tx_packets;
	unsigned long	rx_bytes;
	unsigned long	tx_bytes;
	unsigned long	rx_errors;
	unsigned long	tx_errors;
	unsigned long	rx_dropped;
	unsigned long	tx_dropped;
	unsigned long	multicast;
	unsigned long	collisions;
	unsigned long	rx_length_errors;
	unsigned long	rx_over_errors;
	unsigned long	rx_crc_errors;
	unsigned long	rx_frame_errors;
	unsigned long	rx_fifo_errors;
	unsigned long	rx_missed_errors;
	unsigned long	tx_aborted_errors;
	unsigned long	tx_carrier_errors;
	unsigned long	tx_fifo_errors;
	unsigned long	tx_heartbeat_errors;
	unsigned long	tx_window_errors;
	unsigned long	rx_compressed;
	unsigned long	tx_compressed;
};


#include <linux/cache.h>
#include <linux/skbuff.h>

#ifdef CONFIG_RPS
#include <linux/static_key.h>
extern struct static_key_false rps_needed;
extern struct static_key_false rfs_needed;
#endif

struct neighbour;
struct neigh_parms;
struct sk_buff;

struct netdev_hw_addr {
	struct list_head	list;
	unsigned char		addr[MAX_ADDR_LEN];
	unsigned char		type;
#define NETDEV_HW_ADDR_T_LAN		1
#define NETDEV_HW_ADDR_T_SAN		2
#define NETDEV_HW_ADDR_T_UNICAST	3
#define NETDEV_HW_ADDR_T_MULTICAST	4
	bool			global_use;
	int			sync_cnt;
	int			refcount;
	int			synced;
	struct rcu_head		rcu_head;
};

struct netdev_hw_addr_list {
	struct list_head	list;
	int			count;
};

#define netdev_hw_addr_list_count(l) ((l)->count)
#define netdev_hw_addr_list_empty(l) (netdev_hw_addr_list_count(l) == 0)
#define netdev_hw_addr_list_for_each(ha, l) \
	list_for_each_entry(ha, &(l)->list, list)

#define netdev_uc_count(dev) netdev_hw_addr_list_count(&(dev)->uc)
#define netdev_uc_empty(dev) netdev_hw_addr_list_empty(&(dev)->uc)
#define netdev_for_each_uc_addr(ha, dev) \
	netdev_hw_addr_list_for_each(ha, &(dev)->uc)

#define netdev_mc_count(dev) netdev_hw_addr_list_count(&(dev)->mc)
#define netdev_mc_empty(dev) netdev_hw_addr_list_empty(&(dev)->mc)
#define netdev_for_each_mc_addr(ha, dev) \
	netdev_hw_addr_list_for_each(ha, &(dev)->mc)

struct hh_cache {
	unsigned int	hh_len;
	seqlock_t	hh_lock;

	/* cached hardware header; allow for machine alignment needs.        */
#define HH_DATA_MOD	16
#define HH_DATA_OFF(__len) \
	(HH_DATA_MOD - (((__len - 1) & (HH_DATA_MOD - 1)) + 1))
#define HH_DATA_ALIGN(__len) \
	(((__len)+(HH_DATA_MOD-1))&~(HH_DATA_MOD - 1))
	unsigned long	hh_data[HH_DATA_ALIGN(LL_MAX_HEADER) / sizeof(long)];
};

/* Reserve HH_DATA_MOD byte-aligned hard_header_len, but at least that much.
 * Alternative is:
 *   dev->hard_header_len ? (dev->hard_header_len +
 *                           (HH_DATA_MOD - 1)) & ~(HH_DATA_MOD - 1) : 0
 *
 * We could use other alignment values, but we must maintain the
 * relationship HH alignment <= LL alignment.
 */
#define LL_RESERVED_SPACE(dev) \
	((((dev)->hard_header_len+(dev)->needed_headroom)&~(HH_DATA_MOD - 1)) + HH_DATA_MOD)
#define LL_RESERVED_SPACE_EXTRA(dev,extra) \
	((((dev)->hard_header_len+(dev)->needed_headroom+(extra))&~(HH_DATA_MOD - 1)) + HH_DATA_MOD)

struct header_ops {
	int	(*create) (struct sk_buff *skb, struct net_device *dev,
			   unsigned short type, const void *daddr,
			   const void *saddr, unsigned int len);
	int	(*parse)(const struct sk_buff *skb, unsigned char *haddr);
	int	(*cache)(const struct neighbour *neigh, struct hh_cache *hh, __be16 type);
	void	(*cache_update)(struct hh_cache *hh,
				const struct net_device *dev,
				const unsigned char *haddr);
	bool	(*validate)(const char *ll_header, unsigned int len);
	__be16	(*parse_protocol)(const struct sk_buff *skb);
};

/* These flag bits are private to the generic network queueing
 * layer; they may not be explicitly referenced by any other
 * code.
 */

enum netdev_state_t {
	__LINK_STATE_START,
	__LINK_STATE_PRESENT,
	__LINK_STATE_NOCARRIER,
	__LINK_STATE_LINKWATCH_PENDING,
	__LINK_STATE_DORMANT,
	__LINK_STATE_TESTING,
};

<<<<<<< HEAD
/*
 * This structure holds boot-time configured netdevice settings. They
 * are then used in the device probing.
 */
struct netdev_boot_setup {
	char name[IFNAMSIZ];
	struct ifmap map;
};
#define NETDEV_BOOT_SETUP_MAX 8

int __init netdev_boot_setup(char *str);
=======
>>>>>>> e0ff24b7

struct gro_list {
	struct list_head	list;
	int			count;
};

/*
 * size of gro hash buckets, must less than bit number of
 * napi_struct::gro_bitmask
 */
#define GRO_HASH_BUCKETS	8

/*
 * Structure for NAPI scheduling similar to tasklet but with weighting
 */
struct napi_struct {
	/* The poll_list must only be managed by the entity which
	 * changes the state of the NAPI_STATE_SCHED bit.  This means
	 * whoever atomically sets that bit can add this napi_struct
	 * to the per-CPU poll_list, and whoever clears that bit
	 * can remove from the list right before clearing the bit.
	 */
	struct list_head	poll_list;

	unsigned long		state;
	int			weight;
	int			defer_hard_irqs_count;
	unsigned long		gro_bitmask;
	int			(*poll)(struct napi_struct *, int);
#ifdef CONFIG_NETPOLL
	int			poll_owner;
#endif
	struct net_device	*dev;
	struct gro_list		gro_hash[GRO_HASH_BUCKETS];
	struct sk_buff		*skb;
	struct list_head	rx_list; /* Pending GRO_NORMAL skbs */
	int			rx_count; /* length of rx_list */
	struct hrtimer		timer;
	struct list_head	dev_list;
	struct hlist_node	napi_hash_node;
	unsigned int		napi_id;
	struct task_struct	*thread;
};

enum {
	NAPI_STATE_SCHED,		/* Poll is scheduled */
	NAPI_STATE_MISSED,		/* reschedule a napi */
	NAPI_STATE_DISABLE,		/* Disable pending */
	NAPI_STATE_NPSVC,		/* Netpoll - don't dequeue from poll_list */
	NAPI_STATE_LISTED,		/* NAPI added to system lists */
	NAPI_STATE_NO_BUSY_POLL,	/* Do not add in napi_hash, no busy polling */
	NAPI_STATE_IN_BUSY_POLL,	/* sk_busy_loop() owns this NAPI */
	NAPI_STATE_PREFER_BUSY_POLL,	/* prefer busy-polling over softirq processing*/
	NAPI_STATE_THREADED,		/* The poll is performed inside its own thread*/
	NAPI_STATE_SCHED_THREADED,	/* Napi is currently scheduled in threaded mode */
};

enum {
	NAPIF_STATE_SCHED		= BIT(NAPI_STATE_SCHED),
	NAPIF_STATE_MISSED		= BIT(NAPI_STATE_MISSED),
	NAPIF_STATE_DISABLE		= BIT(NAPI_STATE_DISABLE),
	NAPIF_STATE_NPSVC		= BIT(NAPI_STATE_NPSVC),
	NAPIF_STATE_LISTED		= BIT(NAPI_STATE_LISTED),
	NAPIF_STATE_NO_BUSY_POLL	= BIT(NAPI_STATE_NO_BUSY_POLL),
	NAPIF_STATE_IN_BUSY_POLL	= BIT(NAPI_STATE_IN_BUSY_POLL),
	NAPIF_STATE_PREFER_BUSY_POLL	= BIT(NAPI_STATE_PREFER_BUSY_POLL),
	NAPIF_STATE_THREADED		= BIT(NAPI_STATE_THREADED),
	NAPIF_STATE_SCHED_THREADED	= BIT(NAPI_STATE_SCHED_THREADED),
};

enum gro_result {
	GRO_MERGED,
	GRO_MERGED_FREE,
	GRO_HELD,
	GRO_NORMAL,
	GRO_CONSUMED,
};
typedef enum gro_result gro_result_t;

/*
 * enum rx_handler_result - Possible return values for rx_handlers.
 * @RX_HANDLER_CONSUMED: skb was consumed by rx_handler, do not process it
 * further.
 * @RX_HANDLER_ANOTHER: Do another round in receive path. This is indicated in
 * case skb->dev was changed by rx_handler.
 * @RX_HANDLER_EXACT: Force exact delivery, no wildcard.
 * @RX_HANDLER_PASS: Do nothing, pass the skb as if no rx_handler was called.
 *
 * rx_handlers are functions called from inside __netif_receive_skb(), to do
 * special processing of the skb, prior to delivery to protocol handlers.
 *
 * Currently, a net_device can only have a single rx_handler registered. Trying
 * to register a second rx_handler will return -EBUSY.
 *
 * To register a rx_handler on a net_device, use netdev_rx_handler_register().
 * To unregister a rx_handler on a net_device, use
 * netdev_rx_handler_unregister().
 *
 * Upon return, rx_handler is expected to tell __netif_receive_skb() what to
 * do with the skb.
 *
 * If the rx_handler consumed the skb in some way, it should return
 * RX_HANDLER_CONSUMED. This is appropriate when the rx_handler arranged for
 * the skb to be delivered in some other way.
 *
 * If the rx_handler changed skb->dev, to divert the skb to another
 * net_device, it should return RX_HANDLER_ANOTHER. The rx_handler for the
 * new device will be called if it exists.
 *
 * If the rx_handler decides the skb should be ignored, it should return
 * RX_HANDLER_EXACT. The skb will only be delivered to protocol handlers that
 * are registered on exact device (ptype->dev == skb->dev).
 *
 * If the rx_handler didn't change skb->dev, but wants the skb to be normally
 * delivered, it should return RX_HANDLER_PASS.
 *
 * A device without a registered rx_handler will behave as if rx_handler
 * returned RX_HANDLER_PASS.
 */

enum rx_handler_result {
	RX_HANDLER_CONSUMED,
	RX_HANDLER_ANOTHER,
	RX_HANDLER_EXACT,
	RX_HANDLER_PASS,
};
typedef enum rx_handler_result rx_handler_result_t;
typedef rx_handler_result_t rx_handler_func_t(struct sk_buff **pskb);

void __napi_schedule(struct napi_struct *n);
void __napi_schedule_irqoff(struct napi_struct *n);

static inline bool napi_disable_pending(struct napi_struct *n)
{
	return test_bit(NAPI_STATE_DISABLE, &n->state);
}

static inline bool napi_prefer_busy_poll(struct napi_struct *n)
{
	return test_bit(NAPI_STATE_PREFER_BUSY_POLL, &n->state);
}

bool napi_schedule_prep(struct napi_struct *n);

/**
 *	napi_schedule - schedule NAPI poll
 *	@n: NAPI context
 *
 * Schedule NAPI poll routine to be called if it is not already
 * running.
 */
static inline void napi_schedule(struct napi_struct *n)
{
	if (napi_schedule_prep(n))
		__napi_schedule(n);
}

/**
 *	napi_schedule_irqoff - schedule NAPI poll
 *	@n: NAPI context
 *
 * Variant of napi_schedule(), assuming hard irqs are masked.
 */
static inline void napi_schedule_irqoff(struct napi_struct *n)
{
	if (napi_schedule_prep(n))
		__napi_schedule_irqoff(n);
}

/* Try to reschedule poll. Called by dev->poll() after napi_complete().  */
static inline bool napi_reschedule(struct napi_struct *napi)
{
	if (napi_schedule_prep(napi)) {
		__napi_schedule(napi);
		return true;
	}
	return false;
}

bool napi_complete_done(struct napi_struct *n, int work_done);
/**
 *	napi_complete - NAPI processing complete
 *	@n: NAPI context
 *
 * Mark NAPI processing as complete.
 * Consider using napi_complete_done() instead.
 * Return false if device should avoid rearming interrupts.
 */
static inline bool napi_complete(struct napi_struct *n)
{
	return napi_complete_done(n, 0);
}

int dev_set_threaded(struct net_device *dev, bool threaded);

/**
 *	napi_disable - prevent NAPI from scheduling
 *	@n: NAPI context
 *
 * Stop NAPI from being scheduled on this context.
 * Waits till any outstanding processing completes.
 */
void napi_disable(struct napi_struct *n);

void napi_enable(struct napi_struct *n);

/**
 *	napi_synchronize - wait until NAPI is not running
 *	@n: NAPI context
 *
 * Wait until NAPI is done being scheduled on this context.
 * Waits till any outstanding processing completes but
 * does not disable future activations.
 */
static inline void napi_synchronize(const struct napi_struct *n)
{
	if (IS_ENABLED(CONFIG_SMP))
		while (test_bit(NAPI_STATE_SCHED, &n->state))
			msleep(1);
	else
		barrier();
}

/**
 *	napi_if_scheduled_mark_missed - if napi is running, set the
 *	NAPIF_STATE_MISSED
 *	@n: NAPI context
 *
 * If napi is running, set the NAPIF_STATE_MISSED, and return true if
 * NAPI is scheduled.
 **/
static inline bool napi_if_scheduled_mark_missed(struct napi_struct *n)
{
	unsigned long val, new;

	do {
		val = READ_ONCE(n->state);
		if (val & NAPIF_STATE_DISABLE)
			return true;

		if (!(val & NAPIF_STATE_SCHED))
			return false;

		new = val | NAPIF_STATE_MISSED;
	} while (cmpxchg(&n->state, val, new) != val);

	return true;
}

enum netdev_queue_state_t {
	__QUEUE_STATE_DRV_XOFF,
	__QUEUE_STATE_STACK_XOFF,
	__QUEUE_STATE_FROZEN,
};

#define QUEUE_STATE_DRV_XOFF	(1 << __QUEUE_STATE_DRV_XOFF)
#define QUEUE_STATE_STACK_XOFF	(1 << __QUEUE_STATE_STACK_XOFF)
#define QUEUE_STATE_FROZEN	(1 << __QUEUE_STATE_FROZEN)

#define QUEUE_STATE_ANY_XOFF	(QUEUE_STATE_DRV_XOFF | QUEUE_STATE_STACK_XOFF)
#define QUEUE_STATE_ANY_XOFF_OR_FROZEN (QUEUE_STATE_ANY_XOFF | \
					QUEUE_STATE_FROZEN)
#define QUEUE_STATE_DRV_XOFF_OR_FROZEN (QUEUE_STATE_DRV_XOFF | \
					QUEUE_STATE_FROZEN)

/*
 * __QUEUE_STATE_DRV_XOFF is used by drivers to stop the transmit queue.  The
 * netif_tx_* functions below are used to manipulate this flag.  The
 * __QUEUE_STATE_STACK_XOFF flag is used by the stack to stop the transmit
 * queue independently.  The netif_xmit_*stopped functions below are called
 * to check if the queue has been stopped by the driver or stack (either
 * of the XOFF bits are set in the state).  Drivers should not need to call
 * netif_xmit*stopped functions, they should only be using netif_tx_*.
 */

struct netdev_queue {
/*
 * read-mostly part
 */
	struct net_device	*dev;
	netdevice_tracker	dev_tracker;

	struct Qdisc __rcu	*qdisc;
	struct Qdisc		*qdisc_sleeping;
#ifdef CONFIG_SYSFS
	struct kobject		kobj;
#endif
#if defined(CONFIG_XPS) && defined(CONFIG_NUMA)
	int			numa_node;
#endif
	unsigned long		tx_maxrate;
	/*
	 * Number of TX timeouts for this queue
	 * (/sys/class/net/DEV/Q/trans_timeout)
	 */
	atomic_long_t		trans_timeout;

	/* Subordinate device that the queue has been assigned to */
	struct net_device	*sb_dev;
#ifdef CONFIG_XDP_SOCKETS
	struct xsk_buff_pool    *pool;
#endif
/*
 * write-mostly part
 */
	spinlock_t		_xmit_lock ____cacheline_aligned_in_smp;
	int			xmit_lock_owner;
	/*
	 * Time (in jiffies) of last Tx
	 */
	unsigned long		trans_start;

	unsigned long		state;

#ifdef CONFIG_BQL
	struct dql		dql;
#endif
} ____cacheline_aligned_in_smp;

extern int sysctl_fb_tunnels_only_for_init_net;
extern int sysctl_devconf_inherit_init_net;

/*
 * sysctl_fb_tunnels_only_for_init_net == 0 : For all netns
 *                                     == 1 : For initns only
 *                                     == 2 : For none.
 */
static inline bool net_has_fallback_tunnels(const struct net *net)
{
	return !IS_ENABLED(CONFIG_SYSCTL) ||
	       !sysctl_fb_tunnels_only_for_init_net ||
	       (net == &init_net && sysctl_fb_tunnels_only_for_init_net == 1);
}

static inline int netdev_queue_numa_node_read(const struct netdev_queue *q)
{
#if defined(CONFIG_XPS) && defined(CONFIG_NUMA)
	return q->numa_node;
#else
	return NUMA_NO_NODE;
#endif
}

static inline void netdev_queue_numa_node_write(struct netdev_queue *q, int node)
{
#if defined(CONFIG_XPS) && defined(CONFIG_NUMA)
	q->numa_node = node;
#endif
}

#ifdef CONFIG_RPS
/*
 * This structure holds an RPS map which can be of variable length.  The
 * map is an array of CPUs.
 */
struct rps_map {
	unsigned int len;
	struct rcu_head rcu;
	u16 cpus[];
};
#define RPS_MAP_SIZE(_num) (sizeof(struct rps_map) + ((_num) * sizeof(u16)))

/*
 * The rps_dev_flow structure contains the mapping of a flow to a CPU, the
 * tail pointer for that CPU's input queue at the time of last enqueue, and
 * a hardware filter index.
 */
struct rps_dev_flow {
	u16 cpu;
	u16 filter;
	unsigned int last_qtail;
};
#define RPS_NO_FILTER 0xffff

/*
 * The rps_dev_flow_table structure contains a table of flow mappings.
 */
struct rps_dev_flow_table {
	unsigned int mask;
	struct rcu_head rcu;
	struct rps_dev_flow flows[];
};
#define RPS_DEV_FLOW_TABLE_SIZE(_num) (sizeof(struct rps_dev_flow_table) + \
    ((_num) * sizeof(struct rps_dev_flow)))

/*
 * The rps_sock_flow_table contains mappings of flows to the last CPU
 * on which they were processed by the application (set in recvmsg).
 * Each entry is a 32bit value. Upper part is the high-order bits
 * of flow hash, lower part is CPU number.
 * rps_cpu_mask is used to partition the space, depending on number of
 * possible CPUs : rps_cpu_mask = roundup_pow_of_two(nr_cpu_ids) - 1
 * For example, if 64 CPUs are possible, rps_cpu_mask = 0x3f,
 * meaning we use 32-6=26 bits for the hash.
 */
struct rps_sock_flow_table {
	u32	mask;

	u32	ents[] ____cacheline_aligned_in_smp;
};
#define	RPS_SOCK_FLOW_TABLE_SIZE(_num) (offsetof(struct rps_sock_flow_table, ents[_num]))

#define RPS_NO_CPU 0xffff

extern u32 rps_cpu_mask;
extern struct rps_sock_flow_table __rcu *rps_sock_flow_table;

static inline void rps_record_sock_flow(struct rps_sock_flow_table *table,
					u32 hash)
{
	if (table && hash) {
		unsigned int index = hash & table->mask;
		u32 val = hash & ~rps_cpu_mask;

		/* We only give a hint, preemption can change CPU under us */
		val |= raw_smp_processor_id();

		if (table->ents[index] != val)
			table->ents[index] = val;
	}
}

#ifdef CONFIG_RFS_ACCEL
bool rps_may_expire_flow(struct net_device *dev, u16 rxq_index, u32 flow_id,
			 u16 filter_id);
#endif
#endif /* CONFIG_RPS */

/* This structure contains an instance of an RX queue. */
struct netdev_rx_queue {
	struct xdp_rxq_info		xdp_rxq;
#ifdef CONFIG_RPS
	struct rps_map __rcu		*rps_map;
	struct rps_dev_flow_table __rcu	*rps_flow_table;
#endif
	struct kobject			kobj;
	struct net_device		*dev;
	netdevice_tracker		dev_tracker;

#ifdef CONFIG_XDP_SOCKETS
	struct xsk_buff_pool            *pool;
#endif
} ____cacheline_aligned_in_smp;

/*
 * RX queue sysfs structures and functions.
 */
struct rx_queue_attribute {
	struct attribute attr;
	ssize_t (*show)(struct netdev_rx_queue *queue, char *buf);
	ssize_t (*store)(struct netdev_rx_queue *queue,
			 const char *buf, size_t len);
};

/* XPS map type and offset of the xps map within net_device->xps_maps[]. */
enum xps_map_type {
	XPS_CPUS = 0,
	XPS_RXQS,
	XPS_MAPS_MAX,
};

#ifdef CONFIG_XPS
/*
 * This structure holds an XPS map which can be of variable length.  The
 * map is an array of queues.
 */
struct xps_map {
	unsigned int len;
	unsigned int alloc_len;
	struct rcu_head rcu;
	u16 queues[];
};
#define XPS_MAP_SIZE(_num) (sizeof(struct xps_map) + ((_num) * sizeof(u16)))
#define XPS_MIN_MAP_ALLOC ((L1_CACHE_ALIGN(offsetof(struct xps_map, queues[1])) \
       - sizeof(struct xps_map)) / sizeof(u16))

/*
 * This structure holds all XPS maps for device.  Maps are indexed by CPU.
 *
 * We keep track of the number of cpus/rxqs used when the struct is allocated,
 * in nr_ids. This will help not accessing out-of-bound memory.
 *
 * We keep track of the number of traffic classes used when the struct is
 * allocated, in num_tc. This will be used to navigate the maps, to ensure we're
 * not crossing its upper bound, as the original dev->num_tc can be updated in
 * the meantime.
 */
struct xps_dev_maps {
	struct rcu_head rcu;
	unsigned int nr_ids;
	s16 num_tc;
	struct xps_map __rcu *attr_map[]; /* Either CPUs map or RXQs map */
};

#define XPS_CPU_DEV_MAPS_SIZE(_tcs) (sizeof(struct xps_dev_maps) +	\
	(nr_cpu_ids * (_tcs) * sizeof(struct xps_map *)))

#define XPS_RXQ_DEV_MAPS_SIZE(_tcs, _rxqs) (sizeof(struct xps_dev_maps) +\
	(_rxqs * (_tcs) * sizeof(struct xps_map *)))

#endif /* CONFIG_XPS */

#define TC_MAX_QUEUE	16
#define TC_BITMASK	15
/* HW offloaded queuing disciplines txq count and offset maps */
struct netdev_tc_txq {
	u16 count;
	u16 offset;
};

#if defined(CONFIG_FCOE) || defined(CONFIG_FCOE_MODULE)
/*
 * This structure is to hold information about the device
 * configured to run FCoE protocol stack.
 */
struct netdev_fcoe_hbainfo {
	char	manufacturer[64];
	char	serial_number[64];
	char	hardware_version[64];
	char	driver_version[64];
	char	optionrom_version[64];
	char	firmware_version[64];
	char	model[256];
	char	model_description[256];
};
#endif

#define MAX_PHYS_ITEM_ID_LEN 32

/* This structure holds a unique identifier to identify some
 * physical item (port for example) used by a netdevice.
 */
struct netdev_phys_item_id {
	unsigned char id[MAX_PHYS_ITEM_ID_LEN];
	unsigned char id_len;
};

static inline bool netdev_phys_item_id_same(struct netdev_phys_item_id *a,
					    struct netdev_phys_item_id *b)
{
	return a->id_len == b->id_len &&
	       memcmp(a->id, b->id, a->id_len) == 0;
}

typedef u16 (*select_queue_fallback_t)(struct net_device *dev,
				       struct sk_buff *skb,
				       struct net_device *sb_dev);

enum net_device_path_type {
	DEV_PATH_ETHERNET = 0,
	DEV_PATH_VLAN,
	DEV_PATH_BRIDGE,
	DEV_PATH_PPPOE,
	DEV_PATH_DSA,
};

struct net_device_path {
	enum net_device_path_type	type;
	const struct net_device		*dev;
	union {
		struct {
			u16		id;
			__be16		proto;
			u8		h_dest[ETH_ALEN];
		} encap;
		struct {
			enum {
				DEV_PATH_BR_VLAN_KEEP,
				DEV_PATH_BR_VLAN_TAG,
				DEV_PATH_BR_VLAN_UNTAG,
				DEV_PATH_BR_VLAN_UNTAG_HW,
			}		vlan_mode;
			u16		vlan_id;
			__be16		vlan_proto;
		} bridge;
		struct {
			int port;
			u16 proto;
		} dsa;
	};
};

#define NET_DEVICE_PATH_STACK_MAX	5
#define NET_DEVICE_PATH_VLAN_MAX	2

struct net_device_path_stack {
	int			num_paths;
	struct net_device_path	path[NET_DEVICE_PATH_STACK_MAX];
};

struct net_device_path_ctx {
	const struct net_device *dev;
	const u8		*daddr;

	int			num_vlans;
	struct {
		u16		id;
		__be16		proto;
	} vlan[NET_DEVICE_PATH_VLAN_MAX];
};

enum tc_setup_type {
	TC_SETUP_QDISC_MQPRIO,
	TC_SETUP_CLSU32,
	TC_SETUP_CLSFLOWER,
	TC_SETUP_CLSMATCHALL,
	TC_SETUP_CLSBPF,
	TC_SETUP_BLOCK,
	TC_SETUP_QDISC_CBS,
	TC_SETUP_QDISC_RED,
	TC_SETUP_QDISC_PRIO,
	TC_SETUP_QDISC_MQ,
	TC_SETUP_QDISC_ETF,
	TC_SETUP_ROOT_QDISC,
	TC_SETUP_QDISC_GRED,
	TC_SETUP_QDISC_TAPRIO,
	TC_SETUP_FT,
	TC_SETUP_QDISC_ETS,
	TC_SETUP_QDISC_TBF,
	TC_SETUP_QDISC_FIFO,
	TC_SETUP_QDISC_HTB,
	TC_SETUP_ACT,
};

/* These structures hold the attributes of bpf state that are being passed
 * to the netdevice through the bpf op.
 */
enum bpf_netdev_command {
	/* Set or clear a bpf program used in the earliest stages of packet
	 * rx. The prog will have been loaded as BPF_PROG_TYPE_XDP. The callee
	 * is responsible for calling bpf_prog_put on any old progs that are
	 * stored. In case of error, the callee need not release the new prog
	 * reference, but on success it takes ownership and must bpf_prog_put
	 * when it is no longer used.
	 */
	XDP_SETUP_PROG,
	XDP_SETUP_PROG_HW,
	/* BPF program for offload callbacks, invoked at program load time. */
	BPF_OFFLOAD_MAP_ALLOC,
	BPF_OFFLOAD_MAP_FREE,
	XDP_SETUP_XSK_POOL,
};

struct bpf_prog_offload_ops;
struct netlink_ext_ack;
struct xdp_umem;
struct xdp_dev_bulk_queue;
struct bpf_xdp_link;

enum bpf_xdp_mode {
	XDP_MODE_SKB = 0,
	XDP_MODE_DRV = 1,
	XDP_MODE_HW = 2,
	__MAX_XDP_MODE
};

struct bpf_xdp_entity {
	struct bpf_prog *prog;
	struct bpf_xdp_link *link;
};

struct netdev_bpf {
	enum bpf_netdev_command command;
	union {
		/* XDP_SETUP_PROG */
		struct {
			u32 flags;
			struct bpf_prog *prog;
			struct netlink_ext_ack *extack;
		};
		/* BPF_OFFLOAD_MAP_ALLOC, BPF_OFFLOAD_MAP_FREE */
		struct {
			struct bpf_offloaded_map *offmap;
		};
		/* XDP_SETUP_XSK_POOL */
		struct {
			struct xsk_buff_pool *pool;
			u16 queue_id;
		} xsk;
	};
};

/* Flags for ndo_xsk_wakeup. */
#define XDP_WAKEUP_RX (1 << 0)
#define XDP_WAKEUP_TX (1 << 1)

#ifdef CONFIG_XFRM_OFFLOAD
struct xfrmdev_ops {
	int	(*xdo_dev_state_add) (struct xfrm_state *x);
	void	(*xdo_dev_state_delete) (struct xfrm_state *x);
	void	(*xdo_dev_state_free) (struct xfrm_state *x);
	bool	(*xdo_dev_offload_ok) (struct sk_buff *skb,
				       struct xfrm_state *x);
	void	(*xdo_dev_state_advance_esn) (struct xfrm_state *x);
};
#endif

struct dev_ifalias {
	struct rcu_head rcuhead;
	char ifalias[];
};

struct devlink;
struct tlsdev_ops;

struct netdev_name_node {
	struct hlist_node hlist;
	struct list_head list;
	struct net_device *dev;
	const char *name;
};

int netdev_name_node_alt_create(struct net_device *dev, const char *name);
int netdev_name_node_alt_destroy(struct net_device *dev, const char *name);

struct netdev_net_notifier {
	struct list_head list;
	struct notifier_block *nb;
};

/*
 * This structure defines the management hooks for network devices.
 * The following hooks can be defined; unless noted otherwise, they are
 * optional and can be filled with a null pointer.
 *
 * int (*ndo_init)(struct net_device *dev);
 *     This function is called once when a network device is registered.
 *     The network device can use this for any late stage initialization
 *     or semantic validation. It can fail with an error code which will
 *     be propagated back to register_netdev.
 *
 * void (*ndo_uninit)(struct net_device *dev);
 *     This function is called when device is unregistered or when registration
 *     fails. It is not called if init fails.
 *
 * int (*ndo_open)(struct net_device *dev);
 *     This function is called when a network device transitions to the up
 *     state.
 *
 * int (*ndo_stop)(struct net_device *dev);
 *     This function is called when a network device transitions to the down
 *     state.
 *
 * netdev_tx_t (*ndo_start_xmit)(struct sk_buff *skb,
 *                               struct net_device *dev);
 *	Called when a packet needs to be transmitted.
 *	Returns NETDEV_TX_OK.  Can return NETDEV_TX_BUSY, but you should stop
 *	the queue before that can happen; it's for obsolete devices and weird
 *	corner cases, but the stack really does a non-trivial amount
 *	of useless work if you return NETDEV_TX_BUSY.
 *	Required; cannot be NULL.
 *
 * netdev_features_t (*ndo_features_check)(struct sk_buff *skb,
 *					   struct net_device *dev
 *					   netdev_features_t features);
 *	Called by core transmit path to determine if device is capable of
 *	performing offload operations on a given packet. This is to give
 *	the device an opportunity to implement any restrictions that cannot
 *	be otherwise expressed by feature flags. The check is called with
 *	the set of features that the stack has calculated and it returns
 *	those the driver believes to be appropriate.
 *
 * u16 (*ndo_select_queue)(struct net_device *dev, struct sk_buff *skb,
 *                         struct net_device *sb_dev);
 *	Called to decide which queue to use when device supports multiple
 *	transmit queues.
 *
 * void (*ndo_change_rx_flags)(struct net_device *dev, int flags);
 *	This function is called to allow device receiver to make
 *	changes to configuration when multicast or promiscuous is enabled.
 *
 * void (*ndo_set_rx_mode)(struct net_device *dev);
 *	This function is called device changes address list filtering.
 *	If driver handles unicast address filtering, it should set
 *	IFF_UNICAST_FLT in its priv_flags.
 *
 * int (*ndo_set_mac_address)(struct net_device *dev, void *addr);
 *	This function  is called when the Media Access Control address
 *	needs to be changed. If this interface is not defined, the
 *	MAC address can not be changed.
 *
 * int (*ndo_validate_addr)(struct net_device *dev);
 *	Test if Media Access Control address is valid for the device.
 *
 * int (*ndo_do_ioctl)(struct net_device *dev, struct ifreq *ifr, int cmd);
 *	Old-style ioctl entry point. This is used internally by the
 *	appletalk and ieee802154 subsystems but is no longer called by
 *	the device ioctl handler.
 *
 * int (*ndo_siocbond)(struct net_device *dev, struct ifreq *ifr, int cmd);
 *	Used by the bonding driver for its device specific ioctls:
 *	SIOCBONDENSLAVE, SIOCBONDRELEASE, SIOCBONDSETHWADDR, SIOCBONDCHANGEACTIVE,
 *	SIOCBONDSLAVEINFOQUERY, and SIOCBONDINFOQUERY
 *
 * * int (*ndo_eth_ioctl)(struct net_device *dev, struct ifreq *ifr, int cmd);
 *	Called for ethernet specific ioctls: SIOCGMIIPHY, SIOCGMIIREG,
 *	SIOCSMIIREG, SIOCSHWTSTAMP and SIOCGHWTSTAMP.
 *
 * int (*ndo_set_config)(struct net_device *dev, struct ifmap *map);
 *	Used to set network devices bus interface parameters. This interface
 *	is retained for legacy reasons; new devices should use the bus
 *	interface (PCI) for low level management.
 *
 * int (*ndo_change_mtu)(struct net_device *dev, int new_mtu);
 *	Called when a user wants to change the Maximum Transfer Unit
 *	of a device.
 *
 * void (*ndo_tx_timeout)(struct net_device *dev, unsigned int txqueue);
 *	Callback used when the transmitter has not made any progress
 *	for dev->watchdog ticks.
 *
 * void (*ndo_get_stats64)(struct net_device *dev,
 *                         struct rtnl_link_stats64 *storage);
 * struct net_device_stats* (*ndo_get_stats)(struct net_device *dev);
 *	Called when a user wants to get the network device usage
 *	statistics. Drivers must do one of the following:
 *	1. Define @ndo_get_stats64 to fill in a zero-initialised
 *	   rtnl_link_stats64 structure passed by the caller.
 *	2. Define @ndo_get_stats to update a net_device_stats structure
 *	   (which should normally be dev->stats) and return a pointer to
 *	   it. The structure may be changed asynchronously only if each
 *	   field is written atomically.
 *	3. Update dev->stats asynchronously and atomically, and define
 *	   neither operation.
 *
 * bool (*ndo_has_offload_stats)(const struct net_device *dev, int attr_id)
 *	Return true if this device supports offload stats of this attr_id.
 *
 * int (*ndo_get_offload_stats)(int attr_id, const struct net_device *dev,
 *	void *attr_data)
 *	Get statistics for offload operations by attr_id. Write it into the
 *	attr_data pointer.
 *
 * int (*ndo_vlan_rx_add_vid)(struct net_device *dev, __be16 proto, u16 vid);
 *	If device supports VLAN filtering this function is called when a
 *	VLAN id is registered.
 *
 * int (*ndo_vlan_rx_kill_vid)(struct net_device *dev, __be16 proto, u16 vid);
 *	If device supports VLAN filtering this function is called when a
 *	VLAN id is unregistered.
 *
 * void (*ndo_poll_controller)(struct net_device *dev);
 *
 *	SR-IOV management functions.
 * int (*ndo_set_vf_mac)(struct net_device *dev, int vf, u8* mac);
 * int (*ndo_set_vf_vlan)(struct net_device *dev, int vf, u16 vlan,
 *			  u8 qos, __be16 proto);
 * int (*ndo_set_vf_rate)(struct net_device *dev, int vf, int min_tx_rate,
 *			  int max_tx_rate);
 * int (*ndo_set_vf_spoofchk)(struct net_device *dev, int vf, bool setting);
 * int (*ndo_set_vf_trust)(struct net_device *dev, int vf, bool setting);
 * int (*ndo_get_vf_config)(struct net_device *dev,
 *			    int vf, struct ifla_vf_info *ivf);
 * int (*ndo_set_vf_link_state)(struct net_device *dev, int vf, int link_state);
 * int (*ndo_set_vf_port)(struct net_device *dev, int vf,
 *			  struct nlattr *port[]);
 *
 *      Enable or disable the VF ability to query its RSS Redirection Table and
 *      Hash Key. This is needed since on some devices VF share this information
 *      with PF and querying it may introduce a theoretical security risk.
 * int (*ndo_set_vf_rss_query_en)(struct net_device *dev, int vf, bool setting);
 * int (*ndo_get_vf_port)(struct net_device *dev, int vf, struct sk_buff *skb);
 * int (*ndo_setup_tc)(struct net_device *dev, enum tc_setup_type type,
 *		       void *type_data);
 *	Called to setup any 'tc' scheduler, classifier or action on @dev.
 *	This is always called from the stack with the rtnl lock held and netif
 *	tx queues stopped. This allows the netdevice to perform queue
 *	management safely.
 *
 *	Fiber Channel over Ethernet (FCoE) offload functions.
 * int (*ndo_fcoe_enable)(struct net_device *dev);
 *	Called when the FCoE protocol stack wants to start using LLD for FCoE
 *	so the underlying device can perform whatever needed configuration or
 *	initialization to support acceleration of FCoE traffic.
 *
 * int (*ndo_fcoe_disable)(struct net_device *dev);
 *	Called when the FCoE protocol stack wants to stop using LLD for FCoE
 *	so the underlying device can perform whatever needed clean-ups to
 *	stop supporting acceleration of FCoE traffic.
 *
 * int (*ndo_fcoe_ddp_setup)(struct net_device *dev, u16 xid,
 *			     struct scatterlist *sgl, unsigned int sgc);
 *	Called when the FCoE Initiator wants to initialize an I/O that
 *	is a possible candidate for Direct Data Placement (DDP). The LLD can
 *	perform necessary setup and returns 1 to indicate the device is set up
 *	successfully to perform DDP on this I/O, otherwise this returns 0.
 *
 * int (*ndo_fcoe_ddp_done)(struct net_device *dev,  u16 xid);
 *	Called when the FCoE Initiator/Target is done with the DDPed I/O as
 *	indicated by the FC exchange id 'xid', so the underlying device can
 *	clean up and reuse resources for later DDP requests.
 *
 * int (*ndo_fcoe_ddp_target)(struct net_device *dev, u16 xid,
 *			      struct scatterlist *sgl, unsigned int sgc);
 *	Called when the FCoE Target wants to initialize an I/O that
 *	is a possible candidate for Direct Data Placement (DDP). The LLD can
 *	perform necessary setup and returns 1 to indicate the device is set up
 *	successfully to perform DDP on this I/O, otherwise this returns 0.
 *
 * int (*ndo_fcoe_get_hbainfo)(struct net_device *dev,
 *			       struct netdev_fcoe_hbainfo *hbainfo);
 *	Called when the FCoE Protocol stack wants information on the underlying
 *	device. This information is utilized by the FCoE protocol stack to
 *	register attributes with Fiber Channel management service as per the
 *	FC-GS Fabric Device Management Information(FDMI) specification.
 *
 * int (*ndo_fcoe_get_wwn)(struct net_device *dev, u64 *wwn, int type);
 *	Called when the underlying device wants to override default World Wide
 *	Name (WWN) generation mechanism in FCoE protocol stack to pass its own
 *	World Wide Port Name (WWPN) or World Wide Node Name (WWNN) to the FCoE
 *	protocol stack to use.
 *
 *	RFS acceleration.
 * int (*ndo_rx_flow_steer)(struct net_device *dev, const struct sk_buff *skb,
 *			    u16 rxq_index, u32 flow_id);
 *	Set hardware filter for RFS.  rxq_index is the target queue index;
 *	flow_id is a flow ID to be passed to rps_may_expire_flow() later.
 *	Return the filter ID on success, or a negative error code.
 *
 *	Slave management functions (for bridge, bonding, etc).
 * int (*ndo_add_slave)(struct net_device *dev, struct net_device *slave_dev);
 *	Called to make another netdev an underling.
 *
 * int (*ndo_del_slave)(struct net_device *dev, struct net_device *slave_dev);
 *	Called to release previously enslaved netdev.
 *
 * struct net_device *(*ndo_get_xmit_slave)(struct net_device *dev,
 *					    struct sk_buff *skb,
 *					    bool all_slaves);
 *	Get the xmit slave of master device. If all_slaves is true, function
 *	assume all the slaves can transmit.
 *
 *      Feature/offload setting functions.
 * netdev_features_t (*ndo_fix_features)(struct net_device *dev,
 *		netdev_features_t features);
 *	Adjusts the requested feature flags according to device-specific
 *	constraints, and returns the resulting flags. Must not modify
 *	the device state.
 *
 * int (*ndo_set_features)(struct net_device *dev, netdev_features_t features);
 *	Called to update device configuration to new features. Passed
 *	feature set might be less than what was returned by ndo_fix_features()).
 *	Must return >0 or -errno if it changed dev->features itself.
 *
 * int (*ndo_fdb_add)(struct ndmsg *ndm, struct nlattr *tb[],
 *		      struct net_device *dev,
 *		      const unsigned char *addr, u16 vid, u16 flags,
 *		      struct netlink_ext_ack *extack);
 *	Adds an FDB entry to dev for addr.
 * int (*ndo_fdb_del)(struct ndmsg *ndm, struct nlattr *tb[],
 *		      struct net_device *dev,
 *		      const unsigned char *addr, u16 vid)
 *	Deletes the FDB entry from dev coresponding to addr.
 * int (*ndo_fdb_dump)(struct sk_buff *skb, struct netlink_callback *cb,
 *		       struct net_device *dev, struct net_device *filter_dev,
 *		       int *idx)
 *	Used to add FDB entries to dump requests. Implementers should add
 *	entries to skb and update idx with the number of entries.
 *
 * int (*ndo_bridge_setlink)(struct net_device *dev, struct nlmsghdr *nlh,
 *			     u16 flags, struct netlink_ext_ack *extack)
 * int (*ndo_bridge_getlink)(struct sk_buff *skb, u32 pid, u32 seq,
 *			     struct net_device *dev, u32 filter_mask,
 *			     int nlflags)
 * int (*ndo_bridge_dellink)(struct net_device *dev, struct nlmsghdr *nlh,
 *			     u16 flags);
 *
 * int (*ndo_change_carrier)(struct net_device *dev, bool new_carrier);
 *	Called to change device carrier. Soft-devices (like dummy, team, etc)
 *	which do not represent real hardware may define this to allow their
 *	userspace components to manage their virtual carrier state. Devices
 *	that determine carrier state from physical hardware properties (eg
 *	network cables) or protocol-dependent mechanisms (eg
 *	USB_CDC_NOTIFY_NETWORK_CONNECTION) should NOT implement this function.
 *
 * int (*ndo_get_phys_port_id)(struct net_device *dev,
 *			       struct netdev_phys_item_id *ppid);
 *	Called to get ID of physical port of this device. If driver does
 *	not implement this, it is assumed that the hw is not able to have
 *	multiple net devices on single physical port.
 *
 * int (*ndo_get_port_parent_id)(struct net_device *dev,
 *				 struct netdev_phys_item_id *ppid)
 *	Called to get the parent ID of the physical port of this device.
 *
 * void* (*ndo_dfwd_add_station)(struct net_device *pdev,
 *				 struct net_device *dev)
 *	Called by upper layer devices to accelerate switching or other
 *	station functionality into hardware. 'pdev is the lowerdev
 *	to use for the offload and 'dev' is the net device that will
 *	back the offload. Returns a pointer to the private structure
 *	the upper layer will maintain.
 * void (*ndo_dfwd_del_station)(struct net_device *pdev, void *priv)
 *	Called by upper layer device to delete the station created
 *	by 'ndo_dfwd_add_station'. 'pdev' is the net device backing
 *	the station and priv is the structure returned by the add
 *	operation.
 * int (*ndo_set_tx_maxrate)(struct net_device *dev,
 *			     int queue_index, u32 maxrate);
 *	Called when a user wants to set a max-rate limitation of specific
 *	TX queue.
 * int (*ndo_get_iflink)(const struct net_device *dev);
 *	Called to get the iflink value of this device.
 * void (*ndo_change_proto_down)(struct net_device *dev,
 *				 bool proto_down);
 *	This function is used to pass protocol port error state information
 *	to the switch driver. The switch driver can react to the proto_down
 *      by doing a phys down on the associated switch port.
 * int (*ndo_fill_metadata_dst)(struct net_device *dev, struct sk_buff *skb);
 *	This function is used to get egress tunnel information for given skb.
 *	This is useful for retrieving outer tunnel header parameters while
 *	sampling packet.
 * void (*ndo_set_rx_headroom)(struct net_device *dev, int needed_headroom);
 *	This function is used to specify the headroom that the skb must
 *	consider when allocation skb during packet reception. Setting
 *	appropriate rx headroom value allows avoiding skb head copy on
 *	forward. Setting a negative value resets the rx headroom to the
 *	default value.
 * int (*ndo_bpf)(struct net_device *dev, struct netdev_bpf *bpf);
 *	This function is used to set or query state related to XDP on the
 *	netdevice and manage BPF offload. See definition of
 *	enum bpf_netdev_command for details.
 * int (*ndo_xdp_xmit)(struct net_device *dev, int n, struct xdp_frame **xdp,
 *			u32 flags);
 *	This function is used to submit @n XDP packets for transmit on a
 *	netdevice. Returns number of frames successfully transmitted, frames
 *	that got dropped are freed/returned via xdp_return_frame().
 *	Returns negative number, means general error invoking ndo, meaning
 *	no frames were xmit'ed and core-caller will free all frames.
 * struct net_device *(*ndo_xdp_get_xmit_slave)(struct net_device *dev,
 *					        struct xdp_buff *xdp);
 *      Get the xmit slave of master device based on the xdp_buff.
 * int (*ndo_xsk_wakeup)(struct net_device *dev, u32 queue_id, u32 flags);
 *      This function is used to wake up the softirq, ksoftirqd or kthread
 *	responsible for sending and/or receiving packets on a specific
 *	queue id bound to an AF_XDP socket. The flags field specifies if
 *	only RX, only Tx, or both should be woken up using the flags
 *	XDP_WAKEUP_RX and XDP_WAKEUP_TX.
 * struct devlink_port *(*ndo_get_devlink_port)(struct net_device *dev);
 *	Get devlink port instance associated with a given netdev.
 *	Called with a reference on the netdevice and devlink locks only,
 *	rtnl_lock is not held.
 * int (*ndo_tunnel_ctl)(struct net_device *dev, struct ip_tunnel_parm *p,
 *			 int cmd);
 *	Add, change, delete or get information on an IPv4 tunnel.
 * struct net_device *(*ndo_get_peer_dev)(struct net_device *dev);
 *	If a device is paired with a peer device, return the peer instance.
 *	The caller must be under RCU read context.
 * int (*ndo_fill_forward_path)(struct net_device_path_ctx *ctx, struct net_device_path *path);
 *     Get the forwarding path to reach the real device from the HW destination address
 */
struct net_device_ops {
	int			(*ndo_init)(struct net_device *dev);
	void			(*ndo_uninit)(struct net_device *dev);
	int			(*ndo_open)(struct net_device *dev);
	int			(*ndo_stop)(struct net_device *dev);
	netdev_tx_t		(*ndo_start_xmit)(struct sk_buff *skb,
						  struct net_device *dev);
	netdev_features_t	(*ndo_features_check)(struct sk_buff *skb,
						      struct net_device *dev,
						      netdev_features_t features);
	u16			(*ndo_select_queue)(struct net_device *dev,
						    struct sk_buff *skb,
						    struct net_device *sb_dev);
	void			(*ndo_change_rx_flags)(struct net_device *dev,
						       int flags);
	void			(*ndo_set_rx_mode)(struct net_device *dev);
	int			(*ndo_set_mac_address)(struct net_device *dev,
						       void *addr);
	int			(*ndo_validate_addr)(struct net_device *dev);
	int			(*ndo_do_ioctl)(struct net_device *dev,
					        struct ifreq *ifr, int cmd);
	int			(*ndo_eth_ioctl)(struct net_device *dev,
						 struct ifreq *ifr, int cmd);
	int			(*ndo_siocbond)(struct net_device *dev,
						struct ifreq *ifr, int cmd);
	int			(*ndo_siocwandev)(struct net_device *dev,
						  struct if_settings *ifs);
	int			(*ndo_siocdevprivate)(struct net_device *dev,
						      struct ifreq *ifr,
						      void __user *data, int cmd);
	int			(*ndo_set_config)(struct net_device *dev,
					          struct ifmap *map);
	int			(*ndo_change_mtu)(struct net_device *dev,
						  int new_mtu);
	int			(*ndo_neigh_setup)(struct net_device *dev,
						   struct neigh_parms *);
	void			(*ndo_tx_timeout) (struct net_device *dev,
						   unsigned int txqueue);

	void			(*ndo_get_stats64)(struct net_device *dev,
						   struct rtnl_link_stats64 *storage);
	bool			(*ndo_has_offload_stats)(const struct net_device *dev, int attr_id);
	int			(*ndo_get_offload_stats)(int attr_id,
							 const struct net_device *dev,
							 void *attr_data);
	struct net_device_stats* (*ndo_get_stats)(struct net_device *dev);

	int			(*ndo_vlan_rx_add_vid)(struct net_device *dev,
						       __be16 proto, u16 vid);
	int			(*ndo_vlan_rx_kill_vid)(struct net_device *dev,
						        __be16 proto, u16 vid);
#ifdef CONFIG_NET_POLL_CONTROLLER
	void                    (*ndo_poll_controller)(struct net_device *dev);
	int			(*ndo_netpoll_setup)(struct net_device *dev,
						     struct netpoll_info *info);
	void			(*ndo_netpoll_cleanup)(struct net_device *dev);
#endif
	int			(*ndo_set_vf_mac)(struct net_device *dev,
						  int queue, u8 *mac);
	int			(*ndo_set_vf_vlan)(struct net_device *dev,
						   int queue, u16 vlan,
						   u8 qos, __be16 proto);
	int			(*ndo_set_vf_rate)(struct net_device *dev,
						   int vf, int min_tx_rate,
						   int max_tx_rate);
	int			(*ndo_set_vf_spoofchk)(struct net_device *dev,
						       int vf, bool setting);
	int			(*ndo_set_vf_trust)(struct net_device *dev,
						    int vf, bool setting);
	int			(*ndo_get_vf_config)(struct net_device *dev,
						     int vf,
						     struct ifla_vf_info *ivf);
	int			(*ndo_set_vf_link_state)(struct net_device *dev,
							 int vf, int link_state);
	int			(*ndo_get_vf_stats)(struct net_device *dev,
						    int vf,
						    struct ifla_vf_stats
						    *vf_stats);
	int			(*ndo_set_vf_port)(struct net_device *dev,
						   int vf,
						   struct nlattr *port[]);
	int			(*ndo_get_vf_port)(struct net_device *dev,
						   int vf, struct sk_buff *skb);
	int			(*ndo_get_vf_guid)(struct net_device *dev,
						   int vf,
						   struct ifla_vf_guid *node_guid,
						   struct ifla_vf_guid *port_guid);
	int			(*ndo_set_vf_guid)(struct net_device *dev,
						   int vf, u64 guid,
						   int guid_type);
	int			(*ndo_set_vf_rss_query_en)(
						   struct net_device *dev,
						   int vf, bool setting);
	int			(*ndo_setup_tc)(struct net_device *dev,
						enum tc_setup_type type,
						void *type_data);
#if IS_ENABLED(CONFIG_FCOE)
	int			(*ndo_fcoe_enable)(struct net_device *dev);
	int			(*ndo_fcoe_disable)(struct net_device *dev);
	int			(*ndo_fcoe_ddp_setup)(struct net_device *dev,
						      u16 xid,
						      struct scatterlist *sgl,
						      unsigned int sgc);
	int			(*ndo_fcoe_ddp_done)(struct net_device *dev,
						     u16 xid);
	int			(*ndo_fcoe_ddp_target)(struct net_device *dev,
						       u16 xid,
						       struct scatterlist *sgl,
						       unsigned int sgc);
	int			(*ndo_fcoe_get_hbainfo)(struct net_device *dev,
							struct netdev_fcoe_hbainfo *hbainfo);
#endif

#if IS_ENABLED(CONFIG_LIBFCOE)
#define NETDEV_FCOE_WWNN 0
#define NETDEV_FCOE_WWPN 1
	int			(*ndo_fcoe_get_wwn)(struct net_device *dev,
						    u64 *wwn, int type);
#endif

#ifdef CONFIG_RFS_ACCEL
	int			(*ndo_rx_flow_steer)(struct net_device *dev,
						     const struct sk_buff *skb,
						     u16 rxq_index,
						     u32 flow_id);
#endif
	int			(*ndo_add_slave)(struct net_device *dev,
						 struct net_device *slave_dev,
						 struct netlink_ext_ack *extack);
	int			(*ndo_del_slave)(struct net_device *dev,
						 struct net_device *slave_dev);
	struct net_device*	(*ndo_get_xmit_slave)(struct net_device *dev,
						      struct sk_buff *skb,
						      bool all_slaves);
	struct net_device*	(*ndo_sk_get_lower_dev)(struct net_device *dev,
							struct sock *sk);
	netdev_features_t	(*ndo_fix_features)(struct net_device *dev,
						    netdev_features_t features);
	int			(*ndo_set_features)(struct net_device *dev,
						    netdev_features_t features);
	int			(*ndo_neigh_construct)(struct net_device *dev,
						       struct neighbour *n);
	void			(*ndo_neigh_destroy)(struct net_device *dev,
						     struct neighbour *n);

	int			(*ndo_fdb_add)(struct ndmsg *ndm,
					       struct nlattr *tb[],
					       struct net_device *dev,
					       const unsigned char *addr,
					       u16 vid,
					       u16 flags,
					       struct netlink_ext_ack *extack);
	int			(*ndo_fdb_del)(struct ndmsg *ndm,
					       struct nlattr *tb[],
					       struct net_device *dev,
					       const unsigned char *addr,
					       u16 vid);
	int			(*ndo_fdb_dump)(struct sk_buff *skb,
						struct netlink_callback *cb,
						struct net_device *dev,
						struct net_device *filter_dev,
						int *idx);
	int			(*ndo_fdb_get)(struct sk_buff *skb,
					       struct nlattr *tb[],
					       struct net_device *dev,
					       const unsigned char *addr,
					       u16 vid, u32 portid, u32 seq,
					       struct netlink_ext_ack *extack);
	int			(*ndo_bridge_setlink)(struct net_device *dev,
						      struct nlmsghdr *nlh,
						      u16 flags,
						      struct netlink_ext_ack *extack);
	int			(*ndo_bridge_getlink)(struct sk_buff *skb,
						      u32 pid, u32 seq,
						      struct net_device *dev,
						      u32 filter_mask,
						      int nlflags);
	int			(*ndo_bridge_dellink)(struct net_device *dev,
						      struct nlmsghdr *nlh,
						      u16 flags);
	int			(*ndo_change_carrier)(struct net_device *dev,
						      bool new_carrier);
	int			(*ndo_get_phys_port_id)(struct net_device *dev,
							struct netdev_phys_item_id *ppid);
	int			(*ndo_get_port_parent_id)(struct net_device *dev,
							  struct netdev_phys_item_id *ppid);
	int			(*ndo_get_phys_port_name)(struct net_device *dev,
							  char *name, size_t len);
	void*			(*ndo_dfwd_add_station)(struct net_device *pdev,
							struct net_device *dev);
	void			(*ndo_dfwd_del_station)(struct net_device *pdev,
							void *priv);

	int			(*ndo_set_tx_maxrate)(struct net_device *dev,
						      int queue_index,
						      u32 maxrate);
	int			(*ndo_get_iflink)(const struct net_device *dev);
	int			(*ndo_change_proto_down)(struct net_device *dev,
							 bool proto_down);
	int			(*ndo_fill_metadata_dst)(struct net_device *dev,
						       struct sk_buff *skb);
	void			(*ndo_set_rx_headroom)(struct net_device *dev,
						       int needed_headroom);
	int			(*ndo_bpf)(struct net_device *dev,
					   struct netdev_bpf *bpf);
	int			(*ndo_xdp_xmit)(struct net_device *dev, int n,
						struct xdp_frame **xdp,
						u32 flags);
	struct net_device *	(*ndo_xdp_get_xmit_slave)(struct net_device *dev,
							  struct xdp_buff *xdp);
	int			(*ndo_xsk_wakeup)(struct net_device *dev,
						  u32 queue_id, u32 flags);
	struct devlink_port *	(*ndo_get_devlink_port)(struct net_device *dev);
	int			(*ndo_tunnel_ctl)(struct net_device *dev,
						  struct ip_tunnel_parm *p, int cmd);
	struct net_device *	(*ndo_get_peer_dev)(struct net_device *dev);
	int                     (*ndo_fill_forward_path)(struct net_device_path_ctx *ctx,
                                                         struct net_device_path *path);
};

/**
 * enum netdev_priv_flags - &struct net_device priv_flags
 *
 * These are the &struct net_device, they are only set internally
 * by drivers and used in the kernel. These flags are invisible to
 * userspace; this means that the order of these flags can change
 * during any kernel release.
 *
 * You should have a pretty good reason to be extending these flags.
 *
 * @IFF_802_1Q_VLAN: 802.1Q VLAN device
 * @IFF_EBRIDGE: Ethernet bridging device
 * @IFF_BONDING: bonding master or slave
 * @IFF_ISATAP: ISATAP interface (RFC4214)
 * @IFF_WAN_HDLC: WAN HDLC device
 * @IFF_XMIT_DST_RELEASE: dev_hard_start_xmit() is allowed to
 *	release skb->dst
 * @IFF_DONT_BRIDGE: disallow bridging this ether dev
 * @IFF_DISABLE_NETPOLL: disable netpoll at run-time
 * @IFF_MACVLAN_PORT: device used as macvlan port
 * @IFF_BRIDGE_PORT: device used as bridge port
 * @IFF_OVS_DATAPATH: device used as Open vSwitch datapath port
 * @IFF_TX_SKB_SHARING: The interface supports sharing skbs on transmit
 * @IFF_UNICAST_FLT: Supports unicast filtering
 * @IFF_TEAM_PORT: device used as team port
 * @IFF_SUPP_NOFCS: device supports sending custom FCS
 * @IFF_LIVE_ADDR_CHANGE: device supports hardware address
 *	change when it's running
 * @IFF_MACVLAN: Macvlan device
 * @IFF_XMIT_DST_RELEASE_PERM: IFF_XMIT_DST_RELEASE not taking into account
 *	underlying stacked devices
 * @IFF_L3MDEV_MASTER: device is an L3 master device
 * @IFF_NO_QUEUE: device can run without qdisc attached
 * @IFF_OPENVSWITCH: device is a Open vSwitch master
 * @IFF_L3MDEV_SLAVE: device is enslaved to an L3 master device
 * @IFF_TEAM: device is a team device
 * @IFF_RXFH_CONFIGURED: device has had Rx Flow indirection table configured
 * @IFF_PHONY_HEADROOM: the headroom value is controlled by an external
 *	entity (i.e. the master device for bridged veth)
 * @IFF_MACSEC: device is a MACsec device
 * @IFF_NO_RX_HANDLER: device doesn't support the rx_handler hook
 * @IFF_FAILOVER: device is a failover master device
 * @IFF_FAILOVER_SLAVE: device is lower dev of a failover master device
 * @IFF_L3MDEV_RX_HANDLER: only invoke the rx handler of L3 master device
 * @IFF_LIVE_RENAME_OK: rename is allowed while device is up and running
 * @IFF_TX_SKB_NO_LINEAR: device/driver is capable of xmitting frames with
 *	skb_headlen(skb) == 0 (data starts from frag0)
 */
enum netdev_priv_flags {
	IFF_802_1Q_VLAN			= 1<<0,
	IFF_EBRIDGE			= 1<<1,
	IFF_BONDING			= 1<<2,
	IFF_ISATAP			= 1<<3,
	IFF_WAN_HDLC			= 1<<4,
	IFF_XMIT_DST_RELEASE		= 1<<5,
	IFF_DONT_BRIDGE			= 1<<6,
	IFF_DISABLE_NETPOLL		= 1<<7,
	IFF_MACVLAN_PORT		= 1<<8,
	IFF_BRIDGE_PORT			= 1<<9,
	IFF_OVS_DATAPATH		= 1<<10,
	IFF_TX_SKB_SHARING		= 1<<11,
	IFF_UNICAST_FLT			= 1<<12,
	IFF_TEAM_PORT			= 1<<13,
	IFF_SUPP_NOFCS			= 1<<14,
	IFF_LIVE_ADDR_CHANGE		= 1<<15,
	IFF_MACVLAN			= 1<<16,
	IFF_XMIT_DST_RELEASE_PERM	= 1<<17,
	IFF_L3MDEV_MASTER		= 1<<18,
	IFF_NO_QUEUE			= 1<<19,
	IFF_OPENVSWITCH			= 1<<20,
	IFF_L3MDEV_SLAVE		= 1<<21,
	IFF_TEAM			= 1<<22,
	IFF_RXFH_CONFIGURED		= 1<<23,
	IFF_PHONY_HEADROOM		= 1<<24,
	IFF_MACSEC			= 1<<25,
	IFF_NO_RX_HANDLER		= 1<<26,
	IFF_FAILOVER			= 1<<27,
	IFF_FAILOVER_SLAVE		= 1<<28,
	IFF_L3MDEV_RX_HANDLER		= 1<<29,
	IFF_LIVE_RENAME_OK		= 1<<30,
	IFF_TX_SKB_NO_LINEAR		= 1<<31,
};

#define IFF_802_1Q_VLAN			IFF_802_1Q_VLAN
#define IFF_EBRIDGE			IFF_EBRIDGE
#define IFF_BONDING			IFF_BONDING
#define IFF_ISATAP			IFF_ISATAP
#define IFF_WAN_HDLC			IFF_WAN_HDLC
#define IFF_XMIT_DST_RELEASE		IFF_XMIT_DST_RELEASE
#define IFF_DONT_BRIDGE			IFF_DONT_BRIDGE
#define IFF_DISABLE_NETPOLL		IFF_DISABLE_NETPOLL
#define IFF_MACVLAN_PORT		IFF_MACVLAN_PORT
#define IFF_BRIDGE_PORT			IFF_BRIDGE_PORT
#define IFF_OVS_DATAPATH		IFF_OVS_DATAPATH
#define IFF_TX_SKB_SHARING		IFF_TX_SKB_SHARING
#define IFF_UNICAST_FLT			IFF_UNICAST_FLT
#define IFF_TEAM_PORT			IFF_TEAM_PORT
#define IFF_SUPP_NOFCS			IFF_SUPP_NOFCS
#define IFF_LIVE_ADDR_CHANGE		IFF_LIVE_ADDR_CHANGE
#define IFF_MACVLAN			IFF_MACVLAN
#define IFF_XMIT_DST_RELEASE_PERM	IFF_XMIT_DST_RELEASE_PERM
#define IFF_L3MDEV_MASTER		IFF_L3MDEV_MASTER
#define IFF_NO_QUEUE			IFF_NO_QUEUE
#define IFF_OPENVSWITCH			IFF_OPENVSWITCH
#define IFF_L3MDEV_SLAVE		IFF_L3MDEV_SLAVE
#define IFF_TEAM			IFF_TEAM
#define IFF_RXFH_CONFIGURED		IFF_RXFH_CONFIGURED
#define IFF_PHONY_HEADROOM		IFF_PHONY_HEADROOM
#define IFF_MACSEC			IFF_MACSEC
#define IFF_NO_RX_HANDLER		IFF_NO_RX_HANDLER
#define IFF_FAILOVER			IFF_FAILOVER
#define IFF_FAILOVER_SLAVE		IFF_FAILOVER_SLAVE
#define IFF_L3MDEV_RX_HANDLER		IFF_L3MDEV_RX_HANDLER
#define IFF_LIVE_RENAME_OK		IFF_LIVE_RENAME_OK
#define IFF_TX_SKB_NO_LINEAR		IFF_TX_SKB_NO_LINEAR

/* Specifies the type of the struct net_device::ml_priv pointer */
enum netdev_ml_priv_type {
	ML_PRIV_NONE,
	ML_PRIV_CAN,
};

/**
 *	struct net_device - The DEVICE structure.
 *
 *	Actually, this whole structure is a big mistake.  It mixes I/O
 *	data with strictly "high-level" data, and it has to know about
 *	almost every data structure used in the INET module.
 *
 *	@name:	This is the first field of the "visible" part of this structure
 *		(i.e. as seen by users in the "Space.c" file).  It is the name
 *		of the interface.
 *
 *	@name_node:	Name hashlist node
 *	@ifalias:	SNMP alias
 *	@mem_end:	Shared memory end
 *	@mem_start:	Shared memory start
 *	@base_addr:	Device I/O address
 *	@irq:		Device IRQ number
 *
 *	@state:		Generic network queuing layer state, see netdev_state_t
 *	@dev_list:	The global list of network devices
 *	@napi_list:	List entry used for polling NAPI devices
 *	@unreg_list:	List entry  when we are unregistering the
 *			device; see the function unregister_netdev
 *	@close_list:	List entry used when we are closing the device
 *	@ptype_all:     Device-specific packet handlers for all protocols
 *	@ptype_specific: Device-specific, protocol-specific packet handlers
 *
 *	@adj_list:	Directly linked devices, like slaves for bonding
 *	@features:	Currently active device features
 *	@hw_features:	User-changeable features
 *
 *	@wanted_features:	User-requested features
 *	@vlan_features:		Mask of features inheritable by VLAN devices
 *
 *	@hw_enc_features:	Mask of features inherited by encapsulating devices
 *				This field indicates what encapsulation
 *				offloads the hardware is capable of doing,
 *				and drivers will need to set them appropriately.
 *
 *	@mpls_features:	Mask of features inheritable by MPLS
 *	@gso_partial_features: value(s) from NETIF_F_GSO\*
 *
 *	@ifindex:	interface index
 *	@group:		The group the device belongs to
 *
 *	@stats:		Statistics struct, which was left as a legacy, use
 *			rtnl_link_stats64 instead
 *
 *	@rx_dropped:	Dropped packets by core network,
 *			do not use this in drivers
 *	@tx_dropped:	Dropped packets by core network,
 *			do not use this in drivers
 *	@rx_nohandler:	nohandler dropped packets by core network on
 *			inactive devices, do not use this in drivers
 *	@carrier_up_count:	Number of times the carrier has been up
 *	@carrier_down_count:	Number of times the carrier has been down
 *
 *	@wireless_handlers:	List of functions to handle Wireless Extensions,
 *				instead of ioctl,
 *				see <net/iw_handler.h> for details.
 *	@wireless_data:	Instance data managed by the core of wireless extensions
 *
 *	@netdev_ops:	Includes several pointers to callbacks,
 *			if one wants to override the ndo_*() functions
 *	@ethtool_ops:	Management operations
 *	@l3mdev_ops:	Layer 3 master device operations
 *	@ndisc_ops:	Includes callbacks for different IPv6 neighbour
 *			discovery handling. Necessary for e.g. 6LoWPAN.
 *	@xfrmdev_ops:	Transformation offload operations
 *	@tlsdev_ops:	Transport Layer Security offload operations
 *	@header_ops:	Includes callbacks for creating,parsing,caching,etc
 *			of Layer 2 headers.
 *
 *	@flags:		Interface flags (a la BSD)
 *	@priv_flags:	Like 'flags' but invisible to userspace,
 *			see if.h for the definitions
 *	@gflags:	Global flags ( kept as legacy )
 *	@padded:	How much padding added by alloc_netdev()
 *	@operstate:	RFC2863 operstate
 *	@link_mode:	Mapping policy to operstate
 *	@if_port:	Selectable AUI, TP, ...
 *	@dma:		DMA channel
 *	@mtu:		Interface MTU value
 *	@min_mtu:	Interface Minimum MTU value
 *	@max_mtu:	Interface Maximum MTU value
 *	@type:		Interface hardware type
 *	@hard_header_len: Maximum hardware header length.
 *	@min_header_len:  Minimum hardware header length
 *
 *	@needed_headroom: Extra headroom the hardware may need, but not in all
 *			  cases can this be guaranteed
 *	@needed_tailroom: Extra tailroom the hardware may need, but not in all
 *			  cases can this be guaranteed. Some cases also use
 *			  LL_MAX_HEADER instead to allocate the skb
 *
 *	interface address info:
 *
 * 	@perm_addr:		Permanent hw address
 * 	@addr_assign_type:	Hw address assignment type
 * 	@addr_len:		Hardware address length
 *	@upper_level:		Maximum depth level of upper devices.
 *	@lower_level:		Maximum depth level of lower devices.
 *	@neigh_priv_len:	Used in neigh_alloc()
 * 	@dev_id:		Used to differentiate devices that share
 * 				the same link layer address
 * 	@dev_port:		Used to differentiate devices that share
 * 				the same function
 *	@addr_list_lock:	XXX: need comments on this one
 *	@name_assign_type:	network interface name assignment type
 *	@uc_promisc:		Counter that indicates promiscuous mode
 *				has been enabled due to the need to listen to
 *				additional unicast addresses in a device that
 *				does not implement ndo_set_rx_mode()
 *	@uc:			unicast mac addresses
 *	@mc:			multicast mac addresses
 *	@dev_addrs:		list of device hw addresses
 *	@queues_kset:		Group of all Kobjects in the Tx and RX queues
 *	@promiscuity:		Number of times the NIC is told to work in
 *				promiscuous mode; if it becomes 0 the NIC will
 *				exit promiscuous mode
 *	@allmulti:		Counter, enables or disables allmulticast mode
 *
 *	@vlan_info:	VLAN info
 *	@dsa_ptr:	dsa specific data
 *	@tipc_ptr:	TIPC specific data
 *	@atalk_ptr:	AppleTalk link
 *	@ip_ptr:	IPv4 specific data
 *	@dn_ptr:	DECnet specific data
 *	@ip6_ptr:	IPv6 specific data
 *	@ax25_ptr:	AX.25 specific data
 *	@ieee80211_ptr:	IEEE 802.11 specific data, assign before registering
 *	@ieee802154_ptr: IEEE 802.15.4 low-rate Wireless Personal Area Network
 *			 device struct
 *	@mpls_ptr:	mpls_dev struct pointer
 *
 *	@dev_addr:	Hw address (before bcast,
 *			because most packets are unicast)
 *
 *	@_rx:			Array of RX queues
 *	@num_rx_queues:		Number of RX queues
 *				allocated at register_netdev() time
 *	@real_num_rx_queues: 	Number of RX queues currently active in device
 *	@xdp_prog:		XDP sockets filter program pointer
 *	@gro_flush_timeout:	timeout for GRO layer in NAPI
 *	@napi_defer_hard_irqs:	If not zero, provides a counter that would
 *				allow to avoid NIC hard IRQ, on busy queues.
 *
 *	@rx_handler:		handler for received packets
 *	@rx_handler_data: 	XXX: need comments on this one
 *	@miniq_ingress:		ingress/clsact qdisc specific data for
 *				ingress processing
 *	@ingress_queue:		XXX: need comments on this one
 *	@nf_hooks_ingress:	netfilter hooks executed for ingress packets
 *	@broadcast:		hw bcast address
 *
 *	@rx_cpu_rmap:	CPU reverse-mapping for RX completion interrupts,
 *			indexed by RX queue number. Assigned by driver.
 *			This must only be set if the ndo_rx_flow_steer
 *			operation is defined
 *	@index_hlist:		Device index hash chain
 *
 *	@_tx:			Array of TX queues
 *	@num_tx_queues:		Number of TX queues allocated at alloc_netdev_mq() time
 *	@real_num_tx_queues: 	Number of TX queues currently active in device
 *	@qdisc:			Root qdisc from userspace point of view
 *	@tx_queue_len:		Max frames per queue allowed
 *	@tx_global_lock: 	XXX: need comments on this one
 *	@xdp_bulkq:		XDP device bulk queue
 *	@xps_maps:		all CPUs/RXQs maps for XPS device
 *
 *	@xps_maps:	XXX: need comments on this one
 *	@miniq_egress:		clsact qdisc specific data for
 *				egress processing
 *	@qdisc_hash:		qdisc hash table
 *	@watchdog_timeo:	Represents the timeout that is used by
 *				the watchdog (see dev_watchdog())
 *	@watchdog_timer:	List of timers
 *
 *	@proto_down_reason:	reason a netdev interface is held down
 *	@pcpu_refcnt:		Number of references to this device
 *	@dev_refcnt:		Number of references to this device
 *	@refcnt_tracker:	Tracker directory for tracked references to this device
 *	@todo_list:		Delayed register/unregister
 *	@link_watch_list:	XXX: need comments on this one
 *
 *	@reg_state:		Register/unregister state machine
 *	@dismantle:		Device is going to be freed
 *	@rtnl_link_state:	This enum represents the phases of creating
 *				a new link
 *
 *	@needs_free_netdev:	Should unregister perform free_netdev?
 *	@priv_destructor:	Called from unregister
 *	@npinfo:		XXX: need comments on this one
 * 	@nd_net:		Network namespace this network device is inside
 *
 * 	@ml_priv:	Mid-layer private
 *	@ml_priv_type:  Mid-layer private type
 * 	@lstats:	Loopback statistics
 * 	@tstats:	Tunnel statistics
 * 	@dstats:	Dummy statistics
 * 	@vstats:	Virtual ethernet statistics
 *
 *	@garp_port:	GARP
 *	@mrp_port:	MRP
 *
 *	@dev:		Class/net/name entry
 *	@sysfs_groups:	Space for optional device, statistics and wireless
 *			sysfs groups
 *
 *	@sysfs_rx_queue_group:	Space for optional per-rx queue attributes
 *	@rtnl_link_ops:	Rtnl_link_ops
 *
 *	@gso_max_size:	Maximum size of generic segmentation offload
 *	@gso_max_segs:	Maximum number of segments that can be passed to the
 *			NIC for GSO
 *
 *	@dcbnl_ops:	Data Center Bridging netlink ops
 *	@num_tc:	Number of traffic classes in the net device
 *	@tc_to_txq:	XXX: need comments on this one
 *	@prio_tc_map:	XXX: need comments on this one
 *
 *	@fcoe_ddp_xid:	Max exchange id for FCoE LRO by ddp
 *
 *	@priomap:	XXX: need comments on this one
 *	@phydev:	Physical device may attach itself
 *			for hardware timestamping
 *	@sfp_bus:	attached &struct sfp_bus structure.
 *
 *	@qdisc_tx_busylock: lockdep class annotating Qdisc->busylock spinlock
 *
 *	@proto_down:	protocol port state information can be sent to the
 *			switch driver and used to set the phys state of the
 *			switch port.
 *
 *	@wol_enabled:	Wake-on-LAN is enabled
 *
 *	@threaded:	napi threaded mode is enabled
 *
 *	@net_notifier_list:	List of per-net netdev notifier block
 *				that follow this device when it is moved
 *				to another network namespace.
 *
 *	@macsec_ops:    MACsec offloading ops
 *
 *	@udp_tunnel_nic_info:	static structure describing the UDP tunnel
 *				offload capabilities of the device
 *	@udp_tunnel_nic:	UDP tunnel offload state
 *	@xdp_state:		stores info on attached XDP BPF programs
 *
 *	@nested_level:	Used as as a parameter of spin_lock_nested() of
 *			dev->addr_list_lock.
 *	@unlink_list:	As netif_addr_lock() can be called recursively,
 *			keep a list of interfaces to be deleted.
 *
 *	@linkwatch_dev_tracker:	refcount tracker used by linkwatch.
 *	@watchdog_dev_tracker:	refcount tracker used by watchdog.
 *	@dev_registered_tracker:	tracker for reference held while
 *					registered
 *
 *	FIXME: cleanup struct net_device such that network protocol info
 *	moves out.
 */

struct net_device {
	char			name[IFNAMSIZ];
	struct netdev_name_node	*name_node;
	struct dev_ifalias	__rcu *ifalias;
	/*
	 *	I/O specific fields
	 *	FIXME: Merge these and struct ifmap into one
	 */
	unsigned long		mem_end;
	unsigned long		mem_start;
	unsigned long		base_addr;

	/*
	 *	Some hardware also needs these fields (state,dev_list,
	 *	napi_list,unreg_list,close_list) but they are not
	 *	part of the usual set specified in Space.c.
	 */

	unsigned long		state;

	struct list_head	dev_list;
	struct list_head	napi_list;
	struct list_head	unreg_list;
	struct list_head	close_list;
	struct list_head	ptype_all;
	struct list_head	ptype_specific;

	struct {
		struct list_head upper;
		struct list_head lower;
	} adj_list;

	/* Read-mostly cache-line for fast-path access */
	unsigned int		flags;
	unsigned int		priv_flags;
	const struct net_device_ops *netdev_ops;
	int			ifindex;
	unsigned short		gflags;
	unsigned short		hard_header_len;

	/* Note : dev->mtu is often read without holding a lock.
	 * Writers usually hold RTNL.
	 * It is recommended to use READ_ONCE() to annotate the reads,
	 * and to use WRITE_ONCE() to annotate the writes.
	 */
	unsigned int		mtu;
	unsigned short		needed_headroom;
	unsigned short		needed_tailroom;

	netdev_features_t	features;
	netdev_features_t	hw_features;
	netdev_features_t	wanted_features;
	netdev_features_t	vlan_features;
	netdev_features_t	hw_enc_features;
	netdev_features_t	mpls_features;
	netdev_features_t	gso_partial_features;

	unsigned int		min_mtu;
	unsigned int		max_mtu;
	unsigned short		type;
	unsigned char		min_header_len;
	unsigned char		name_assign_type;

	int			group;

	struct net_device_stats	stats; /* not used by modern drivers */

	atomic_long_t		rx_dropped;
	atomic_long_t		tx_dropped;
	atomic_long_t		rx_nohandler;

	/* Stats to monitor link on/off, flapping */
	atomic_t		carrier_up_count;
	atomic_t		carrier_down_count;

#ifdef CONFIG_WIRELESS_EXT
	const struct iw_handler_def *wireless_handlers;
	struct iw_public_data	*wireless_data;
#endif
	const struct ethtool_ops *ethtool_ops;
#ifdef CONFIG_NET_L3_MASTER_DEV
	const struct l3mdev_ops	*l3mdev_ops;
#endif
#if IS_ENABLED(CONFIG_IPV6)
	const struct ndisc_ops *ndisc_ops;
#endif

#ifdef CONFIG_XFRM_OFFLOAD
	const struct xfrmdev_ops *xfrmdev_ops;
#endif

#if IS_ENABLED(CONFIG_TLS_DEVICE)
	const struct tlsdev_ops *tlsdev_ops;
#endif

	const struct header_ops *header_ops;

	unsigned char		operstate;
	unsigned char		link_mode;

	unsigned char		if_port;
	unsigned char		dma;

	/* Interface address info. */
	unsigned char		perm_addr[MAX_ADDR_LEN];
	unsigned char		addr_assign_type;
	unsigned char		addr_len;
	unsigned char		upper_level;
	unsigned char		lower_level;

	unsigned short		neigh_priv_len;
	unsigned short          dev_id;
	unsigned short          dev_port;
	unsigned short		padded;

	spinlock_t		addr_list_lock;
	int			irq;

	struct netdev_hw_addr_list	uc;
	struct netdev_hw_addr_list	mc;
	struct netdev_hw_addr_list	dev_addrs;

#ifdef CONFIG_SYSFS
	struct kset		*queues_kset;
#endif
#ifdef CONFIG_LOCKDEP
	struct list_head	unlink_list;
#endif
	unsigned int		promiscuity;
	unsigned int		allmulti;
	bool			uc_promisc;
#ifdef CONFIG_LOCKDEP
	unsigned char		nested_level;
#endif


	/* Protocol-specific pointers */

#if IS_ENABLED(CONFIG_VLAN_8021Q)
	struct vlan_info __rcu	*vlan_info;
#endif
#if IS_ENABLED(CONFIG_NET_DSA)
	struct dsa_port		*dsa_ptr;
#endif
#if IS_ENABLED(CONFIG_TIPC)
	struct tipc_bearer __rcu *tipc_ptr;
#endif
#if IS_ENABLED(CONFIG_IRDA) || IS_ENABLED(CONFIG_ATALK)
	void 			*atalk_ptr;
#endif
	struct in_device __rcu	*ip_ptr;
#if IS_ENABLED(CONFIG_DECNET)
	struct dn_dev __rcu     *dn_ptr;
#endif
	struct inet6_dev __rcu	*ip6_ptr;
#if IS_ENABLED(CONFIG_AX25)
	void			*ax25_ptr;
#endif
	struct wireless_dev	*ieee80211_ptr;
	struct wpan_dev		*ieee802154_ptr;
#if IS_ENABLED(CONFIG_MPLS_ROUTING)
	struct mpls_dev __rcu	*mpls_ptr;
#endif

/*
 * Cache lines mostly used on receive path (including eth_type_trans())
 */
	/* Interface address info used in eth_type_trans() */
	unsigned char		*dev_addr;

	struct netdev_rx_queue	*_rx;
	unsigned int		num_rx_queues;
	unsigned int		real_num_rx_queues;

	struct bpf_prog __rcu	*xdp_prog;
	unsigned long		gro_flush_timeout;
	int			napi_defer_hard_irqs;
	rx_handler_func_t __rcu	*rx_handler;
	void __rcu		*rx_handler_data;

#ifdef CONFIG_NET_CLS_ACT
	struct mini_Qdisc __rcu	*miniq_ingress;
#endif
	struct netdev_queue __rcu *ingress_queue;
#ifdef CONFIG_NETFILTER_INGRESS
	struct nf_hook_entries __rcu *nf_hooks_ingress;
#endif

	unsigned char		broadcast[MAX_ADDR_LEN];
#ifdef CONFIG_RFS_ACCEL
	struct cpu_rmap		*rx_cpu_rmap;
#endif
	struct hlist_node	index_hlist;

/*
 * Cache lines mostly used on transmit path
 */
	struct netdev_queue	*_tx ____cacheline_aligned_in_smp;
	unsigned int		num_tx_queues;
	unsigned int		real_num_tx_queues;
	struct Qdisc __rcu	*qdisc;
	unsigned int		tx_queue_len;
	spinlock_t		tx_global_lock;

	struct xdp_dev_bulk_queue __percpu *xdp_bulkq;

#ifdef CONFIG_XPS
	struct xps_dev_maps __rcu *xps_maps[XPS_MAPS_MAX];
#endif
#ifdef CONFIG_NET_CLS_ACT
	struct mini_Qdisc __rcu	*miniq_egress;
#endif

#ifdef CONFIG_NET_SCHED
	DECLARE_HASHTABLE	(qdisc_hash, 4);
#endif
	/* These may be needed for future network-power-down code. */
	struct timer_list	watchdog_timer;
	int			watchdog_timeo;

	u32                     proto_down_reason;

	struct list_head	todo_list;

#ifdef CONFIG_PCPU_DEV_REFCNT
	int __percpu		*pcpu_refcnt;
#else
	refcount_t		dev_refcnt;
#endif
	struct ref_tracker_dir	refcnt_tracker;

	struct list_head	link_watch_list;

	enum { NETREG_UNINITIALIZED=0,
	       NETREG_REGISTERED,	/* completed register_netdevice */
	       NETREG_UNREGISTERING,	/* called unregister_netdevice */
	       NETREG_UNREGISTERED,	/* completed unregister todo */
	       NETREG_RELEASED,		/* called free_netdev */
	       NETREG_DUMMY,		/* dummy device for NAPI poll */
	} reg_state:8;

	bool dismantle;

	enum {
		RTNL_LINK_INITIALIZED,
		RTNL_LINK_INITIALIZING,
	} rtnl_link_state:16;

	bool needs_free_netdev;
	void (*priv_destructor)(struct net_device *dev);

#ifdef CONFIG_NETPOLL
	struct netpoll_info __rcu	*npinfo;
#endif

	possible_net_t			nd_net;

	/* mid-layer private */
	void				*ml_priv;
	enum netdev_ml_priv_type	ml_priv_type;

	union {
		struct pcpu_lstats __percpu		*lstats;
		struct pcpu_sw_netstats __percpu	*tstats;
		struct pcpu_dstats __percpu		*dstats;
	};

#if IS_ENABLED(CONFIG_GARP)
	struct garp_port __rcu	*garp_port;
#endif
#if IS_ENABLED(CONFIG_MRP)
	struct mrp_port __rcu	*mrp_port;
#endif

	struct device		dev;
	const struct attribute_group *sysfs_groups[4];
	const struct attribute_group *sysfs_rx_queue_group;

	const struct rtnl_link_ops *rtnl_link_ops;

	/* for setting kernel sock attribute on TCP connection setup */
#define GSO_MAX_SIZE		65536
	unsigned int		gso_max_size;
#define GSO_MAX_SEGS		65535
	u16			gso_max_segs;

#ifdef CONFIG_DCB
	const struct dcbnl_rtnl_ops *dcbnl_ops;
#endif
	s16			num_tc;
	struct netdev_tc_txq	tc_to_txq[TC_MAX_QUEUE];
	u8			prio_tc_map[TC_BITMASK + 1];

#if IS_ENABLED(CONFIG_FCOE)
	unsigned int		fcoe_ddp_xid;
#endif
#if IS_ENABLED(CONFIG_CGROUP_NET_PRIO)
	struct netprio_map __rcu *priomap;
#endif
	struct phy_device	*phydev;
	struct sfp_bus		*sfp_bus;
	struct lock_class_key	*qdisc_tx_busylock;
	bool			proto_down;
	unsigned		wol_enabled:1;
	unsigned		threaded:1;

	struct list_head	net_notifier_list;

#if IS_ENABLED(CONFIG_MACSEC)
	/* MACsec management functions */
	const struct macsec_ops *macsec_ops;
#endif
	const struct udp_tunnel_nic_info	*udp_tunnel_nic_info;
	struct udp_tunnel_nic	*udp_tunnel_nic;

	/* protected by rtnl_lock */
	struct bpf_xdp_entity	xdp_state[__MAX_XDP_MODE];

	netdevice_tracker	linkwatch_dev_tracker;
	netdevice_tracker	watchdog_dev_tracker;
	netdevice_tracker	dev_registered_tracker;
};
#define to_net_dev(d) container_of(d, struct net_device, dev)

static inline bool netif_elide_gro(const struct net_device *dev)
{
	if (!(dev->features & NETIF_F_GRO) || dev->xdp_prog)
		return true;
	return false;
}

#define	NETDEV_ALIGN		32

static inline
int netdev_get_prio_tc_map(const struct net_device *dev, u32 prio)
{
	return dev->prio_tc_map[prio & TC_BITMASK];
}

static inline
int netdev_set_prio_tc_map(struct net_device *dev, u8 prio, u8 tc)
{
	if (tc >= dev->num_tc)
		return -EINVAL;

	dev->prio_tc_map[prio & TC_BITMASK] = tc & TC_BITMASK;
	return 0;
}

int netdev_txq_to_tc(struct net_device *dev, unsigned int txq);
void netdev_reset_tc(struct net_device *dev);
int netdev_set_tc_queue(struct net_device *dev, u8 tc, u16 count, u16 offset);
int netdev_set_num_tc(struct net_device *dev, u8 num_tc);

static inline
int netdev_get_num_tc(struct net_device *dev)
{
	return dev->num_tc;
}

static inline void net_prefetch(void *p)
{
	prefetch(p);
#if L1_CACHE_BYTES < 128
	prefetch((u8 *)p + L1_CACHE_BYTES);
#endif
}

static inline void net_prefetchw(void *p)
{
	prefetchw(p);
#if L1_CACHE_BYTES < 128
	prefetchw((u8 *)p + L1_CACHE_BYTES);
#endif
}

void netdev_unbind_sb_channel(struct net_device *dev,
			      struct net_device *sb_dev);
int netdev_bind_sb_channel_queue(struct net_device *dev,
				 struct net_device *sb_dev,
				 u8 tc, u16 count, u16 offset);
int netdev_set_sb_channel(struct net_device *dev, u16 channel);
static inline int netdev_get_sb_channel(struct net_device *dev)
{
	return max_t(int, -dev->num_tc, 0);
}

static inline
struct netdev_queue *netdev_get_tx_queue(const struct net_device *dev,
					 unsigned int index)
{
	return &dev->_tx[index];
}

static inline struct netdev_queue *skb_get_tx_queue(const struct net_device *dev,
						    const struct sk_buff *skb)
{
	return netdev_get_tx_queue(dev, skb_get_queue_mapping(skb));
}

static inline void netdev_for_each_tx_queue(struct net_device *dev,
					    void (*f)(struct net_device *,
						      struct netdev_queue *,
						      void *),
					    void *arg)
{
	unsigned int i;

	for (i = 0; i < dev->num_tx_queues; i++)
		f(dev, &dev->_tx[i], arg);
}

#define netdev_lockdep_set_classes(dev)				\
{								\
	static struct lock_class_key qdisc_tx_busylock_key;	\
	static struct lock_class_key qdisc_xmit_lock_key;	\
	static struct lock_class_key dev_addr_list_lock_key;	\
	unsigned int i;						\
								\
	(dev)->qdisc_tx_busylock = &qdisc_tx_busylock_key;	\
	lockdep_set_class(&(dev)->addr_list_lock,		\
			  &dev_addr_list_lock_key);		\
	for (i = 0; i < (dev)->num_tx_queues; i++)		\
		lockdep_set_class(&(dev)->_tx[i]._xmit_lock,	\
				  &qdisc_xmit_lock_key);	\
}

u16 netdev_pick_tx(struct net_device *dev, struct sk_buff *skb,
		     struct net_device *sb_dev);
struct netdev_queue *netdev_core_pick_tx(struct net_device *dev,
					 struct sk_buff *skb,
					 struct net_device *sb_dev);

/* returns the headroom that the master device needs to take in account
 * when forwarding to this dev
 */
static inline unsigned netdev_get_fwd_headroom(struct net_device *dev)
{
	return dev->priv_flags & IFF_PHONY_HEADROOM ? 0 : dev->needed_headroom;
}

static inline void netdev_set_rx_headroom(struct net_device *dev, int new_hr)
{
	if (dev->netdev_ops->ndo_set_rx_headroom)
		dev->netdev_ops->ndo_set_rx_headroom(dev, new_hr);
}

/* set the device rx headroom to the dev's default */
static inline void netdev_reset_rx_headroom(struct net_device *dev)
{
	netdev_set_rx_headroom(dev, -1);
}

static inline void *netdev_get_ml_priv(struct net_device *dev,
				       enum netdev_ml_priv_type type)
{
	if (dev->ml_priv_type != type)
		return NULL;

	return dev->ml_priv;
}

static inline void netdev_set_ml_priv(struct net_device *dev,
				      void *ml_priv,
				      enum netdev_ml_priv_type type)
{
	WARN(dev->ml_priv_type && dev->ml_priv_type != type,
	     "Overwriting already set ml_priv_type (%u) with different ml_priv_type (%u)!\n",
	     dev->ml_priv_type, type);
	WARN(!dev->ml_priv_type && dev->ml_priv,
	     "Overwriting already set ml_priv and ml_priv_type is ML_PRIV_NONE!\n");

	dev->ml_priv = ml_priv;
	dev->ml_priv_type = type;
}

/*
 * Net namespace inlines
 */
static inline
struct net *dev_net(const struct net_device *dev)
{
	return read_pnet(&dev->nd_net);
}

static inline
void dev_net_set(struct net_device *dev, struct net *net)
{
	write_pnet(&dev->nd_net, net);
}

/**
 *	netdev_priv - access network device private data
 *	@dev: network device
 *
 * Get network device private data
 */
static inline void *netdev_priv(const struct net_device *dev)
{
	return (char *)dev + ALIGN(sizeof(struct net_device), NETDEV_ALIGN);
}

/* Set the sysfs physical device reference for the network logical device
 * if set prior to registration will cause a symlink during initialization.
 */
#define SET_NETDEV_DEV(net, pdev)	((net)->dev.parent = (pdev))

/* Set the sysfs device type for the network logical device to allow
 * fine-grained identification of different network device types. For
 * example Ethernet, Wireless LAN, Bluetooth, WiMAX etc.
 */
#define SET_NETDEV_DEVTYPE(net, devtype)	((net)->dev.type = (devtype))

/* Default NAPI poll() weight
 * Device drivers are strongly advised to not use bigger value
 */
#define NAPI_POLL_WEIGHT 64

/**
 *	netif_napi_add - initialize a NAPI context
 *	@dev:  network device
 *	@napi: NAPI context
 *	@poll: polling function
 *	@weight: default weight
 *
 * netif_napi_add() must be used to initialize a NAPI context prior to calling
 * *any* of the other NAPI-related functions.
 */
void netif_napi_add(struct net_device *dev, struct napi_struct *napi,
		    int (*poll)(struct napi_struct *, int), int weight);

/**
 *	netif_tx_napi_add - initialize a NAPI context
 *	@dev:  network device
 *	@napi: NAPI context
 *	@poll: polling function
 *	@weight: default weight
 *
 * This variant of netif_napi_add() should be used from drivers using NAPI
 * to exclusively poll a TX queue.
 * This will avoid we add it into napi_hash[], thus polluting this hash table.
 */
static inline void netif_tx_napi_add(struct net_device *dev,
				     struct napi_struct *napi,
				     int (*poll)(struct napi_struct *, int),
				     int weight)
{
	set_bit(NAPI_STATE_NO_BUSY_POLL, &napi->state);
	netif_napi_add(dev, napi, poll, weight);
}

/**
 *  __netif_napi_del - remove a NAPI context
 *  @napi: NAPI context
 *
 * Warning: caller must observe RCU grace period before freeing memory
 * containing @napi. Drivers might want to call this helper to combine
 * all the needed RCU grace periods into a single one.
 */
void __netif_napi_del(struct napi_struct *napi);

/**
 *  netif_napi_del - remove a NAPI context
 *  @napi: NAPI context
 *
 *  netif_napi_del() removes a NAPI context from the network device NAPI list
 */
static inline void netif_napi_del(struct napi_struct *napi)
{
	__netif_napi_del(napi);
	synchronize_net();
}

struct packet_type {
	__be16			type;	/* This is really htons(ether_type). */
	bool			ignore_outgoing;
	struct net_device	*dev;	/* NULL is wildcarded here	     */
	netdevice_tracker	dev_tracker;
	int			(*func) (struct sk_buff *,
					 struct net_device *,
					 struct packet_type *,
					 struct net_device *);
	void			(*list_func) (struct list_head *,
					      struct packet_type *,
					      struct net_device *);
	bool			(*id_match)(struct packet_type *ptype,
					    struct sock *sk);
	struct net		*af_packet_net;
	void			*af_packet_priv;
	struct list_head	list;
};

struct offload_callbacks {
	struct sk_buff		*(*gso_segment)(struct sk_buff *skb,
						netdev_features_t features);
	struct sk_buff		*(*gro_receive)(struct list_head *head,
						struct sk_buff *skb);
	int			(*gro_complete)(struct sk_buff *skb, int nhoff);
};

struct packet_offload {
	__be16			 type;	/* This is really htons(ether_type). */
	u16			 priority;
	struct offload_callbacks callbacks;
	struct list_head	 list;
};

/* often modified stats are per-CPU, other are shared (netdev->stats) */
struct pcpu_sw_netstats {
	u64     rx_packets;
	u64     rx_bytes;
	u64     tx_packets;
	u64     tx_bytes;
	struct u64_stats_sync   syncp;
} __aligned(4 * sizeof(u64));

struct pcpu_lstats {
	u64_stats_t packets;
	u64_stats_t bytes;
	struct u64_stats_sync syncp;
} __aligned(2 * sizeof(u64));

void dev_lstats_read(struct net_device *dev, u64 *packets, u64 *bytes);

static inline void dev_sw_netstats_rx_add(struct net_device *dev, unsigned int len)
{
	struct pcpu_sw_netstats *tstats = this_cpu_ptr(dev->tstats);

	u64_stats_update_begin(&tstats->syncp);
	tstats->rx_bytes += len;
	tstats->rx_packets++;
	u64_stats_update_end(&tstats->syncp);
}

static inline void dev_sw_netstats_tx_add(struct net_device *dev,
					  unsigned int packets,
					  unsigned int len)
{
	struct pcpu_sw_netstats *tstats = this_cpu_ptr(dev->tstats);

	u64_stats_update_begin(&tstats->syncp);
	tstats->tx_bytes += len;
	tstats->tx_packets += packets;
	u64_stats_update_end(&tstats->syncp);
}

static inline void dev_lstats_add(struct net_device *dev, unsigned int len)
{
	struct pcpu_lstats *lstats = this_cpu_ptr(dev->lstats);

	u64_stats_update_begin(&lstats->syncp);
	u64_stats_add(&lstats->bytes, len);
	u64_stats_inc(&lstats->packets);
	u64_stats_update_end(&lstats->syncp);
}

#define __netdev_alloc_pcpu_stats(type, gfp)				\
({									\
	typeof(type) __percpu *pcpu_stats = alloc_percpu_gfp(type, gfp);\
	if (pcpu_stats)	{						\
		int __cpu;						\
		for_each_possible_cpu(__cpu) {				\
			typeof(type) *stat;				\
			stat = per_cpu_ptr(pcpu_stats, __cpu);		\
			u64_stats_init(&stat->syncp);			\
		}							\
	}								\
	pcpu_stats;							\
})

#define netdev_alloc_pcpu_stats(type)					\
	__netdev_alloc_pcpu_stats(type, GFP_KERNEL)

#define devm_netdev_alloc_pcpu_stats(dev, type)				\
({									\
	typeof(type) __percpu *pcpu_stats = devm_alloc_percpu(dev, type);\
	if (pcpu_stats) {						\
		int __cpu;						\
		for_each_possible_cpu(__cpu) {				\
			typeof(type) *stat;				\
			stat = per_cpu_ptr(pcpu_stats, __cpu);		\
			u64_stats_init(&stat->syncp);			\
		}							\
	}								\
	pcpu_stats;							\
})

enum netdev_lag_tx_type {
	NETDEV_LAG_TX_TYPE_UNKNOWN,
	NETDEV_LAG_TX_TYPE_RANDOM,
	NETDEV_LAG_TX_TYPE_BROADCAST,
	NETDEV_LAG_TX_TYPE_ROUNDROBIN,
	NETDEV_LAG_TX_TYPE_ACTIVEBACKUP,
	NETDEV_LAG_TX_TYPE_HASH,
};

enum netdev_lag_hash {
	NETDEV_LAG_HASH_NONE,
	NETDEV_LAG_HASH_L2,
	NETDEV_LAG_HASH_L34,
	NETDEV_LAG_HASH_L23,
	NETDEV_LAG_HASH_E23,
	NETDEV_LAG_HASH_E34,
	NETDEV_LAG_HASH_VLAN_SRCMAC,
	NETDEV_LAG_HASH_UNKNOWN,
};

struct netdev_lag_upper_info {
	enum netdev_lag_tx_type tx_type;
	enum netdev_lag_hash hash_type;
};

struct netdev_lag_lower_state_info {
	u8 link_up : 1,
	   tx_enabled : 1;
};

#include <linux/notifier.h>

/* netdevice notifier chain. Please remember to update netdev_cmd_to_name()
 * and the rtnetlink notification exclusion list in rtnetlink_event() when
 * adding new types.
 */
enum netdev_cmd {
	NETDEV_UP	= 1,	/* For now you can't veto a device up/down */
	NETDEV_DOWN,
	NETDEV_REBOOT,		/* Tell a protocol stack a network interface
				   detected a hardware crash and restarted
				   - we can use this eg to kick tcp sessions
				   once done */
	NETDEV_CHANGE,		/* Notify device state change */
	NETDEV_REGISTER,
	NETDEV_UNREGISTER,
	NETDEV_CHANGEMTU,	/* notify after mtu change happened */
	NETDEV_CHANGEADDR,	/* notify after the address change */
	NETDEV_PRE_CHANGEADDR,	/* notify before the address change */
	NETDEV_GOING_DOWN,
	NETDEV_CHANGENAME,
	NETDEV_FEAT_CHANGE,
	NETDEV_BONDING_FAILOVER,
	NETDEV_PRE_UP,
	NETDEV_PRE_TYPE_CHANGE,
	NETDEV_POST_TYPE_CHANGE,
	NETDEV_POST_INIT,
	NETDEV_RELEASE,
	NETDEV_NOTIFY_PEERS,
	NETDEV_JOIN,
	NETDEV_CHANGEUPPER,
	NETDEV_RESEND_IGMP,
	NETDEV_PRECHANGEMTU,	/* notify before mtu change happened */
	NETDEV_CHANGEINFODATA,
	NETDEV_BONDING_INFO,
	NETDEV_PRECHANGEUPPER,
	NETDEV_CHANGELOWERSTATE,
	NETDEV_UDP_TUNNEL_PUSH_INFO,
	NETDEV_UDP_TUNNEL_DROP_INFO,
	NETDEV_CHANGE_TX_QUEUE_LEN,
	NETDEV_CVLAN_FILTER_PUSH_INFO,
	NETDEV_CVLAN_FILTER_DROP_INFO,
	NETDEV_SVLAN_FILTER_PUSH_INFO,
	NETDEV_SVLAN_FILTER_DROP_INFO,
};
const char *netdev_cmd_to_name(enum netdev_cmd cmd);

int register_netdevice_notifier(struct notifier_block *nb);
int unregister_netdevice_notifier(struct notifier_block *nb);
int register_netdevice_notifier_net(struct net *net, struct notifier_block *nb);
int unregister_netdevice_notifier_net(struct net *net,
				      struct notifier_block *nb);
int register_netdevice_notifier_dev_net(struct net_device *dev,
					struct notifier_block *nb,
					struct netdev_net_notifier *nn);
int unregister_netdevice_notifier_dev_net(struct net_device *dev,
					  struct notifier_block *nb,
					  struct netdev_net_notifier *nn);

struct netdev_notifier_info {
	struct net_device	*dev;
	struct netlink_ext_ack	*extack;
};

struct netdev_notifier_info_ext {
	struct netdev_notifier_info info; /* must be first */
	union {
		u32 mtu;
	} ext;
};

struct netdev_notifier_change_info {
	struct netdev_notifier_info info; /* must be first */
	unsigned int flags_changed;
};

struct netdev_notifier_changeupper_info {
	struct netdev_notifier_info info; /* must be first */
	struct net_device *upper_dev; /* new upper dev */
	bool master; /* is upper dev master */
	bool linking; /* is the notification for link or unlink */
	void *upper_info; /* upper dev info */
};

struct netdev_notifier_changelowerstate_info {
	struct netdev_notifier_info info; /* must be first */
	void *lower_state_info; /* is lower dev state */
};

struct netdev_notifier_pre_changeaddr_info {
	struct netdev_notifier_info info; /* must be first */
	const unsigned char *dev_addr;
};

static inline void netdev_notifier_info_init(struct netdev_notifier_info *info,
					     struct net_device *dev)
{
	info->dev = dev;
	info->extack = NULL;
}

static inline struct net_device *
netdev_notifier_info_to_dev(const struct netdev_notifier_info *info)
{
	return info->dev;
}

static inline struct netlink_ext_ack *
netdev_notifier_info_to_extack(const struct netdev_notifier_info *info)
{
	return info->extack;
}

int call_netdevice_notifiers(unsigned long val, struct net_device *dev);


extern rwlock_t				dev_base_lock;		/* Device list lock */

#define for_each_netdev(net, d)		\
		list_for_each_entry(d, &(net)->dev_base_head, dev_list)
#define for_each_netdev_reverse(net, d)	\
		list_for_each_entry_reverse(d, &(net)->dev_base_head, dev_list)
#define for_each_netdev_rcu(net, d)		\
		list_for_each_entry_rcu(d, &(net)->dev_base_head, dev_list)
#define for_each_netdev_safe(net, d, n)	\
		list_for_each_entry_safe(d, n, &(net)->dev_base_head, dev_list)
#define for_each_netdev_continue(net, d)		\
		list_for_each_entry_continue(d, &(net)->dev_base_head, dev_list)
#define for_each_netdev_continue_reverse(net, d)		\
		list_for_each_entry_continue_reverse(d, &(net)->dev_base_head, \
						     dev_list)
#define for_each_netdev_continue_rcu(net, d)		\
	list_for_each_entry_continue_rcu(d, &(net)->dev_base_head, dev_list)
#define for_each_netdev_in_bond_rcu(bond, slave)	\
		for_each_netdev_rcu(&init_net, slave)	\
			if (netdev_master_upper_dev_get_rcu(slave) == (bond))
#define net_device_entry(lh)	list_entry(lh, struct net_device, dev_list)

static inline struct net_device *next_net_device(struct net_device *dev)
{
	struct list_head *lh;
	struct net *net;

	net = dev_net(dev);
	lh = dev->dev_list.next;
	return lh == &net->dev_base_head ? NULL : net_device_entry(lh);
}

static inline struct net_device *next_net_device_rcu(struct net_device *dev)
{
	struct list_head *lh;
	struct net *net;

	net = dev_net(dev);
	lh = rcu_dereference(list_next_rcu(&dev->dev_list));
	return lh == &net->dev_base_head ? NULL : net_device_entry(lh);
}

static inline struct net_device *first_net_device(struct net *net)
{
	return list_empty(&net->dev_base_head) ? NULL :
		net_device_entry(net->dev_base_head.next);
}

static inline struct net_device *first_net_device_rcu(struct net *net)
{
	struct list_head *lh = rcu_dereference(list_next_rcu(&net->dev_base_head));

	return lh == &net->dev_base_head ? NULL : net_device_entry(lh);
}

int netdev_boot_setup_check(struct net_device *dev);
struct net_device *dev_getbyhwaddr_rcu(struct net *net, unsigned short type,
				       const char *hwaddr);
struct net_device *dev_getfirstbyhwtype(struct net *net, unsigned short type);
void dev_add_pack(struct packet_type *pt);
void dev_remove_pack(struct packet_type *pt);
void __dev_remove_pack(struct packet_type *pt);
void dev_add_offload(struct packet_offload *po);
void dev_remove_offload(struct packet_offload *po);

int dev_get_iflink(const struct net_device *dev);
int dev_fill_metadata_dst(struct net_device *dev, struct sk_buff *skb);
int dev_fill_forward_path(const struct net_device *dev, const u8 *daddr,
			  struct net_device_path_stack *stack);
struct net_device *__dev_get_by_flags(struct net *net, unsigned short flags,
				      unsigned short mask);
struct net_device *dev_get_by_name(struct net *net, const char *name);
struct net_device *dev_get_by_name_rcu(struct net *net, const char *name);
struct net_device *__dev_get_by_name(struct net *net, const char *name);
int dev_alloc_name(struct net_device *dev, const char *name);
int dev_open(struct net_device *dev, struct netlink_ext_ack *extack);
void dev_close(struct net_device *dev);
void dev_close_many(struct list_head *head, bool unlink);
void dev_disable_lro(struct net_device *dev);
int dev_loopback_xmit(struct net *net, struct sock *sk, struct sk_buff *newskb);
u16 dev_pick_tx_zero(struct net_device *dev, struct sk_buff *skb,
		     struct net_device *sb_dev);
u16 dev_pick_tx_cpu_id(struct net_device *dev, struct sk_buff *skb,
		       struct net_device *sb_dev);

int dev_queue_xmit(struct sk_buff *skb);
int dev_queue_xmit_accel(struct sk_buff *skb, struct net_device *sb_dev);
int __dev_direct_xmit(struct sk_buff *skb, u16 queue_id);

static inline int dev_direct_xmit(struct sk_buff *skb, u16 queue_id)
{
	int ret;

	ret = __dev_direct_xmit(skb, queue_id);
	if (!dev_xmit_complete(ret))
		kfree_skb(skb);
	return ret;
}

int register_netdevice(struct net_device *dev);
void unregister_netdevice_queue(struct net_device *dev, struct list_head *head);
void unregister_netdevice_many(struct list_head *head);
static inline void unregister_netdevice(struct net_device *dev)
{
	unregister_netdevice_queue(dev, NULL);
}

int netdev_refcnt_read(const struct net_device *dev);
void free_netdev(struct net_device *dev);
void netdev_freemem(struct net_device *dev);
int init_dummy_netdev(struct net_device *dev);

struct net_device *netdev_get_xmit_slave(struct net_device *dev,
					 struct sk_buff *skb,
					 bool all_slaves);
struct net_device *netdev_sk_get_lowest_dev(struct net_device *dev,
					    struct sock *sk);
struct net_device *dev_get_by_index(struct net *net, int ifindex);
struct net_device *__dev_get_by_index(struct net *net, int ifindex);
struct net_device *dev_get_by_index_rcu(struct net *net, int ifindex);
struct net_device *dev_get_by_napi_id(unsigned int napi_id);
int netdev_get_name(struct net *net, char *name, int ifindex);
int dev_restart(struct net_device *dev);


static inline int dev_hard_header(struct sk_buff *skb, struct net_device *dev,
				  unsigned short type,
				  const void *daddr, const void *saddr,
				  unsigned int len)
{
	if (!dev->header_ops || !dev->header_ops->create)
		return 0;

	return dev->header_ops->create(skb, dev, type, daddr, saddr, len);
}

static inline int dev_parse_header(const struct sk_buff *skb,
				   unsigned char *haddr)
{
	const struct net_device *dev = skb->dev;

	if (!dev->header_ops || !dev->header_ops->parse)
		return 0;
	return dev->header_ops->parse(skb, haddr);
}

static inline __be16 dev_parse_header_protocol(const struct sk_buff *skb)
{
	const struct net_device *dev = skb->dev;

	if (!dev->header_ops || !dev->header_ops->parse_protocol)
		return 0;
	return dev->header_ops->parse_protocol(skb);
}

/* ll_header must have at least hard_header_len allocated */
static inline bool dev_validate_header(const struct net_device *dev,
				       char *ll_header, int len)
{
	if (likely(len >= dev->hard_header_len))
		return true;
	if (len < dev->min_header_len)
		return false;

	if (capable(CAP_SYS_RAWIO)) {
		memset(ll_header + len, 0, dev->hard_header_len - len);
		return true;
	}

	if (dev->header_ops && dev->header_ops->validate)
		return dev->header_ops->validate(ll_header, len);

	return false;
}

static inline bool dev_has_header(const struct net_device *dev)
{
	return dev->header_ops && dev->header_ops->create;
}

#ifdef CONFIG_NET_FLOW_LIMIT
#define FLOW_LIMIT_HISTORY	(1 << 7)  /* must be ^2 and !overflow buckets */
struct sd_flow_limit {
	u64			count;
	unsigned int		num_buckets;
	unsigned int		history_head;
	u16			history[FLOW_LIMIT_HISTORY];
	u8			buckets[];
};

extern int netdev_flow_limit_table_len;
#endif /* CONFIG_NET_FLOW_LIMIT */

/*
 * Incoming packets are placed on per-CPU queues
 */
struct softnet_data {
	struct list_head	poll_list;
	struct sk_buff_head	process_queue;

	/* stats */
	unsigned int		processed;
	unsigned int		time_squeeze;
	unsigned int		received_rps;
#ifdef CONFIG_RPS
	struct softnet_data	*rps_ipi_list;
#endif
#ifdef CONFIG_NET_FLOW_LIMIT
	struct sd_flow_limit __rcu *flow_limit;
#endif
	struct Qdisc		*output_queue;
	struct Qdisc		**output_queue_tailp;
	struct sk_buff		*completion_queue;
#ifdef CONFIG_XFRM_OFFLOAD
	struct sk_buff_head	xfrm_backlog;
#endif
	/* written and read only by owning cpu: */
	struct {
		u16 recursion;
		u8  more;
	} xmit;
#ifdef CONFIG_RPS
	/* input_queue_head should be written by cpu owning this struct,
	 * and only read by other cpus. Worth using a cache line.
	 */
	unsigned int		input_queue_head ____cacheline_aligned_in_smp;

	/* Elements below can be accessed between CPUs for RPS/RFS */
	call_single_data_t	csd ____cacheline_aligned_in_smp;
	struct softnet_data	*rps_ipi_next;
	unsigned int		cpu;
	unsigned int		input_queue_tail;
#endif
	unsigned int		dropped;
	struct sk_buff_head	input_pkt_queue;
	struct napi_struct	backlog;

};

static inline void input_queue_head_incr(struct softnet_data *sd)
{
#ifdef CONFIG_RPS
	sd->input_queue_head++;
#endif
}

static inline void input_queue_tail_incr_save(struct softnet_data *sd,
					      unsigned int *qtail)
{
#ifdef CONFIG_RPS
	*qtail = ++sd->input_queue_tail;
#endif
}

DECLARE_PER_CPU_ALIGNED(struct softnet_data, softnet_data);

static inline int dev_recursion_level(void)
{
	return this_cpu_read(softnet_data.xmit.recursion);
}

#define XMIT_RECURSION_LIMIT	8
static inline bool dev_xmit_recursion(void)
{
	return unlikely(__this_cpu_read(softnet_data.xmit.recursion) >
			XMIT_RECURSION_LIMIT);
}

static inline void dev_xmit_recursion_inc(void)
{
	__this_cpu_inc(softnet_data.xmit.recursion);
}

static inline void dev_xmit_recursion_dec(void)
{
	__this_cpu_dec(softnet_data.xmit.recursion);
}

void __netif_schedule(struct Qdisc *q);
void netif_schedule_queue(struct netdev_queue *txq);

static inline void netif_tx_schedule_all(struct net_device *dev)
{
	unsigned int i;

	for (i = 0; i < dev->num_tx_queues; i++)
		netif_schedule_queue(netdev_get_tx_queue(dev, i));
}

static __always_inline void netif_tx_start_queue(struct netdev_queue *dev_queue)
{
	clear_bit(__QUEUE_STATE_DRV_XOFF, &dev_queue->state);
}

/**
 *	netif_start_queue - allow transmit
 *	@dev: network device
 *
 *	Allow upper layers to call the device hard_start_xmit routine.
 */
static inline void netif_start_queue(struct net_device *dev)
{
	netif_tx_start_queue(netdev_get_tx_queue(dev, 0));
}

static inline void netif_tx_start_all_queues(struct net_device *dev)
{
	unsigned int i;

	for (i = 0; i < dev->num_tx_queues; i++) {
		struct netdev_queue *txq = netdev_get_tx_queue(dev, i);
		netif_tx_start_queue(txq);
	}
}

void netif_tx_wake_queue(struct netdev_queue *dev_queue);

/**
 *	netif_wake_queue - restart transmit
 *	@dev: network device
 *
 *	Allow upper layers to call the device hard_start_xmit routine.
 *	Used for flow control when transmit resources are available.
 */
static inline void netif_wake_queue(struct net_device *dev)
{
	netif_tx_wake_queue(netdev_get_tx_queue(dev, 0));
}

static inline void netif_tx_wake_all_queues(struct net_device *dev)
{
	unsigned int i;

	for (i = 0; i < dev->num_tx_queues; i++) {
		struct netdev_queue *txq = netdev_get_tx_queue(dev, i);
		netif_tx_wake_queue(txq);
	}
}

static __always_inline void netif_tx_stop_queue(struct netdev_queue *dev_queue)
{
	set_bit(__QUEUE_STATE_DRV_XOFF, &dev_queue->state);
}

/**
 *	netif_stop_queue - stop transmitted packets
 *	@dev: network device
 *
 *	Stop upper layers calling the device hard_start_xmit routine.
 *	Used for flow control when transmit resources are unavailable.
 */
static inline void netif_stop_queue(struct net_device *dev)
{
	netif_tx_stop_queue(netdev_get_tx_queue(dev, 0));
}

void netif_tx_stop_all_queues(struct net_device *dev);

static inline bool netif_tx_queue_stopped(const struct netdev_queue *dev_queue)
{
	return test_bit(__QUEUE_STATE_DRV_XOFF, &dev_queue->state);
}

/**
 *	netif_queue_stopped - test if transmit queue is flowblocked
 *	@dev: network device
 *
 *	Test if transmit queue on device is currently unable to send.
 */
static inline bool netif_queue_stopped(const struct net_device *dev)
{
	return netif_tx_queue_stopped(netdev_get_tx_queue(dev, 0));
}

static inline bool netif_xmit_stopped(const struct netdev_queue *dev_queue)
{
	return dev_queue->state & QUEUE_STATE_ANY_XOFF;
}

static inline bool
netif_xmit_frozen_or_stopped(const struct netdev_queue *dev_queue)
{
	return dev_queue->state & QUEUE_STATE_ANY_XOFF_OR_FROZEN;
}

static inline bool
netif_xmit_frozen_or_drv_stopped(const struct netdev_queue *dev_queue)
{
	return dev_queue->state & QUEUE_STATE_DRV_XOFF_OR_FROZEN;
}

/**
 *	netdev_queue_set_dql_min_limit - set dql minimum limit
 *	@dev_queue: pointer to transmit queue
 *	@min_limit: dql minimum limit
 *
 * Forces xmit_more() to return true until the minimum threshold
 * defined by @min_limit is reached (or until the tx queue is
 * empty). Warning: to be use with care, misuse will impact the
 * latency.
 */
static inline void netdev_queue_set_dql_min_limit(struct netdev_queue *dev_queue,
						  unsigned int min_limit)
{
#ifdef CONFIG_BQL
	dev_queue->dql.min_limit = min_limit;
#endif
}

/**
 *	netdev_txq_bql_enqueue_prefetchw - prefetch bql data for write
 *	@dev_queue: pointer to transmit queue
 *
 * BQL enabled drivers might use this helper in their ndo_start_xmit(),
 * to give appropriate hint to the CPU.
 */
static inline void netdev_txq_bql_enqueue_prefetchw(struct netdev_queue *dev_queue)
{
#ifdef CONFIG_BQL
	prefetchw(&dev_queue->dql.num_queued);
#endif
}

/**
 *	netdev_txq_bql_complete_prefetchw - prefetch bql data for write
 *	@dev_queue: pointer to transmit queue
 *
 * BQL enabled drivers might use this helper in their TX completion path,
 * to give appropriate hint to the CPU.
 */
static inline void netdev_txq_bql_complete_prefetchw(struct netdev_queue *dev_queue)
{
#ifdef CONFIG_BQL
	prefetchw(&dev_queue->dql.limit);
#endif
}

static inline void netdev_tx_sent_queue(struct netdev_queue *dev_queue,
					unsigned int bytes)
{
#ifdef CONFIG_BQL
	dql_queued(&dev_queue->dql, bytes);

	if (likely(dql_avail(&dev_queue->dql) >= 0))
		return;

	set_bit(__QUEUE_STATE_STACK_XOFF, &dev_queue->state);

	/*
	 * The XOFF flag must be set before checking the dql_avail below,
	 * because in netdev_tx_completed_queue we update the dql_completed
	 * before checking the XOFF flag.
	 */
	smp_mb();

	/* check again in case another CPU has just made room avail */
	if (unlikely(dql_avail(&dev_queue->dql) >= 0))
		clear_bit(__QUEUE_STATE_STACK_XOFF, &dev_queue->state);
#endif
}

/* Variant of netdev_tx_sent_queue() for drivers that are aware
 * that they should not test BQL status themselves.
 * We do want to change __QUEUE_STATE_STACK_XOFF only for the last
 * skb of a batch.
 * Returns true if the doorbell must be used to kick the NIC.
 */
static inline bool __netdev_tx_sent_queue(struct netdev_queue *dev_queue,
					  unsigned int bytes,
					  bool xmit_more)
{
	if (xmit_more) {
#ifdef CONFIG_BQL
		dql_queued(&dev_queue->dql, bytes);
#endif
		return netif_tx_queue_stopped(dev_queue);
	}
	netdev_tx_sent_queue(dev_queue, bytes);
	return true;
}

/**
 * 	netdev_sent_queue - report the number of bytes queued to hardware
 * 	@dev: network device
 * 	@bytes: number of bytes queued to the hardware device queue
 *
 * 	Report the number of bytes queued for sending/completion to the network
 * 	device hardware queue. @bytes should be a good approximation and should
 * 	exactly match netdev_completed_queue() @bytes
 */
static inline void netdev_sent_queue(struct net_device *dev, unsigned int bytes)
{
	netdev_tx_sent_queue(netdev_get_tx_queue(dev, 0), bytes);
}

static inline bool __netdev_sent_queue(struct net_device *dev,
				       unsigned int bytes,
				       bool xmit_more)
{
	return __netdev_tx_sent_queue(netdev_get_tx_queue(dev, 0), bytes,
				      xmit_more);
}

static inline void netdev_tx_completed_queue(struct netdev_queue *dev_queue,
					     unsigned int pkts, unsigned int bytes)
{
#ifdef CONFIG_BQL
	if (unlikely(!bytes))
		return;

	dql_completed(&dev_queue->dql, bytes);

	/*
	 * Without the memory barrier there is a small possiblity that
	 * netdev_tx_sent_queue will miss the update and cause the queue to
	 * be stopped forever
	 */
	smp_mb();

	if (unlikely(dql_avail(&dev_queue->dql) < 0))
		return;

	if (test_and_clear_bit(__QUEUE_STATE_STACK_XOFF, &dev_queue->state))
		netif_schedule_queue(dev_queue);
#endif
}

/**
 * 	netdev_completed_queue - report bytes and packets completed by device
 * 	@dev: network device
 * 	@pkts: actual number of packets sent over the medium
 * 	@bytes: actual number of bytes sent over the medium
 *
 * 	Report the number of bytes and packets transmitted by the network device
 * 	hardware queue over the physical medium, @bytes must exactly match the
 * 	@bytes amount passed to netdev_sent_queue()
 */
static inline void netdev_completed_queue(struct net_device *dev,
					  unsigned int pkts, unsigned int bytes)
{
	netdev_tx_completed_queue(netdev_get_tx_queue(dev, 0), pkts, bytes);
}

static inline void netdev_tx_reset_queue(struct netdev_queue *q)
{
#ifdef CONFIG_BQL
	clear_bit(__QUEUE_STATE_STACK_XOFF, &q->state);
	dql_reset(&q->dql);
#endif
}

/**
 * 	netdev_reset_queue - reset the packets and bytes count of a network device
 * 	@dev_queue: network device
 *
 * 	Reset the bytes and packet count of a network device and clear the
 * 	software flow control OFF bit for this network device
 */
static inline void netdev_reset_queue(struct net_device *dev_queue)
{
	netdev_tx_reset_queue(netdev_get_tx_queue(dev_queue, 0));
}

/**
 * 	netdev_cap_txqueue - check if selected tx queue exceeds device queues
 * 	@dev: network device
 * 	@queue_index: given tx queue index
 *
 * 	Returns 0 if given tx queue index >= number of device tx queues,
 * 	otherwise returns the originally passed tx queue index.
 */
static inline u16 netdev_cap_txqueue(struct net_device *dev, u16 queue_index)
{
	if (unlikely(queue_index >= dev->real_num_tx_queues)) {
		net_warn_ratelimited("%s selects TX queue %d, but real number of TX queues is %d\n",
				     dev->name, queue_index,
				     dev->real_num_tx_queues);
		return 0;
	}

	return queue_index;
}

/**
 *	netif_running - test if up
 *	@dev: network device
 *
 *	Test if the device has been brought up.
 */
static inline bool netif_running(const struct net_device *dev)
{
	return test_bit(__LINK_STATE_START, &dev->state);
}

/*
 * Routines to manage the subqueues on a device.  We only need start,
 * stop, and a check if it's stopped.  All other device management is
 * done at the overall netdevice level.
 * Also test the device if we're multiqueue.
 */

/**
 *	netif_start_subqueue - allow sending packets on subqueue
 *	@dev: network device
 *	@queue_index: sub queue index
 *
 * Start individual transmit queue of a device with multiple transmit queues.
 */
static inline void netif_start_subqueue(struct net_device *dev, u16 queue_index)
{
	struct netdev_queue *txq = netdev_get_tx_queue(dev, queue_index);

	netif_tx_start_queue(txq);
}

/**
 *	netif_stop_subqueue - stop sending packets on subqueue
 *	@dev: network device
 *	@queue_index: sub queue index
 *
 * Stop individual transmit queue of a device with multiple transmit queues.
 */
static inline void netif_stop_subqueue(struct net_device *dev, u16 queue_index)
{
	struct netdev_queue *txq = netdev_get_tx_queue(dev, queue_index);
	netif_tx_stop_queue(txq);
}

/**
 *	__netif_subqueue_stopped - test status of subqueue
 *	@dev: network device
 *	@queue_index: sub queue index
 *
 * Check individual transmit queue of a device with multiple transmit queues.
 */
static inline bool __netif_subqueue_stopped(const struct net_device *dev,
					    u16 queue_index)
{
	struct netdev_queue *txq = netdev_get_tx_queue(dev, queue_index);

	return netif_tx_queue_stopped(txq);
}

/**
 *	netif_subqueue_stopped - test status of subqueue
 *	@dev: network device
 *	@skb: sub queue buffer pointer
 *
 * Check individual transmit queue of a device with multiple transmit queues.
 */
static inline bool netif_subqueue_stopped(const struct net_device *dev,
					  struct sk_buff *skb)
{
	return __netif_subqueue_stopped(dev, skb_get_queue_mapping(skb));
}

/**
 *	netif_wake_subqueue - allow sending packets on subqueue
 *	@dev: network device
 *	@queue_index: sub queue index
 *
 * Resume individual transmit queue of a device with multiple transmit queues.
 */
static inline void netif_wake_subqueue(struct net_device *dev, u16 queue_index)
{
	struct netdev_queue *txq = netdev_get_tx_queue(dev, queue_index);

	netif_tx_wake_queue(txq);
}

#ifdef CONFIG_XPS
int netif_set_xps_queue(struct net_device *dev, const struct cpumask *mask,
			u16 index);
int __netif_set_xps_queue(struct net_device *dev, const unsigned long *mask,
			  u16 index, enum xps_map_type type);

/**
 *	netif_attr_test_mask - Test a CPU or Rx queue set in a mask
 *	@j: CPU/Rx queue index
 *	@mask: bitmask of all cpus/rx queues
 *	@nr_bits: number of bits in the bitmask
 *
 * Test if a CPU or Rx queue index is set in a mask of all CPU/Rx queues.
 */
static inline bool netif_attr_test_mask(unsigned long j,
					const unsigned long *mask,
					unsigned int nr_bits)
{
	cpu_max_bits_warn(j, nr_bits);
	return test_bit(j, mask);
}

/**
 *	netif_attr_test_online - Test for online CPU/Rx queue
 *	@j: CPU/Rx queue index
 *	@online_mask: bitmask for CPUs/Rx queues that are online
 *	@nr_bits: number of bits in the bitmask
 *
 * Returns true if a CPU/Rx queue is online.
 */
static inline bool netif_attr_test_online(unsigned long j,
					  const unsigned long *online_mask,
					  unsigned int nr_bits)
{
	cpu_max_bits_warn(j, nr_bits);

	if (online_mask)
		return test_bit(j, online_mask);

	return (j < nr_bits);
}

/**
 *	netif_attrmask_next - get the next CPU/Rx queue in a cpu/Rx queues mask
 *	@n: CPU/Rx queue index
 *	@srcp: the cpumask/Rx queue mask pointer
 *	@nr_bits: number of bits in the bitmask
 *
 * Returns >= nr_bits if no further CPUs/Rx queues set.
 */
static inline unsigned int netif_attrmask_next(int n, const unsigned long *srcp,
					       unsigned int nr_bits)
{
	/* -1 is a legal arg here. */
	if (n != -1)
		cpu_max_bits_warn(n, nr_bits);

	if (srcp)
		return find_next_bit(srcp, nr_bits, n + 1);

	return n + 1;
}

/**
 *	netif_attrmask_next_and - get the next CPU/Rx queue in \*src1p & \*src2p
 *	@n: CPU/Rx queue index
 *	@src1p: the first CPUs/Rx queues mask pointer
 *	@src2p: the second CPUs/Rx queues mask pointer
 *	@nr_bits: number of bits in the bitmask
 *
 * Returns >= nr_bits if no further CPUs/Rx queues set in both.
 */
static inline int netif_attrmask_next_and(int n, const unsigned long *src1p,
					  const unsigned long *src2p,
					  unsigned int nr_bits)
{
	/* -1 is a legal arg here. */
	if (n != -1)
		cpu_max_bits_warn(n, nr_bits);

	if (src1p && src2p)
		return find_next_and_bit(src1p, src2p, nr_bits, n + 1);
	else if (src1p)
		return find_next_bit(src1p, nr_bits, n + 1);
	else if (src2p)
		return find_next_bit(src2p, nr_bits, n + 1);

	return n + 1;
}
#else
static inline int netif_set_xps_queue(struct net_device *dev,
				      const struct cpumask *mask,
				      u16 index)
{
	return 0;
}

static inline int __netif_set_xps_queue(struct net_device *dev,
					const unsigned long *mask,
					u16 index, enum xps_map_type type)
{
	return 0;
}
#endif

/**
 *	netif_is_multiqueue - test if device has multiple transmit queues
 *	@dev: network device
 *
 * Check if device has multiple transmit queues
 */
static inline bool netif_is_multiqueue(const struct net_device *dev)
{
	return dev->num_tx_queues > 1;
}

int netif_set_real_num_tx_queues(struct net_device *dev, unsigned int txq);

#ifdef CONFIG_SYSFS
int netif_set_real_num_rx_queues(struct net_device *dev, unsigned int rxq);
#else
static inline int netif_set_real_num_rx_queues(struct net_device *dev,
						unsigned int rxqs)
{
	dev->real_num_rx_queues = rxqs;
	return 0;
}
#endif
int netif_set_real_num_queues(struct net_device *dev,
			      unsigned int txq, unsigned int rxq);

static inline struct netdev_rx_queue *
__netif_get_rx_queue(struct net_device *dev, unsigned int rxq)
{
	return dev->_rx + rxq;
}

#ifdef CONFIG_SYSFS
static inline unsigned int get_netdev_rx_queue_index(
		struct netdev_rx_queue *queue)
{
	struct net_device *dev = queue->dev;
	int index = queue - dev->_rx;

	BUG_ON(index >= dev->num_rx_queues);
	return index;
}
#endif

#define DEFAULT_MAX_NUM_RSS_QUEUES	(8)
int netif_get_num_default_rss_queues(void);

enum skb_free_reason {
	SKB_REASON_CONSUMED,
	SKB_REASON_DROPPED,
};

void __dev_kfree_skb_irq(struct sk_buff *skb, enum skb_free_reason reason);
void __dev_kfree_skb_any(struct sk_buff *skb, enum skb_free_reason reason);

/*
 * It is not allowed to call kfree_skb() or consume_skb() from hardware
 * interrupt context or with hardware interrupts being disabled.
 * (in_hardirq() || irqs_disabled())
 *
 * We provide four helpers that can be used in following contexts :
 *
 * dev_kfree_skb_irq(skb) when caller drops a packet from irq context,
 *  replacing kfree_skb(skb)
 *
 * dev_consume_skb_irq(skb) when caller consumes a packet from irq context.
 *  Typically used in place of consume_skb(skb) in TX completion path
 *
 * dev_kfree_skb_any(skb) when caller doesn't know its current irq context,
 *  replacing kfree_skb(skb)
 *
 * dev_consume_skb_any(skb) when caller doesn't know its current irq context,
 *  and consumed a packet. Used in place of consume_skb(skb)
 */
static inline void dev_kfree_skb_irq(struct sk_buff *skb)
{
	__dev_kfree_skb_irq(skb, SKB_REASON_DROPPED);
}

static inline void dev_consume_skb_irq(struct sk_buff *skb)
{
	__dev_kfree_skb_irq(skb, SKB_REASON_CONSUMED);
}

static inline void dev_kfree_skb_any(struct sk_buff *skb)
{
	__dev_kfree_skb_any(skb, SKB_REASON_DROPPED);
}

static inline void dev_consume_skb_any(struct sk_buff *skb)
{
	__dev_kfree_skb_any(skb, SKB_REASON_CONSUMED);
}

u32 bpf_prog_run_generic_xdp(struct sk_buff *skb, struct xdp_buff *xdp,
			     struct bpf_prog *xdp_prog);
void generic_xdp_tx(struct sk_buff *skb, struct bpf_prog *xdp_prog);
int do_xdp_generic(struct bpf_prog *xdp_prog, struct sk_buff *skb);
int netif_rx(struct sk_buff *skb);
int __netif_rx(struct sk_buff *skb);

int netif_receive_skb(struct sk_buff *skb);
int netif_receive_skb_core(struct sk_buff *skb);
void netif_receive_skb_list_internal(struct list_head *head);
void netif_receive_skb_list(struct list_head *head);
gro_result_t napi_gro_receive(struct napi_struct *napi, struct sk_buff *skb);
void napi_gro_flush(struct napi_struct *napi, bool flush_old);
struct sk_buff *napi_get_frags(struct napi_struct *napi);
gro_result_t napi_gro_frags(struct napi_struct *napi);
struct packet_offload *gro_find_receive_by_type(__be16 type);
struct packet_offload *gro_find_complete_by_type(__be16 type);

static inline void napi_free_frags(struct napi_struct *napi)
{
	kfree_skb(napi->skb);
	napi->skb = NULL;
}

bool netdev_is_rx_handler_busy(struct net_device *dev);
int netdev_rx_handler_register(struct net_device *dev,
			       rx_handler_func_t *rx_handler,
			       void *rx_handler_data);
void netdev_rx_handler_unregister(struct net_device *dev);

bool dev_valid_name(const char *name);
static inline bool is_socket_ioctl_cmd(unsigned int cmd)
{
	return _IOC_TYPE(cmd) == SOCK_IOC_TYPE;
}
int get_user_ifreq(struct ifreq *ifr, void __user **ifrdata, void __user *arg);
int put_user_ifreq(struct ifreq *ifr, void __user *arg);
int dev_ioctl(struct net *net, unsigned int cmd, struct ifreq *ifr,
		void __user *data, bool *need_copyout);
int dev_ifconf(struct net *net, struct ifconf __user *ifc);
int dev_ethtool(struct net *net, struct ifreq *ifr, void __user *userdata);
unsigned int dev_get_flags(const struct net_device *);
int __dev_change_flags(struct net_device *dev, unsigned int flags,
		       struct netlink_ext_ack *extack);
int dev_change_flags(struct net_device *dev, unsigned int flags,
		     struct netlink_ext_ack *extack);
void __dev_notify_flags(struct net_device *, unsigned int old_flags,
			unsigned int gchanges);
int dev_change_name(struct net_device *, const char *);
int dev_set_alias(struct net_device *, const char *, size_t);
int dev_get_alias(const struct net_device *, char *, size_t);
int __dev_change_net_namespace(struct net_device *dev, struct net *net,
			       const char *pat, int new_ifindex);
static inline
int dev_change_net_namespace(struct net_device *dev, struct net *net,
			     const char *pat)
{
	return __dev_change_net_namespace(dev, net, pat, 0);
}
int __dev_set_mtu(struct net_device *, int);
int dev_validate_mtu(struct net_device *dev, int mtu,
		     struct netlink_ext_ack *extack);
int dev_set_mtu_ext(struct net_device *dev, int mtu,
		    struct netlink_ext_ack *extack);
int dev_set_mtu(struct net_device *, int);
int dev_change_tx_queue_len(struct net_device *, unsigned long);
void dev_set_group(struct net_device *, int);
int dev_pre_changeaddr_notify(struct net_device *dev, const char *addr,
			      struct netlink_ext_ack *extack);
int dev_set_mac_address(struct net_device *dev, struct sockaddr *sa,
			struct netlink_ext_ack *extack);
int dev_set_mac_address_user(struct net_device *dev, struct sockaddr *sa,
			     struct netlink_ext_ack *extack);
int dev_get_mac_address(struct sockaddr *sa, struct net *net, char *dev_name);
int dev_change_carrier(struct net_device *, bool new_carrier);
int dev_get_phys_port_id(struct net_device *dev,
			 struct netdev_phys_item_id *ppid);
int dev_get_phys_port_name(struct net_device *dev,
			   char *name, size_t len);
int dev_get_port_parent_id(struct net_device *dev,
			   struct netdev_phys_item_id *ppid, bool recurse);
bool netdev_port_same_parent_id(struct net_device *a, struct net_device *b);
int dev_change_proto_down(struct net_device *dev, bool proto_down);
int dev_change_proto_down_generic(struct net_device *dev, bool proto_down);
void dev_change_proto_down_reason(struct net_device *dev, unsigned long mask,
				  u32 value);
struct sk_buff *validate_xmit_skb_list(struct sk_buff *skb, struct net_device *dev, bool *again);
struct sk_buff *dev_hard_start_xmit(struct sk_buff *skb, struct net_device *dev,
				    struct netdev_queue *txq, int *ret);

typedef int (*bpf_op_t)(struct net_device *dev, struct netdev_bpf *bpf);
int dev_change_xdp_fd(struct net_device *dev, struct netlink_ext_ack *extack,
		      int fd, int expected_fd, u32 flags);
int bpf_xdp_link_attach(const union bpf_attr *attr, struct bpf_prog *prog);
u8 dev_xdp_prog_count(struct net_device *dev);
u32 dev_xdp_prog_id(struct net_device *dev, enum bpf_xdp_mode mode);

int __dev_forward_skb(struct net_device *dev, struct sk_buff *skb);
int dev_forward_skb(struct net_device *dev, struct sk_buff *skb);
int dev_forward_skb_nomtu(struct net_device *dev, struct sk_buff *skb);
bool is_skb_forwardable(const struct net_device *dev,
			const struct sk_buff *skb);

static __always_inline bool __is_skb_forwardable(const struct net_device *dev,
						 const struct sk_buff *skb,
						 const bool check_mtu)
{
	const u32 vlan_hdr_len = 4; /* VLAN_HLEN */
	unsigned int len;

	if (!(dev->flags & IFF_UP))
		return false;

	if (!check_mtu)
		return true;

	len = dev->mtu + dev->hard_header_len + vlan_hdr_len;
	if (skb->len <= len)
		return true;

	/* if TSO is enabled, we don't care about the length as the packet
	 * could be forwarded without being segmented before
	 */
	if (skb_is_gso(skb))
		return true;

	return false;
}

static __always_inline int ____dev_forward_skb(struct net_device *dev,
					       struct sk_buff *skb,
					       const bool check_mtu)
{
	if (skb_orphan_frags(skb, GFP_ATOMIC) ||
	    unlikely(!__is_skb_forwardable(dev, skb, check_mtu))) {
		atomic_long_inc(&dev->rx_dropped);
		kfree_skb(skb);
		return NET_RX_DROP;
	}

	skb_scrub_packet(skb, !net_eq(dev_net(dev), dev_net(skb->dev)));
	skb->priority = 0;
	return 0;
}

bool dev_nit_active(struct net_device *dev);
void dev_queue_xmit_nit(struct sk_buff *skb, struct net_device *dev);

extern int		netdev_budget;
extern unsigned int	netdev_budget_usecs;

/* Called by rtnetlink.c:rtnl_unlock() */
void netdev_run_todo(void);

static inline void __dev_put(struct net_device *dev)
{
	if (dev) {
#ifdef CONFIG_PCPU_DEV_REFCNT
		this_cpu_dec(*dev->pcpu_refcnt);
#else
		refcount_dec(&dev->dev_refcnt);
#endif
	}
}

static inline void __dev_hold(struct net_device *dev)
{
	if (dev) {
#ifdef CONFIG_PCPU_DEV_REFCNT
		this_cpu_inc(*dev->pcpu_refcnt);
#else
		refcount_inc(&dev->dev_refcnt);
#endif
	}
}

static inline void __netdev_tracker_alloc(struct net_device *dev,
					  netdevice_tracker *tracker,
					  gfp_t gfp)
{
#ifdef CONFIG_NET_DEV_REFCNT_TRACKER
	ref_tracker_alloc(&dev->refcnt_tracker, tracker, gfp);
#endif
}

/* netdev_tracker_alloc() can upgrade a prior untracked reference
 * taken by dev_get_by_name()/dev_get_by_index() to a tracked one.
 */
static inline void netdev_tracker_alloc(struct net_device *dev,
					netdevice_tracker *tracker, gfp_t gfp)
{
#ifdef CONFIG_NET_DEV_REFCNT_TRACKER
	refcount_dec(&dev->refcnt_tracker.no_tracker);
	__netdev_tracker_alloc(dev, tracker, gfp);
#endif
}

static inline void netdev_tracker_free(struct net_device *dev,
				       netdevice_tracker *tracker)
{
#ifdef CONFIG_NET_DEV_REFCNT_TRACKER
	ref_tracker_free(&dev->refcnt_tracker, tracker);
#endif
}

static inline void dev_hold_track(struct net_device *dev,
				  netdevice_tracker *tracker, gfp_t gfp)
{
	if (dev) {
		__dev_hold(dev);
		__netdev_tracker_alloc(dev, tracker, gfp);
	}
}

static inline void dev_put_track(struct net_device *dev,
				 netdevice_tracker *tracker)
{
	if (dev) {
		netdev_tracker_free(dev, tracker);
		__dev_put(dev);
	}
}

/**
 *	dev_hold - get reference to device
 *	@dev: network device
 *
 * Hold reference to device to keep it from being freed.
 * Try using dev_hold_track() instead.
 */
static inline void dev_hold(struct net_device *dev)
{
	dev_hold_track(dev, NULL, GFP_ATOMIC);
}

/**
 *	dev_put - release reference to device
 *	@dev: network device
 *
 * Release reference to device to allow it to be freed.
 * Try using dev_put_track() instead.
 */
static inline void dev_put(struct net_device *dev)
{
	dev_put_track(dev, NULL);
}

static inline void dev_replace_track(struct net_device *odev,
				     struct net_device *ndev,
				     netdevice_tracker *tracker,
				     gfp_t gfp)
{
	if (odev)
		netdev_tracker_free(odev, tracker);

	__dev_hold(ndev);
	__dev_put(odev);

	if (ndev)
		__netdev_tracker_alloc(ndev, tracker, gfp);
}

/* Carrier loss detection, dial on demand. The functions netif_carrier_on
 * and _off may be called from IRQ context, but it is caller
 * who is responsible for serialization of these calls.
 *
 * The name carrier is inappropriate, these functions should really be
 * called netif_lowerlayer_*() because they represent the state of any
 * kind of lower layer not just hardware media.
 */

void linkwatch_init_dev(struct net_device *dev);
void linkwatch_fire_event(struct net_device *dev);
void linkwatch_forget_dev(struct net_device *dev);

/**
 *	netif_carrier_ok - test if carrier present
 *	@dev: network device
 *
 * Check if carrier is present on device
 */
static inline bool netif_carrier_ok(const struct net_device *dev)
{
	return !test_bit(__LINK_STATE_NOCARRIER, &dev->state);
}

unsigned long dev_trans_start(struct net_device *dev);

void __netdev_watchdog_up(struct net_device *dev);

void netif_carrier_on(struct net_device *dev);
void netif_carrier_off(struct net_device *dev);
void netif_carrier_event(struct net_device *dev);

/**
 *	netif_dormant_on - mark device as dormant.
 *	@dev: network device
 *
 * Mark device as dormant (as per RFC2863).
 *
 * The dormant state indicates that the relevant interface is not
 * actually in a condition to pass packets (i.e., it is not 'up') but is
 * in a "pending" state, waiting for some external event.  For "on-
 * demand" interfaces, this new state identifies the situation where the
 * interface is waiting for events to place it in the up state.
 */
static inline void netif_dormant_on(struct net_device *dev)
{
	if (!test_and_set_bit(__LINK_STATE_DORMANT, &dev->state))
		linkwatch_fire_event(dev);
}

/**
 *	netif_dormant_off - set device as not dormant.
 *	@dev: network device
 *
 * Device is not in dormant state.
 */
static inline void netif_dormant_off(struct net_device *dev)
{
	if (test_and_clear_bit(__LINK_STATE_DORMANT, &dev->state))
		linkwatch_fire_event(dev);
}

/**
 *	netif_dormant - test if device is dormant
 *	@dev: network device
 *
 * Check if device is dormant.
 */
static inline bool netif_dormant(const struct net_device *dev)
{
	return test_bit(__LINK_STATE_DORMANT, &dev->state);
}


/**
 *	netif_testing_on - mark device as under test.
 *	@dev: network device
 *
 * Mark device as under test (as per RFC2863).
 *
 * The testing state indicates that some test(s) must be performed on
 * the interface. After completion, of the test, the interface state
 * will change to up, dormant, or down, as appropriate.
 */
static inline void netif_testing_on(struct net_device *dev)
{
	if (!test_and_set_bit(__LINK_STATE_TESTING, &dev->state))
		linkwatch_fire_event(dev);
}

/**
 *	netif_testing_off - set device as not under test.
 *	@dev: network device
 *
 * Device is not in testing state.
 */
static inline void netif_testing_off(struct net_device *dev)
{
	if (test_and_clear_bit(__LINK_STATE_TESTING, &dev->state))
		linkwatch_fire_event(dev);
}

/**
 *	netif_testing - test if device is under test
 *	@dev: network device
 *
 * Check if device is under test
 */
static inline bool netif_testing(const struct net_device *dev)
{
	return test_bit(__LINK_STATE_TESTING, &dev->state);
}


/**
 *	netif_oper_up - test if device is operational
 *	@dev: network device
 *
 * Check if carrier is operational
 */
static inline bool netif_oper_up(const struct net_device *dev)
{
	return (dev->operstate == IF_OPER_UP ||
		dev->operstate == IF_OPER_UNKNOWN /* backward compat */);
}

/**
 *	netif_device_present - is device available or removed
 *	@dev: network device
 *
 * Check if device has not been removed from system.
 */
static inline bool netif_device_present(const struct net_device *dev)
{
	return test_bit(__LINK_STATE_PRESENT, &dev->state);
}

void netif_device_detach(struct net_device *dev);

void netif_device_attach(struct net_device *dev);

/*
 * Network interface message level settings
 */

enum {
	NETIF_MSG_DRV_BIT,
	NETIF_MSG_PROBE_BIT,
	NETIF_MSG_LINK_BIT,
	NETIF_MSG_TIMER_BIT,
	NETIF_MSG_IFDOWN_BIT,
	NETIF_MSG_IFUP_BIT,
	NETIF_MSG_RX_ERR_BIT,
	NETIF_MSG_TX_ERR_BIT,
	NETIF_MSG_TX_QUEUED_BIT,
	NETIF_MSG_INTR_BIT,
	NETIF_MSG_TX_DONE_BIT,
	NETIF_MSG_RX_STATUS_BIT,
	NETIF_MSG_PKTDATA_BIT,
	NETIF_MSG_HW_BIT,
	NETIF_MSG_WOL_BIT,

	/* When you add a new bit above, update netif_msg_class_names array
	 * in net/ethtool/common.c
	 */
	NETIF_MSG_CLASS_COUNT,
};
/* Both ethtool_ops interface and internal driver implementation use u32 */
static_assert(NETIF_MSG_CLASS_COUNT <= 32);

#define __NETIF_MSG_BIT(bit)	((u32)1 << (bit))
#define __NETIF_MSG(name)	__NETIF_MSG_BIT(NETIF_MSG_ ## name ## _BIT)

#define NETIF_MSG_DRV		__NETIF_MSG(DRV)
#define NETIF_MSG_PROBE		__NETIF_MSG(PROBE)
#define NETIF_MSG_LINK		__NETIF_MSG(LINK)
#define NETIF_MSG_TIMER		__NETIF_MSG(TIMER)
#define NETIF_MSG_IFDOWN	__NETIF_MSG(IFDOWN)
#define NETIF_MSG_IFUP		__NETIF_MSG(IFUP)
#define NETIF_MSG_RX_ERR	__NETIF_MSG(RX_ERR)
#define NETIF_MSG_TX_ERR	__NETIF_MSG(TX_ERR)
#define NETIF_MSG_TX_QUEUED	__NETIF_MSG(TX_QUEUED)
#define NETIF_MSG_INTR		__NETIF_MSG(INTR)
#define NETIF_MSG_TX_DONE	__NETIF_MSG(TX_DONE)
#define NETIF_MSG_RX_STATUS	__NETIF_MSG(RX_STATUS)
#define NETIF_MSG_PKTDATA	__NETIF_MSG(PKTDATA)
#define NETIF_MSG_HW		__NETIF_MSG(HW)
#define NETIF_MSG_WOL		__NETIF_MSG(WOL)

#define netif_msg_drv(p)	((p)->msg_enable & NETIF_MSG_DRV)
#define netif_msg_probe(p)	((p)->msg_enable & NETIF_MSG_PROBE)
#define netif_msg_link(p)	((p)->msg_enable & NETIF_MSG_LINK)
#define netif_msg_timer(p)	((p)->msg_enable & NETIF_MSG_TIMER)
#define netif_msg_ifdown(p)	((p)->msg_enable & NETIF_MSG_IFDOWN)
#define netif_msg_ifup(p)	((p)->msg_enable & NETIF_MSG_IFUP)
#define netif_msg_rx_err(p)	((p)->msg_enable & NETIF_MSG_RX_ERR)
#define netif_msg_tx_err(p)	((p)->msg_enable & NETIF_MSG_TX_ERR)
#define netif_msg_tx_queued(p)	((p)->msg_enable & NETIF_MSG_TX_QUEUED)
#define netif_msg_intr(p)	((p)->msg_enable & NETIF_MSG_INTR)
#define netif_msg_tx_done(p)	((p)->msg_enable & NETIF_MSG_TX_DONE)
#define netif_msg_rx_status(p)	((p)->msg_enable & NETIF_MSG_RX_STATUS)
#define netif_msg_pktdata(p)	((p)->msg_enable & NETIF_MSG_PKTDATA)
#define netif_msg_hw(p)		((p)->msg_enable & NETIF_MSG_HW)
#define netif_msg_wol(p)	((p)->msg_enable & NETIF_MSG_WOL)

static inline u32 netif_msg_init(int debug_value, int default_msg_enable_bits)
{
	/* use default */
	if (debug_value < 0 || debug_value >= (sizeof(u32) * 8))
		return default_msg_enable_bits;
	if (debug_value == 0)	/* no output */
		return 0;
	/* set low N bits */
	return (1U << debug_value) - 1;
}

static inline void __netif_tx_lock(struct netdev_queue *txq, int cpu)
{
	spin_lock(&txq->_xmit_lock);
	/* Pairs with READ_ONCE() in __dev_queue_xmit() */
	WRITE_ONCE(txq->xmit_lock_owner, cpu);
}

static inline bool __netif_tx_acquire(struct netdev_queue *txq)
{
	__acquire(&txq->_xmit_lock);
	return true;
}

static inline void __netif_tx_release(struct netdev_queue *txq)
{
	__release(&txq->_xmit_lock);
}

static inline void __netif_tx_lock_bh(struct netdev_queue *txq)
{
	spin_lock_bh(&txq->_xmit_lock);
	/* Pairs with READ_ONCE() in __dev_queue_xmit() */
	WRITE_ONCE(txq->xmit_lock_owner, smp_processor_id());
}

static inline bool __netif_tx_trylock(struct netdev_queue *txq)
{
	bool ok = spin_trylock(&txq->_xmit_lock);

	if (likely(ok)) {
		/* Pairs with READ_ONCE() in __dev_queue_xmit() */
		WRITE_ONCE(txq->xmit_lock_owner, smp_processor_id());
	}
	return ok;
}

static inline void __netif_tx_unlock(struct netdev_queue *txq)
{
	/* Pairs with READ_ONCE() in __dev_queue_xmit() */
	WRITE_ONCE(txq->xmit_lock_owner, -1);
	spin_unlock(&txq->_xmit_lock);
}

static inline void __netif_tx_unlock_bh(struct netdev_queue *txq)
{
	/* Pairs with READ_ONCE() in __dev_queue_xmit() */
	WRITE_ONCE(txq->xmit_lock_owner, -1);
	spin_unlock_bh(&txq->_xmit_lock);
}

/*
 * txq->trans_start can be read locklessly from dev_watchdog()
 */
static inline void txq_trans_update(struct netdev_queue *txq)
{
	if (txq->xmit_lock_owner != -1)
		WRITE_ONCE(txq->trans_start, jiffies);
}

static inline void txq_trans_cond_update(struct netdev_queue *txq)
{
	unsigned long now = jiffies;

	if (READ_ONCE(txq->trans_start) != now)
		WRITE_ONCE(txq->trans_start, now);
}

/* legacy drivers only, netdev_start_xmit() sets txq->trans_start */
static inline void netif_trans_update(struct net_device *dev)
{
	struct netdev_queue *txq = netdev_get_tx_queue(dev, 0);

	txq_trans_cond_update(txq);
}

/**
 *	netif_tx_lock - grab network device transmit lock
 *	@dev: network device
 *
 * Get network device transmit lock
 */
void netif_tx_lock(struct net_device *dev);

static inline void netif_tx_lock_bh(struct net_device *dev)
{
	local_bh_disable();
	netif_tx_lock(dev);
}

void netif_tx_unlock(struct net_device *dev);

static inline void netif_tx_unlock_bh(struct net_device *dev)
{
	netif_tx_unlock(dev);
	local_bh_enable();
}

#define HARD_TX_LOCK(dev, txq, cpu) {			\
	if ((dev->features & NETIF_F_LLTX) == 0) {	\
		__netif_tx_lock(txq, cpu);		\
	} else {					\
		__netif_tx_acquire(txq);		\
	}						\
}

#define HARD_TX_TRYLOCK(dev, txq)			\
	(((dev->features & NETIF_F_LLTX) == 0) ?	\
		__netif_tx_trylock(txq) :		\
		__netif_tx_acquire(txq))

#define HARD_TX_UNLOCK(dev, txq) {			\
	if ((dev->features & NETIF_F_LLTX) == 0) {	\
		__netif_tx_unlock(txq);			\
	} else {					\
		__netif_tx_release(txq);		\
	}						\
}

static inline void netif_tx_disable(struct net_device *dev)
{
	unsigned int i;
	int cpu;

	local_bh_disable();
	cpu = smp_processor_id();
	spin_lock(&dev->tx_global_lock);
	for (i = 0; i < dev->num_tx_queues; i++) {
		struct netdev_queue *txq = netdev_get_tx_queue(dev, i);

		__netif_tx_lock(txq, cpu);
		netif_tx_stop_queue(txq);
		__netif_tx_unlock(txq);
	}
	spin_unlock(&dev->tx_global_lock);
	local_bh_enable();
}

static inline void netif_addr_lock(struct net_device *dev)
{
	unsigned char nest_level = 0;

#ifdef CONFIG_LOCKDEP
	nest_level = dev->nested_level;
#endif
	spin_lock_nested(&dev->addr_list_lock, nest_level);
}

static inline void netif_addr_lock_bh(struct net_device *dev)
{
	unsigned char nest_level = 0;

#ifdef CONFIG_LOCKDEP
	nest_level = dev->nested_level;
#endif
	local_bh_disable();
	spin_lock_nested(&dev->addr_list_lock, nest_level);
}

static inline void netif_addr_unlock(struct net_device *dev)
{
	spin_unlock(&dev->addr_list_lock);
}

static inline void netif_addr_unlock_bh(struct net_device *dev)
{
	spin_unlock_bh(&dev->addr_list_lock);
}

/*
 * dev_addrs walker. Should be used only for read access. Call with
 * rcu_read_lock held.
 */
#define for_each_dev_addr(dev, ha) \
		list_for_each_entry_rcu(ha, &dev->dev_addrs.list, list)

/* These functions live elsewhere (drivers/net/net_init.c, but related) */

void ether_setup(struct net_device *dev);

/* Support for loadable net-drivers */
struct net_device *alloc_netdev_mqs(int sizeof_priv, const char *name,
				    unsigned char name_assign_type,
				    void (*setup)(struct net_device *),
				    unsigned int txqs, unsigned int rxqs);
#define alloc_netdev(sizeof_priv, name, name_assign_type, setup) \
	alloc_netdev_mqs(sizeof_priv, name, name_assign_type, setup, 1, 1)

#define alloc_netdev_mq(sizeof_priv, name, name_assign_type, setup, count) \
	alloc_netdev_mqs(sizeof_priv, name, name_assign_type, setup, count, \
			 count)

int register_netdev(struct net_device *dev);
void unregister_netdev(struct net_device *dev);

int devm_register_netdev(struct device *dev, struct net_device *ndev);

/* General hardware address lists handling functions */
int __hw_addr_sync(struct netdev_hw_addr_list *to_list,
		   struct netdev_hw_addr_list *from_list, int addr_len);
void __hw_addr_unsync(struct netdev_hw_addr_list *to_list,
		      struct netdev_hw_addr_list *from_list, int addr_len);
int __hw_addr_sync_dev(struct netdev_hw_addr_list *list,
		       struct net_device *dev,
		       int (*sync)(struct net_device *, const unsigned char *),
		       int (*unsync)(struct net_device *,
				     const unsigned char *));
int __hw_addr_ref_sync_dev(struct netdev_hw_addr_list *list,
			   struct net_device *dev,
			   int (*sync)(struct net_device *,
				       const unsigned char *, int),
			   int (*unsync)(struct net_device *,
					 const unsigned char *, int));
void __hw_addr_ref_unsync_dev(struct netdev_hw_addr_list *list,
			      struct net_device *dev,
			      int (*unsync)(struct net_device *,
					    const unsigned char *, int));
void __hw_addr_unsync_dev(struct netdev_hw_addr_list *list,
			  struct net_device *dev,
			  int (*unsync)(struct net_device *,
					const unsigned char *));
void __hw_addr_init(struct netdev_hw_addr_list *list);

/* Functions used for device addresses handling */
static inline void
__dev_addr_set(struct net_device *dev, const u8 *addr, size_t len)
{
	memcpy(dev->dev_addr, addr, len);
}

static inline void dev_addr_set(struct net_device *dev, const u8 *addr)
{
	__dev_addr_set(dev, addr, dev->addr_len);
}

static inline void
dev_addr_mod(struct net_device *dev, unsigned int offset,
	     const u8 *addr, size_t len)
{
	memcpy(&dev->dev_addr[offset], addr, len);
}

int dev_addr_add(struct net_device *dev, const unsigned char *addr,
		 unsigned char addr_type);
int dev_addr_del(struct net_device *dev, const unsigned char *addr,
		 unsigned char addr_type);
void dev_addr_flush(struct net_device *dev);
int dev_addr_init(struct net_device *dev);

/* Functions used for unicast addresses handling */
int dev_uc_add(struct net_device *dev, const unsigned char *addr);
int dev_uc_add_excl(struct net_device *dev, const unsigned char *addr);
int dev_uc_del(struct net_device *dev, const unsigned char *addr);
int dev_uc_sync(struct net_device *to, struct net_device *from);
int dev_uc_sync_multiple(struct net_device *to, struct net_device *from);
void dev_uc_unsync(struct net_device *to, struct net_device *from);
void dev_uc_flush(struct net_device *dev);
void dev_uc_init(struct net_device *dev);

/**
 *  __dev_uc_sync - Synchonize device's unicast list
 *  @dev:  device to sync
 *  @sync: function to call if address should be added
 *  @unsync: function to call if address should be removed
 *
 *  Add newly added addresses to the interface, and release
 *  addresses that have been deleted.
 */
static inline int __dev_uc_sync(struct net_device *dev,
				int (*sync)(struct net_device *,
					    const unsigned char *),
				int (*unsync)(struct net_device *,
					      const unsigned char *))
{
	return __hw_addr_sync_dev(&dev->uc, dev, sync, unsync);
}

/**
 *  __dev_uc_unsync - Remove synchronized addresses from device
 *  @dev:  device to sync
 *  @unsync: function to call if address should be removed
 *
 *  Remove all addresses that were added to the device by dev_uc_sync().
 */
static inline void __dev_uc_unsync(struct net_device *dev,
				   int (*unsync)(struct net_device *,
						 const unsigned char *))
{
	__hw_addr_unsync_dev(&dev->uc, dev, unsync);
}

/* Functions used for multicast addresses handling */
int dev_mc_add(struct net_device *dev, const unsigned char *addr);
int dev_mc_add_global(struct net_device *dev, const unsigned char *addr);
int dev_mc_add_excl(struct net_device *dev, const unsigned char *addr);
int dev_mc_del(struct net_device *dev, const unsigned char *addr);
int dev_mc_del_global(struct net_device *dev, const unsigned char *addr);
int dev_mc_sync(struct net_device *to, struct net_device *from);
int dev_mc_sync_multiple(struct net_device *to, struct net_device *from);
void dev_mc_unsync(struct net_device *to, struct net_device *from);
void dev_mc_flush(struct net_device *dev);
void dev_mc_init(struct net_device *dev);

/**
 *  __dev_mc_sync - Synchonize device's multicast list
 *  @dev:  device to sync
 *  @sync: function to call if address should be added
 *  @unsync: function to call if address should be removed
 *
 *  Add newly added addresses to the interface, and release
 *  addresses that have been deleted.
 */
static inline int __dev_mc_sync(struct net_device *dev,
				int (*sync)(struct net_device *,
					    const unsigned char *),
				int (*unsync)(struct net_device *,
					      const unsigned char *))
{
	return __hw_addr_sync_dev(&dev->mc, dev, sync, unsync);
}

/**
 *  __dev_mc_unsync - Remove synchronized addresses from device
 *  @dev:  device to sync
 *  @unsync: function to call if address should be removed
 *
 *  Remove all addresses that were added to the device by dev_mc_sync().
 */
static inline void __dev_mc_unsync(struct net_device *dev,
				   int (*unsync)(struct net_device *,
						 const unsigned char *))
{
	__hw_addr_unsync_dev(&dev->mc, dev, unsync);
}

/* Functions used for secondary unicast and multicast support */
void dev_set_rx_mode(struct net_device *dev);
void __dev_set_rx_mode(struct net_device *dev);
int dev_set_promiscuity(struct net_device *dev, int inc);
int dev_set_allmulti(struct net_device *dev, int inc);
void netdev_state_change(struct net_device *dev);
void __netdev_notify_peers(struct net_device *dev);
void netdev_notify_peers(struct net_device *dev);
void netdev_features_change(struct net_device *dev);
/* Load a device via the kmod */
void dev_load(struct net *net, const char *name);
struct rtnl_link_stats64 *dev_get_stats(struct net_device *dev,
					struct rtnl_link_stats64 *storage);
void netdev_stats_to_stats64(struct rtnl_link_stats64 *stats64,
			     const struct net_device_stats *netdev_stats);
void dev_fetch_sw_netstats(struct rtnl_link_stats64 *s,
			   const struct pcpu_sw_netstats __percpu *netstats);
void dev_get_tstats64(struct net_device *dev, struct rtnl_link_stats64 *s);

extern int		netdev_max_backlog;
extern int		netdev_tstamp_prequeue;
extern int		netdev_unregister_timeout_secs;
extern int		weight_p;
extern int		dev_weight_rx_bias;
extern int		dev_weight_tx_bias;
extern int		dev_rx_weight;
extern int		dev_tx_weight;
extern int		gro_normal_batch;

enum {
	NESTED_SYNC_IMM_BIT,
	NESTED_SYNC_TODO_BIT,
};

#define __NESTED_SYNC_BIT(bit)	((u32)1 << (bit))
#define __NESTED_SYNC(name)	__NESTED_SYNC_BIT(NESTED_SYNC_ ## name ## _BIT)

#define NESTED_SYNC_IMM		__NESTED_SYNC(IMM)
#define NESTED_SYNC_TODO	__NESTED_SYNC(TODO)

struct netdev_nested_priv {
	unsigned char flags;
	void *data;
};

bool netdev_has_upper_dev(struct net_device *dev, struct net_device *upper_dev);
struct net_device *netdev_upper_get_next_dev_rcu(struct net_device *dev,
						     struct list_head **iter);
struct net_device *netdev_all_upper_get_next_dev_rcu(struct net_device *dev,
						     struct list_head **iter);

#ifdef CONFIG_LOCKDEP
static LIST_HEAD(net_unlink_list);

static inline void net_unlink_todo(struct net_device *dev)
{
	if (list_empty(&dev->unlink_list))
		list_add_tail(&dev->unlink_list, &net_unlink_list);
}
#endif

/* iterate through upper list, must be called under RCU read lock */
#define netdev_for_each_upper_dev_rcu(dev, updev, iter) \
	for (iter = &(dev)->adj_list.upper, \
	     updev = netdev_upper_get_next_dev_rcu(dev, &(iter)); \
	     updev; \
	     updev = netdev_upper_get_next_dev_rcu(dev, &(iter)))

int netdev_walk_all_upper_dev_rcu(struct net_device *dev,
				  int (*fn)(struct net_device *upper_dev,
					    struct netdev_nested_priv *priv),
				  struct netdev_nested_priv *priv);

bool netdev_has_upper_dev_all_rcu(struct net_device *dev,
				  struct net_device *upper_dev);

bool netdev_has_any_upper_dev(struct net_device *dev);

void *netdev_lower_get_next_private(struct net_device *dev,
				    struct list_head **iter);
void *netdev_lower_get_next_private_rcu(struct net_device *dev,
					struct list_head **iter);

#define netdev_for_each_lower_private(dev, priv, iter) \
	for (iter = (dev)->adj_list.lower.next, \
	     priv = netdev_lower_get_next_private(dev, &(iter)); \
	     priv; \
	     priv = netdev_lower_get_next_private(dev, &(iter)))

#define netdev_for_each_lower_private_rcu(dev, priv, iter) \
	for (iter = &(dev)->adj_list.lower, \
	     priv = netdev_lower_get_next_private_rcu(dev, &(iter)); \
	     priv; \
	     priv = netdev_lower_get_next_private_rcu(dev, &(iter)))

void *netdev_lower_get_next(struct net_device *dev,
				struct list_head **iter);

#define netdev_for_each_lower_dev(dev, ldev, iter) \
	for (iter = (dev)->adj_list.lower.next, \
	     ldev = netdev_lower_get_next(dev, &(iter)); \
	     ldev; \
	     ldev = netdev_lower_get_next(dev, &(iter)))

struct net_device *netdev_next_lower_dev_rcu(struct net_device *dev,
					     struct list_head **iter);
int netdev_walk_all_lower_dev(struct net_device *dev,
			      int (*fn)(struct net_device *lower_dev,
					struct netdev_nested_priv *priv),
			      struct netdev_nested_priv *priv);
int netdev_walk_all_lower_dev_rcu(struct net_device *dev,
				  int (*fn)(struct net_device *lower_dev,
					    struct netdev_nested_priv *priv),
				  struct netdev_nested_priv *priv);

void *netdev_adjacent_get_private(struct list_head *adj_list);
void *netdev_lower_get_first_private_rcu(struct net_device *dev);
struct net_device *netdev_master_upper_dev_get(struct net_device *dev);
struct net_device *netdev_master_upper_dev_get_rcu(struct net_device *dev);
int netdev_upper_dev_link(struct net_device *dev, struct net_device *upper_dev,
			  struct netlink_ext_ack *extack);
int netdev_master_upper_dev_link(struct net_device *dev,
				 struct net_device *upper_dev,
				 void *upper_priv, void *upper_info,
				 struct netlink_ext_ack *extack);
void netdev_upper_dev_unlink(struct net_device *dev,
			     struct net_device *upper_dev);
int netdev_adjacent_change_prepare(struct net_device *old_dev,
				   struct net_device *new_dev,
				   struct net_device *dev,
				   struct netlink_ext_ack *extack);
void netdev_adjacent_change_commit(struct net_device *old_dev,
				   struct net_device *new_dev,
				   struct net_device *dev);
void netdev_adjacent_change_abort(struct net_device *old_dev,
				  struct net_device *new_dev,
				  struct net_device *dev);
void netdev_adjacent_rename_links(struct net_device *dev, char *oldname);
void *netdev_lower_dev_get_private(struct net_device *dev,
				   struct net_device *lower_dev);
void netdev_lower_state_changed(struct net_device *lower_dev,
				void *lower_state_info);

/* RSS keys are 40 or 52 bytes long */
#define NETDEV_RSS_KEY_LEN 52
extern u8 netdev_rss_key[NETDEV_RSS_KEY_LEN] __read_mostly;
void netdev_rss_key_fill(void *buffer, size_t len);

int skb_checksum_help(struct sk_buff *skb);
int skb_crc32c_csum_help(struct sk_buff *skb);
int skb_csum_hwoffload_help(struct sk_buff *skb,
			    const netdev_features_t features);

struct sk_buff *__skb_gso_segment(struct sk_buff *skb,
				  netdev_features_t features, bool tx_path);
struct sk_buff *skb_mac_gso_segment(struct sk_buff *skb,
				    netdev_features_t features);

struct netdev_bonding_info {
	ifslave	slave;
	ifbond	master;
};

struct netdev_notifier_bonding_info {
	struct netdev_notifier_info info; /* must be first */
	struct netdev_bonding_info  bonding_info;
};

void netdev_bonding_info_change(struct net_device *dev,
				struct netdev_bonding_info *bonding_info);

#if IS_ENABLED(CONFIG_ETHTOOL_NETLINK)
void ethtool_notify(struct net_device *dev, unsigned int cmd, const void *data);
#else
static inline void ethtool_notify(struct net_device *dev, unsigned int cmd,
				  const void *data)
{
}
#endif

static inline
struct sk_buff *skb_gso_segment(struct sk_buff *skb, netdev_features_t features)
{
	return __skb_gso_segment(skb, features, true);
}
__be16 skb_network_protocol(struct sk_buff *skb, int *depth);

static inline bool can_checksum_protocol(netdev_features_t features,
					 __be16 protocol)
{
	if (protocol == htons(ETH_P_FCOE))
		return !!(features & NETIF_F_FCOE_CRC);

	/* Assume this is an IP checksum (not SCTP CRC) */

	if (features & NETIF_F_HW_CSUM) {
		/* Can checksum everything */
		return true;
	}

	switch (protocol) {
	case htons(ETH_P_IP):
		return !!(features & NETIF_F_IP_CSUM);
	case htons(ETH_P_IPV6):
		return !!(features & NETIF_F_IPV6_CSUM);
	default:
		return false;
	}
}

#ifdef CONFIG_BUG
void netdev_rx_csum_fault(struct net_device *dev, struct sk_buff *skb);
#else
static inline void netdev_rx_csum_fault(struct net_device *dev,
					struct sk_buff *skb)
{
}
#endif
/* rx skb timestamps */
void net_enable_timestamp(void);
void net_disable_timestamp(void);

#ifdef CONFIG_PROC_FS
int __init dev_proc_init(void);
#else
#define dev_proc_init() 0
#endif

static inline netdev_tx_t __netdev_start_xmit(const struct net_device_ops *ops,
					      struct sk_buff *skb, struct net_device *dev,
					      bool more)
{
	__this_cpu_write(softnet_data.xmit.more, more);
	return ops->ndo_start_xmit(skb, dev);
}

static inline bool netdev_xmit_more(void)
{
	return __this_cpu_read(softnet_data.xmit.more);
}

static inline netdev_tx_t netdev_start_xmit(struct sk_buff *skb, struct net_device *dev,
					    struct netdev_queue *txq, bool more)
{
	const struct net_device_ops *ops = dev->netdev_ops;
	netdev_tx_t rc;

	rc = __netdev_start_xmit(ops, skb, dev, more);
	if (rc == NETDEV_TX_OK)
		txq_trans_update(txq);

	return rc;
}

int netdev_class_create_file_ns(const struct class_attribute *class_attr,
				const void *ns);
void netdev_class_remove_file_ns(const struct class_attribute *class_attr,
				 const void *ns);

extern const struct kobj_ns_type_operations net_ns_type_operations;

const char *netdev_drivername(const struct net_device *dev);

void linkwatch_run_queue(void);

static inline netdev_features_t netdev_intersect_features(netdev_features_t f1,
							  netdev_features_t f2)
{
	if ((f1 ^ f2) & NETIF_F_HW_CSUM) {
		if (f1 & NETIF_F_HW_CSUM)
			f1 |= (NETIF_F_IP_CSUM|NETIF_F_IPV6_CSUM);
		else
			f2 |= (NETIF_F_IP_CSUM|NETIF_F_IPV6_CSUM);
	}

	return f1 & f2;
}

static inline netdev_features_t netdev_get_wanted_features(
	struct net_device *dev)
{
	return (dev->features & ~dev->hw_features) | dev->wanted_features;
}
netdev_features_t netdev_increment_features(netdev_features_t all,
	netdev_features_t one, netdev_features_t mask);

/* Allow TSO being used on stacked device :
 * Performing the GSO segmentation before last device
 * is a performance improvement.
 */
static inline netdev_features_t netdev_add_tso_features(netdev_features_t features,
							netdev_features_t mask)
{
	return netdev_increment_features(features, NETIF_F_ALL_TSO, mask);
}

int __netdev_update_features(struct net_device *dev);
void netdev_update_features(struct net_device *dev);
void netdev_change_features(struct net_device *dev);

void netif_stacked_transfer_operstate(const struct net_device *rootdev,
					struct net_device *dev);

netdev_features_t passthru_features_check(struct sk_buff *skb,
					  struct net_device *dev,
					  netdev_features_t features);
netdev_features_t netif_skb_features(struct sk_buff *skb);

static inline bool net_gso_ok(netdev_features_t features, int gso_type)
{
	netdev_features_t feature = (netdev_features_t)gso_type << NETIF_F_GSO_SHIFT;

	/* check flags correspondence */
	BUILD_BUG_ON(SKB_GSO_TCPV4   != (NETIF_F_TSO >> NETIF_F_GSO_SHIFT));
	BUILD_BUG_ON(SKB_GSO_DODGY   != (NETIF_F_GSO_ROBUST >> NETIF_F_GSO_SHIFT));
	BUILD_BUG_ON(SKB_GSO_TCP_ECN != (NETIF_F_TSO_ECN >> NETIF_F_GSO_SHIFT));
	BUILD_BUG_ON(SKB_GSO_TCP_FIXEDID != (NETIF_F_TSO_MANGLEID >> NETIF_F_GSO_SHIFT));
	BUILD_BUG_ON(SKB_GSO_TCPV6   != (NETIF_F_TSO6 >> NETIF_F_GSO_SHIFT));
	BUILD_BUG_ON(SKB_GSO_FCOE    != (NETIF_F_FSO >> NETIF_F_GSO_SHIFT));
	BUILD_BUG_ON(SKB_GSO_GRE     != (NETIF_F_GSO_GRE >> NETIF_F_GSO_SHIFT));
	BUILD_BUG_ON(SKB_GSO_GRE_CSUM != (NETIF_F_GSO_GRE_CSUM >> NETIF_F_GSO_SHIFT));
	BUILD_BUG_ON(SKB_GSO_IPXIP4  != (NETIF_F_GSO_IPXIP4 >> NETIF_F_GSO_SHIFT));
	BUILD_BUG_ON(SKB_GSO_IPXIP6  != (NETIF_F_GSO_IPXIP6 >> NETIF_F_GSO_SHIFT));
	BUILD_BUG_ON(SKB_GSO_UDP_TUNNEL != (NETIF_F_GSO_UDP_TUNNEL >> NETIF_F_GSO_SHIFT));
	BUILD_BUG_ON(SKB_GSO_UDP_TUNNEL_CSUM != (NETIF_F_GSO_UDP_TUNNEL_CSUM >> NETIF_F_GSO_SHIFT));
	BUILD_BUG_ON(SKB_GSO_PARTIAL != (NETIF_F_GSO_PARTIAL >> NETIF_F_GSO_SHIFT));
	BUILD_BUG_ON(SKB_GSO_TUNNEL_REMCSUM != (NETIF_F_GSO_TUNNEL_REMCSUM >> NETIF_F_GSO_SHIFT));
	BUILD_BUG_ON(SKB_GSO_SCTP    != (NETIF_F_GSO_SCTP >> NETIF_F_GSO_SHIFT));
	BUILD_BUG_ON(SKB_GSO_ESP != (NETIF_F_GSO_ESP >> NETIF_F_GSO_SHIFT));
	BUILD_BUG_ON(SKB_GSO_UDP != (NETIF_F_GSO_UDP >> NETIF_F_GSO_SHIFT));
	BUILD_BUG_ON(SKB_GSO_UDP_L4 != (NETIF_F_GSO_UDP_L4 >> NETIF_F_GSO_SHIFT));
	BUILD_BUG_ON(SKB_GSO_FRAGLIST != (NETIF_F_GSO_FRAGLIST >> NETIF_F_GSO_SHIFT));

	return (features & feature) == feature;
}

static inline bool skb_gso_ok(struct sk_buff *skb, netdev_features_t features)
{
	return net_gso_ok(features, skb_shinfo(skb)->gso_type) &&
	       (!skb_has_frag_list(skb) || (features & NETIF_F_FRAGLIST));
}

static inline bool netif_needs_gso(struct sk_buff *skb,
				   netdev_features_t features)
{
	return skb_is_gso(skb) && (!skb_gso_ok(skb, features) ||
		unlikely((skb->ip_summed != CHECKSUM_PARTIAL) &&
			 (skb->ip_summed != CHECKSUM_UNNECESSARY)));
}

static inline void netif_set_gso_max_size(struct net_device *dev,
					  unsigned int size)
{
	/* dev->gso_max_size is read locklessly from sk_setup_caps() */
	WRITE_ONCE(dev->gso_max_size, size);
}

static inline void netif_set_gso_max_segs(struct net_device *dev,
					  unsigned int segs)
{
	/* dev->gso_max_segs is read locklessly from sk_setup_caps() */
	WRITE_ONCE(dev->gso_max_segs, segs);
}

static inline void skb_gso_error_unwind(struct sk_buff *skb, __be16 protocol,
					int pulled_hlen, u16 mac_offset,
					int mac_len)
{
	skb->protocol = protocol;
	skb->encapsulation = 1;
	skb_push(skb, pulled_hlen);
	skb_reset_transport_header(skb);
	skb->mac_header = mac_offset;
	skb->network_header = skb->mac_header + mac_len;
	skb->mac_len = mac_len;
}

static inline bool netif_is_macsec(const struct net_device *dev)
{
	return dev->priv_flags & IFF_MACSEC;
}

static inline bool netif_is_macvlan(const struct net_device *dev)
{
	return dev->priv_flags & IFF_MACVLAN;
}

static inline bool netif_is_macvlan_port(const struct net_device *dev)
{
	return dev->priv_flags & IFF_MACVLAN_PORT;
}

static inline bool netif_is_bond_master(const struct net_device *dev)
{
	return dev->flags & IFF_MASTER && dev->priv_flags & IFF_BONDING;
}

static inline bool netif_is_bond_slave(const struct net_device *dev)
{
	return dev->flags & IFF_SLAVE && dev->priv_flags & IFF_BONDING;
}

static inline bool netif_supports_nofcs(struct net_device *dev)
{
	return dev->priv_flags & IFF_SUPP_NOFCS;
}

static inline bool netif_has_l3_rx_handler(const struct net_device *dev)
{
	return dev->priv_flags & IFF_L3MDEV_RX_HANDLER;
}

static inline bool netif_is_l3_master(const struct net_device *dev)
{
	return dev->priv_flags & IFF_L3MDEV_MASTER;
}

static inline bool netif_is_l3_slave(const struct net_device *dev)
{
	return dev->priv_flags & IFF_L3MDEV_SLAVE;
}

static inline bool netif_is_bridge_master(const struct net_device *dev)
{
	return dev->priv_flags & IFF_EBRIDGE;
}

static inline bool netif_is_bridge_port(const struct net_device *dev)
{
	return dev->priv_flags & IFF_BRIDGE_PORT;
}

static inline bool netif_is_ovs_master(const struct net_device *dev)
{
	return dev->priv_flags & IFF_OPENVSWITCH;
}

static inline bool netif_is_ovs_port(const struct net_device *dev)
{
	return dev->priv_flags & IFF_OVS_DATAPATH;
}

static inline bool netif_is_any_bridge_port(const struct net_device *dev)
{
	return netif_is_bridge_port(dev) || netif_is_ovs_port(dev);
}

static inline bool netif_is_team_master(const struct net_device *dev)
{
	return dev->priv_flags & IFF_TEAM;
}

static inline bool netif_is_team_port(const struct net_device *dev)
{
	return dev->priv_flags & IFF_TEAM_PORT;
}

static inline bool netif_is_lag_master(const struct net_device *dev)
{
	return netif_is_bond_master(dev) || netif_is_team_master(dev);
}

static inline bool netif_is_lag_port(const struct net_device *dev)
{
	return netif_is_bond_slave(dev) || netif_is_team_port(dev);
}

static inline bool netif_is_rxfh_configured(const struct net_device *dev)
{
	return dev->priv_flags & IFF_RXFH_CONFIGURED;
}

static inline bool netif_is_failover(const struct net_device *dev)
{
	return dev->priv_flags & IFF_FAILOVER;
}

static inline bool netif_is_failover_slave(const struct net_device *dev)
{
	return dev->priv_flags & IFF_FAILOVER_SLAVE;
}

/* This device needs to keep skb dst for qdisc enqueue or ndo_start_xmit() */
static inline void netif_keep_dst(struct net_device *dev)
{
	dev->priv_flags &= ~(IFF_XMIT_DST_RELEASE | IFF_XMIT_DST_RELEASE_PERM);
}

/* return true if dev can't cope with mtu frames that need vlan tag insertion */
static inline bool netif_reduces_vlan_mtu(struct net_device *dev)
{
	/* TODO: reserve and use an additional IFF bit, if we get more users */
	return dev->priv_flags & IFF_MACSEC;
}

extern struct pernet_operations __net_initdata loopback_net_ops;

/* Logging, debugging and troubleshooting/diagnostic helpers. */

/* netdev_printk helpers, similar to dev_printk */

static inline const char *netdev_name(const struct net_device *dev)
{
	if (!dev->name[0] || strchr(dev->name, '%'))
		return "(unnamed net_device)";
	return dev->name;
}

static inline bool netdev_unregistering(const struct net_device *dev)
{
	return dev->reg_state == NETREG_UNREGISTERING;
}

static inline const char *netdev_reg_state(const struct net_device *dev)
{
	switch (dev->reg_state) {
	case NETREG_UNINITIALIZED: return " (uninitialized)";
	case NETREG_REGISTERED: return "";
	case NETREG_UNREGISTERING: return " (unregistering)";
	case NETREG_UNREGISTERED: return " (unregistered)";
	case NETREG_RELEASED: return " (released)";
	case NETREG_DUMMY: return " (dummy)";
	}

	WARN_ONCE(1, "%s: unknown reg_state %d\n", dev->name, dev->reg_state);
	return " (unknown)";
}

__printf(3, 4) __cold
void netdev_printk(const char *level, const struct net_device *dev,
		   const char *format, ...);
__printf(2, 3) __cold
void netdev_emerg(const struct net_device *dev, const char *format, ...);
__printf(2, 3) __cold
void netdev_alert(const struct net_device *dev, const char *format, ...);
__printf(2, 3) __cold
void netdev_crit(const struct net_device *dev, const char *format, ...);
__printf(2, 3) __cold
void netdev_err(const struct net_device *dev, const char *format, ...);
__printf(2, 3) __cold
void netdev_warn(const struct net_device *dev, const char *format, ...);
__printf(2, 3) __cold
void netdev_notice(const struct net_device *dev, const char *format, ...);
__printf(2, 3) __cold
void netdev_info(const struct net_device *dev, const char *format, ...);

#define netdev_level_once(level, dev, fmt, ...)			\
do {								\
	static bool __print_once __read_mostly;			\
								\
	if (!__print_once) {					\
		__print_once = true;				\
		netdev_printk(level, dev, fmt, ##__VA_ARGS__);	\
	}							\
} while (0)

#define netdev_emerg_once(dev, fmt, ...) \
	netdev_level_once(KERN_EMERG, dev, fmt, ##__VA_ARGS__)
#define netdev_alert_once(dev, fmt, ...) \
	netdev_level_once(KERN_ALERT, dev, fmt, ##__VA_ARGS__)
#define netdev_crit_once(dev, fmt, ...) \
	netdev_level_once(KERN_CRIT, dev, fmt, ##__VA_ARGS__)
#define netdev_err_once(dev, fmt, ...) \
	netdev_level_once(KERN_ERR, dev, fmt, ##__VA_ARGS__)
#define netdev_warn_once(dev, fmt, ...) \
	netdev_level_once(KERN_WARNING, dev, fmt, ##__VA_ARGS__)
#define netdev_notice_once(dev, fmt, ...) \
	netdev_level_once(KERN_NOTICE, dev, fmt, ##__VA_ARGS__)
#define netdev_info_once(dev, fmt, ...) \
	netdev_level_once(KERN_INFO, dev, fmt, ##__VA_ARGS__)

#define MODULE_ALIAS_NETDEV(device) \
	MODULE_ALIAS("netdev-" device)

#if defined(CONFIG_DYNAMIC_DEBUG) || \
	(defined(CONFIG_DYNAMIC_DEBUG_CORE) && defined(DYNAMIC_DEBUG_MODULE))
#define netdev_dbg(__dev, format, args...)			\
do {								\
	dynamic_netdev_dbg(__dev, format, ##args);		\
} while (0)
#elif defined(DEBUG)
#define netdev_dbg(__dev, format, args...)			\
	netdev_printk(KERN_DEBUG, __dev, format, ##args)
#else
#define netdev_dbg(__dev, format, args...)			\
({								\
	if (0)							\
		netdev_printk(KERN_DEBUG, __dev, format, ##args); \
})
#endif

#if defined(VERBOSE_DEBUG)
#define netdev_vdbg	netdev_dbg
#else

#define netdev_vdbg(dev, format, args...)			\
({								\
	if (0)							\
		netdev_printk(KERN_DEBUG, dev, format, ##args);	\
	0;							\
})
#endif

/*
 * netdev_WARN() acts like dev_printk(), but with the key difference
 * of using a WARN/WARN_ON to get the message out, including the
 * file/line information and a backtrace.
 */
#define netdev_WARN(dev, format, args...)			\
	WARN(1, "netdevice: %s%s: " format, netdev_name(dev),	\
	     netdev_reg_state(dev), ##args)

#define netdev_WARN_ONCE(dev, format, args...)				\
	WARN_ONCE(1, "netdevice: %s%s: " format, netdev_name(dev),	\
		  netdev_reg_state(dev), ##args)

/* netif printk helpers, similar to netdev_printk */

#define netif_printk(priv, type, level, dev, fmt, args...)	\
do {					  			\
	if (netif_msg_##type(priv))				\
		netdev_printk(level, (dev), fmt, ##args);	\
} while (0)

#define netif_level(level, priv, type, dev, fmt, args...)	\
do {								\
	if (netif_msg_##type(priv))				\
		netdev_##level(dev, fmt, ##args);		\
} while (0)

#define netif_emerg(priv, type, dev, fmt, args...)		\
	netif_level(emerg, priv, type, dev, fmt, ##args)
#define netif_alert(priv, type, dev, fmt, args...)		\
	netif_level(alert, priv, type, dev, fmt, ##args)
#define netif_crit(priv, type, dev, fmt, args...)		\
	netif_level(crit, priv, type, dev, fmt, ##args)
#define netif_err(priv, type, dev, fmt, args...)		\
	netif_level(err, priv, type, dev, fmt, ##args)
#define netif_warn(priv, type, dev, fmt, args...)		\
	netif_level(warn, priv, type, dev, fmt, ##args)
#define netif_notice(priv, type, dev, fmt, args...)		\
	netif_level(notice, priv, type, dev, fmt, ##args)
#define netif_info(priv, type, dev, fmt, args...)		\
	netif_level(info, priv, type, dev, fmt, ##args)

#if defined(CONFIG_DYNAMIC_DEBUG) || \
	(defined(CONFIG_DYNAMIC_DEBUG_CORE) && defined(DYNAMIC_DEBUG_MODULE))
#define netif_dbg(priv, type, netdev, format, args...)		\
do {								\
	if (netif_msg_##type(priv))				\
		dynamic_netdev_dbg(netdev, format, ##args);	\
} while (0)
#elif defined(DEBUG)
#define netif_dbg(priv, type, dev, format, args...)		\
	netif_printk(priv, type, KERN_DEBUG, dev, format, ##args)
#else
#define netif_dbg(priv, type, dev, format, args...)			\
({									\
	if (0)								\
		netif_printk(priv, type, KERN_DEBUG, dev, format, ##args); \
	0;								\
})
#endif

/* if @cond then downgrade to debug, else print at @level */
#define netif_cond_dbg(priv, type, netdev, cond, level, fmt, args...)     \
	do {                                                              \
		if (cond)                                                 \
			netif_dbg(priv, type, netdev, fmt, ##args);       \
		else                                                      \
			netif_ ## level(priv, type, netdev, fmt, ##args); \
	} while (0)

#if defined(VERBOSE_DEBUG)
#define netif_vdbg	netif_dbg
#else
#define netif_vdbg(priv, type, dev, format, args...)		\
({								\
	if (0)							\
		netif_printk(priv, type, KERN_DEBUG, dev, format, ##args); \
	0;							\
})
#endif

/*
 *	The list of packet types we will receive (as opposed to discard)
 *	and the routines to invoke.
 *
 *	Why 16. Because with 16 the only overlap we get on a hash of the
 *	low nibble of the protocol value is RARP/SNAP/X.25.
 *
 *		0800	IP
 *		0001	802.3
 *		0002	AX.25
 *		0004	802.2
 *		8035	RARP
 *		0005	SNAP
 *		0805	X.25
 *		0806	ARP
 *		8137	IPX
 *		0009	Localtalk
 *		86DD	IPv6
 */
#define PTYPE_HASH_SIZE	(16)
#define PTYPE_HASH_MASK	(PTYPE_HASH_SIZE - 1)

extern struct list_head ptype_all __read_mostly;
extern struct list_head ptype_base[PTYPE_HASH_SIZE] __read_mostly;

extern struct net_device *blackhole_netdev;

#endif	/* _LINUX_NETDEVICE_H */<|MERGE_RESOLUTION|>--- conflicted
+++ resolved
@@ -294,21 +294,6 @@
 	__LINK_STATE_DORMANT,
 	__LINK_STATE_TESTING,
 };
-
-<<<<<<< HEAD
-/*
- * This structure holds boot-time configured netdevice settings. They
- * are then used in the device probing.
- */
-struct netdev_boot_setup {
-	char name[IFNAMSIZ];
-	struct ifmap map;
-};
-#define NETDEV_BOOT_SETUP_MAX 8
-
-int __init netdev_boot_setup(char *str);
-=======
->>>>>>> e0ff24b7
 
 struct gro_list {
 	struct list_head	list;
