/* SPDX-License-Identifier: GPL-2.0-only */
/*
 * Macros for accessing system registers with older binutils.
 *
 * Copyright (C) 2014 ARM Ltd.
 * Author: Catalin Marinas <catalin.marinas@arm.com>
 */

#ifndef __ASM_SYSREG_H
#define __ASM_SYSREG_H

#include <linux/bits.h>
#include <linux/stringify.h>
#include <linux/kasan-tags.h>

#include <asm/gpr-num.h>

/*
 * ARMv8 ARM reserves the following encoding for system registers:
 * (Ref: ARMv8 ARM, Section: "System instruction class encoding overview",
 *  C5.2, version:ARM DDI 0487A.f)
 *	[20-19] : Op0
 *	[18-16] : Op1
 *	[15-12] : CRn
 *	[11-8]  : CRm
 *	[7-5]   : Op2
 */
#define Op0_shift	19
#define Op0_mask	0x3
#define Op1_shift	16
#define Op1_mask	0x7
#define CRn_shift	12
#define CRn_mask	0xf
#define CRm_shift	8
#define CRm_mask	0xf
#define Op2_shift	5
#define Op2_mask	0x7

#define sys_reg(op0, op1, crn, crm, op2) \
	(((op0) << Op0_shift) | ((op1) << Op1_shift) | \
	 ((crn) << CRn_shift) | ((crm) << CRm_shift) | \
	 ((op2) << Op2_shift))

#define sys_insn	sys_reg

#define sys_reg_Op0(id)	(((id) >> Op0_shift) & Op0_mask)
#define sys_reg_Op1(id)	(((id) >> Op1_shift) & Op1_mask)
#define sys_reg_CRn(id)	(((id) >> CRn_shift) & CRn_mask)
#define sys_reg_CRm(id)	(((id) >> CRm_shift) & CRm_mask)
#define sys_reg_Op2(id)	(((id) >> Op2_shift) & Op2_mask)

#ifndef CONFIG_BROKEN_GAS_INST

#ifdef __ASSEMBLY__
// The space separator is omitted so that __emit_inst(x) can be parsed as
// either an assembler directive or an assembler macro argument.
#define __emit_inst(x)			.inst(x)
#else
#define __emit_inst(x)			".inst " __stringify((x)) "\n\t"
#endif

#else  /* CONFIG_BROKEN_GAS_INST */

#ifndef CONFIG_CPU_BIG_ENDIAN
#define __INSTR_BSWAP(x)		(x)
#else  /* CONFIG_CPU_BIG_ENDIAN */
#define __INSTR_BSWAP(x)		((((x) << 24) & 0xff000000)	| \
					 (((x) <<  8) & 0x00ff0000)	| \
					 (((x) >>  8) & 0x0000ff00)	| \
					 (((x) >> 24) & 0x000000ff))
#endif	/* CONFIG_CPU_BIG_ENDIAN */

#ifdef __ASSEMBLY__
#define __emit_inst(x)			.long __INSTR_BSWAP(x)
#else  /* __ASSEMBLY__ */
#define __emit_inst(x)			".long " __stringify(__INSTR_BSWAP(x)) "\n\t"
#endif	/* __ASSEMBLY__ */

#endif	/* CONFIG_BROKEN_GAS_INST */

/*
 * Instructions for modifying PSTATE fields.
 * As per Arm ARM for v8-A, Section "C.5.1.3 op0 == 0b00, architectural hints,
 * barriers and CLREX, and PSTATE access", ARM DDI 0487 C.a, system instructions
 * for accessing PSTATE fields have the following encoding:
 *	Op0 = 0, CRn = 4
 *	Op1, Op2 encodes the PSTATE field modified and defines the constraints.
 *	CRm = Imm4 for the instruction.
 *	Rt = 0x1f
 */
#define pstate_field(op1, op2)		((op1) << Op1_shift | (op2) << Op2_shift)
#define PSTATE_Imm_shift		CRm_shift
#define SET_PSTATE(x, r)		__emit_inst(0xd500401f | PSTATE_ ## r | ((!!x) << PSTATE_Imm_shift))

#define PSTATE_PAN			pstate_field(0, 4)
#define PSTATE_UAO			pstate_field(0, 3)
#define PSTATE_SSBS			pstate_field(3, 1)
#define PSTATE_DIT			pstate_field(3, 2)
#define PSTATE_TCO			pstate_field(3, 4)

#define SET_PSTATE_PAN(x)		SET_PSTATE((x), PAN)
#define SET_PSTATE_UAO(x)		SET_PSTATE((x), UAO)
#define SET_PSTATE_SSBS(x)		SET_PSTATE((x), SSBS)
#define SET_PSTATE_DIT(x)		SET_PSTATE((x), DIT)
#define SET_PSTATE_TCO(x)		SET_PSTATE((x), TCO)

#define set_pstate_pan(x)		asm volatile(SET_PSTATE_PAN(x))
#define set_pstate_uao(x)		asm volatile(SET_PSTATE_UAO(x))
#define set_pstate_ssbs(x)		asm volatile(SET_PSTATE_SSBS(x))
#define set_pstate_dit(x)		asm volatile(SET_PSTATE_DIT(x))

/* Register-based PAN access, for save/restore purposes */
#define SYS_PSTATE_PAN			sys_reg(3, 0, 4, 2, 3)

#define __SYS_BARRIER_INSN(CRm, op2, Rt) \
	__emit_inst(0xd5000000 | sys_insn(0, 3, 3, (CRm), (op2)) | ((Rt) & 0x1f))

#define SB_BARRIER_INSN			__SYS_BARRIER_INSN(0, 7, 31)

/* Data cache zero operations */
#define SYS_DC_ISW			sys_insn(1, 0, 7, 6, 2)
#define SYS_DC_IGSW			sys_insn(1, 0, 7, 6, 4)
#define SYS_DC_IGDSW			sys_insn(1, 0, 7, 6, 6)
#define SYS_DC_CSW			sys_insn(1, 0, 7, 10, 2)
#define SYS_DC_CGSW			sys_insn(1, 0, 7, 10, 4)
#define SYS_DC_CGDSW			sys_insn(1, 0, 7, 10, 6)
#define SYS_DC_CISW			sys_insn(1, 0, 7, 14, 2)
#define SYS_DC_CIGSW			sys_insn(1, 0, 7, 14, 4)
#define SYS_DC_CIGDSW			sys_insn(1, 0, 7, 14, 6)

#define SYS_IC_IALLUIS			sys_insn(1, 0, 7, 1, 0)
#define SYS_IC_IALLU			sys_insn(1, 0, 7, 5, 0)
#define SYS_IC_IVAU			sys_insn(1, 3, 7, 5, 1)

#define SYS_DC_IVAC			sys_insn(1, 0, 7, 6, 1)
#define SYS_DC_IGVAC			sys_insn(1, 0, 7, 6, 3)
#define SYS_DC_IGDVAC			sys_insn(1, 0, 7, 6, 5)

#define SYS_DC_CVAC			sys_insn(1, 3, 7, 10, 1)
#define SYS_DC_CGVAC			sys_insn(1, 3, 7, 10, 3)
#define SYS_DC_CGDVAC			sys_insn(1, 3, 7, 10, 5)

#define SYS_DC_CVAU			sys_insn(1, 3, 7, 11, 1)

#define SYS_DC_CVAP			sys_insn(1, 3, 7, 12, 1)
#define SYS_DC_CGVAP			sys_insn(1, 3, 7, 12, 3)
#define SYS_DC_CGDVAP			sys_insn(1, 3, 7, 12, 5)

#define SYS_DC_CVADP			sys_insn(1, 3, 7, 13, 1)
#define SYS_DC_CGVADP			sys_insn(1, 3, 7, 13, 3)
#define SYS_DC_CGDVADP			sys_insn(1, 3, 7, 13, 5)

#define SYS_DC_CIVAC			sys_insn(1, 3, 7, 14, 1)
#define SYS_DC_CIGVAC			sys_insn(1, 3, 7, 14, 3)
#define SYS_DC_CIGDVAC			sys_insn(1, 3, 7, 14, 5)

#define SYS_DC_ZVA			sys_insn(1, 3, 7, 4, 1)
#define SYS_DC_GVA			sys_insn(1, 3, 7, 4, 3)
#define SYS_DC_GZVA			sys_insn(1, 3, 7, 4, 4)

#define SYS_DC_CIVAPS			sys_insn(1, 0, 7, 15, 1)
#define SYS_DC_CIGDVAPS			sys_insn(1, 0, 7, 15, 5)

/*
 * Automatically generated definitions for system registers, the
 * manual encodings below are in the process of being converted to
 * come from here. The header relies on the definition of sys_reg()
 * earlier in this file.
 */
#include "asm/sysreg-defs.h"

/*
 * System registers, organised loosely by encoding but grouped together
 * where the architected name contains an index. e.g. ID_MMFR<n>_EL1.
 */
#define SYS_SVCR_SMSTOP_SM_EL0		sys_reg(0, 3, 4, 2, 3)
#define SYS_SVCR_SMSTART_SM_EL0		sys_reg(0, 3, 4, 3, 3)
#define SYS_SVCR_SMSTOP_SMZA_EL0	sys_reg(0, 3, 4, 6, 3)

#define SYS_DBGBVRn_EL1(n)		sys_reg(2, 0, 0, n, 4)
#define SYS_DBGBCRn_EL1(n)		sys_reg(2, 0, 0, n, 5)
#define SYS_DBGWVRn_EL1(n)		sys_reg(2, 0, 0, n, 6)
#define SYS_DBGWCRn_EL1(n)		sys_reg(2, 0, 0, n, 7)
#define SYS_MDRAR_EL1			sys_reg(2, 0, 1, 0, 0)

#define SYS_OSLSR_EL1			sys_reg(2, 0, 1, 1, 4)
#define OSLSR_EL1_OSLM_MASK		(BIT(3) | BIT(0))
#define OSLSR_EL1_OSLM_NI		0
#define OSLSR_EL1_OSLM_IMPLEMENTED	BIT(3)
#define OSLSR_EL1_OSLK			BIT(1)

#define SYS_OSDLR_EL1			sys_reg(2, 0, 1, 3, 4)
#define SYS_DBGPRCR_EL1			sys_reg(2, 0, 1, 4, 4)
#define SYS_DBGCLAIMSET_EL1		sys_reg(2, 0, 7, 8, 6)
#define SYS_DBGCLAIMCLR_EL1		sys_reg(2, 0, 7, 9, 6)
#define SYS_DBGAUTHSTATUS_EL1		sys_reg(2, 0, 7, 14, 6)
#define SYS_MDCCSR_EL0			sys_reg(2, 3, 0, 1, 0)
#define SYS_DBGDTR_EL0			sys_reg(2, 3, 0, 4, 0)
#define SYS_DBGDTRRX_EL0		sys_reg(2, 3, 0, 5, 0)
#define SYS_DBGDTRTX_EL0		sys_reg(2, 3, 0, 5, 0)
#define SYS_DBGVCR32_EL2		sys_reg(2, 4, 0, 7, 0)

#define SYS_BRBINF_EL1(n)		sys_reg(2, 1, 8, (n & 15), (((n & 16) >> 2) | 0))
#define SYS_BRBINFINJ_EL1		sys_reg(2, 1, 9, 1, 0)
#define SYS_BRBSRC_EL1(n)		sys_reg(2, 1, 8, (n & 15), (((n & 16) >> 2) | 1))
#define SYS_BRBSRCINJ_EL1		sys_reg(2, 1, 9, 1, 1)
#define SYS_BRBTGT_EL1(n)		sys_reg(2, 1, 8, (n & 15), (((n & 16) >> 2) | 2))
#define SYS_BRBTGTINJ_EL1		sys_reg(2, 1, 9, 1, 2)
#define SYS_BRBTS_EL1			sys_reg(2, 1, 9, 0, 2)

#define SYS_BRBCR_EL1			sys_reg(2, 1, 9, 0, 0)
#define SYS_BRBFCR_EL1			sys_reg(2, 1, 9, 0, 1)
#define SYS_BRBIDR0_EL1			sys_reg(2, 1, 9, 2, 0)

#define SYS_TRCITECR_EL1		sys_reg(3, 0, 1, 2, 3)
#define SYS_TRCACATR(m)			sys_reg(2, 1, 2, ((m & 7) << 1), (2 | (m >> 3)))
#define SYS_TRCACVR(m)			sys_reg(2, 1, 2, ((m & 7) << 1), (0 | (m >> 3)))
#define SYS_TRCAUTHSTATUS		sys_reg(2, 1, 7, 14, 6)
#define SYS_TRCAUXCTLR			sys_reg(2, 1, 0, 6, 0)
#define SYS_TRCBBCTLR			sys_reg(2, 1, 0, 15, 0)
#define SYS_TRCCCCTLR			sys_reg(2, 1, 0, 14, 0)
#define SYS_TRCCIDCCTLR0		sys_reg(2, 1, 3, 0, 2)
#define SYS_TRCCIDCCTLR1		sys_reg(2, 1, 3, 1, 2)
#define SYS_TRCCIDCVR(m)		sys_reg(2, 1, 3, ((m & 7) << 1), 0)
#define SYS_TRCCLAIMCLR			sys_reg(2, 1, 7, 9, 6)
#define SYS_TRCCLAIMSET			sys_reg(2, 1, 7, 8, 6)
#define SYS_TRCCNTCTLR(m)		sys_reg(2, 1, 0, (4 | (m & 3)), 5)
#define SYS_TRCCNTRLDVR(m)		sys_reg(2, 1, 0, (0 | (m & 3)), 5)
#define SYS_TRCCNTVR(m)			sys_reg(2, 1, 0, (8 | (m & 3)), 5)
#define SYS_TRCCONFIGR			sys_reg(2, 1, 0, 4, 0)
#define SYS_TRCDEVARCH			sys_reg(2, 1, 7, 15, 6)
#define SYS_TRCDEVID			sys_reg(2, 1, 7, 2, 7)
#define SYS_TRCEVENTCTL0R		sys_reg(2, 1, 0, 8, 0)
#define SYS_TRCEVENTCTL1R		sys_reg(2, 1, 0, 9, 0)
#define SYS_TRCEXTINSELR(m)		sys_reg(2, 1, 0, (8 | (m & 3)), 4)
#define SYS_TRCIDR0			sys_reg(2, 1, 0, 8, 7)
#define SYS_TRCIDR10			sys_reg(2, 1, 0, 2, 6)
#define SYS_TRCIDR11			sys_reg(2, 1, 0, 3, 6)
#define SYS_TRCIDR12			sys_reg(2, 1, 0, 4, 6)
#define SYS_TRCIDR13			sys_reg(2, 1, 0, 5, 6)
#define SYS_TRCIDR1			sys_reg(2, 1, 0, 9, 7)
#define SYS_TRCIDR2			sys_reg(2, 1, 0, 10, 7)
#define SYS_TRCIDR3			sys_reg(2, 1, 0, 11, 7)
#define SYS_TRCIDR4			sys_reg(2, 1, 0, 12, 7)
#define SYS_TRCIDR5			sys_reg(2, 1, 0, 13, 7)
#define SYS_TRCIDR6			sys_reg(2, 1, 0, 14, 7)
#define SYS_TRCIDR7			sys_reg(2, 1, 0, 15, 7)
#define SYS_TRCIDR8			sys_reg(2, 1, 0, 0, 6)
#define SYS_TRCIDR9			sys_reg(2, 1, 0, 1, 6)
#define SYS_TRCIMSPEC(m)		sys_reg(2, 1, 0, (m & 7), 7)
#define SYS_TRCITEEDCR			sys_reg(2, 1, 0, 2, 1)
#define SYS_TRCOSLSR			sys_reg(2, 1, 1, 1, 4)
#define SYS_TRCPRGCTLR			sys_reg(2, 1, 0, 1, 0)
#define SYS_TRCQCTLR			sys_reg(2, 1, 0, 1, 1)
#define SYS_TRCRSCTLR(m)		sys_reg(2, 1, 1, (m & 15), (0 | (m >> 4)))
#define SYS_TRCRSR			sys_reg(2, 1, 0, 10, 0)
#define SYS_TRCSEQEVR(m)		sys_reg(2, 1, 0, (m & 3), 4)
#define SYS_TRCSEQRSTEVR		sys_reg(2, 1, 0, 6, 4)
#define SYS_TRCSEQSTR			sys_reg(2, 1, 0, 7, 4)
#define SYS_TRCSSCCR(m)			sys_reg(2, 1, 1, (m & 7), 2)
#define SYS_TRCSSCSR(m)			sys_reg(2, 1, 1, (8 | (m & 7)), 2)
#define SYS_TRCSSPCICR(m)		sys_reg(2, 1, 1, (m & 7), 3)
#define SYS_TRCSTALLCTLR		sys_reg(2, 1, 0, 11, 0)
#define SYS_TRCSTATR			sys_reg(2, 1, 0, 3, 0)
#define SYS_TRCSYNCPR			sys_reg(2, 1, 0, 13, 0)
#define SYS_TRCTRACEIDR			sys_reg(2, 1, 0, 0, 1)
#define SYS_TRCTSCTLR			sys_reg(2, 1, 0, 12, 0)
#define SYS_TRCVICTLR			sys_reg(2, 1, 0, 0, 2)
#define SYS_TRCVIIECTLR			sys_reg(2, 1, 0, 1, 2)
#define SYS_TRCVIPCSSCTLR		sys_reg(2, 1, 0, 3, 2)
#define SYS_TRCVISSCTLR			sys_reg(2, 1, 0, 2, 2)
#define SYS_TRCVMIDCCTLR0		sys_reg(2, 1, 3, 2, 2)
#define SYS_TRCVMIDCCTLR1		sys_reg(2, 1, 3, 3, 2)
#define SYS_TRCVMIDCVR(m)		sys_reg(2, 1, 3, ((m & 7) << 1), 1)

/* ETM */
#define SYS_TRCOSLAR			sys_reg(2, 1, 1, 0, 4)

#define SYS_BRBCR_EL2			sys_reg(2, 4, 9, 0, 0)

#define SYS_MIDR_EL1			sys_reg(3, 0, 0, 0, 0)
#define SYS_MPIDR_EL1			sys_reg(3, 0, 0, 0, 5)
#define SYS_REVIDR_EL1			sys_reg(3, 0, 0, 0, 6)

#define SYS_ACTLR_EL1			sys_reg(3, 0, 1, 0, 1)
#define SYS_RGSR_EL1			sys_reg(3, 0, 1, 0, 5)
#define SYS_GCR_EL1			sys_reg(3, 0, 1, 0, 6)

#define SYS_TCR_EL1			sys_reg(3, 0, 2, 0, 2)

#define SYS_APIAKEYLO_EL1		sys_reg(3, 0, 2, 1, 0)
#define SYS_APIAKEYHI_EL1		sys_reg(3, 0, 2, 1, 1)
#define SYS_APIBKEYLO_EL1		sys_reg(3, 0, 2, 1, 2)
#define SYS_APIBKEYHI_EL1		sys_reg(3, 0, 2, 1, 3)

#define SYS_APDAKEYLO_EL1		sys_reg(3, 0, 2, 2, 0)
#define SYS_APDAKEYHI_EL1		sys_reg(3, 0, 2, 2, 1)
#define SYS_APDBKEYLO_EL1		sys_reg(3, 0, 2, 2, 2)
#define SYS_APDBKEYHI_EL1		sys_reg(3, 0, 2, 2, 3)

#define SYS_APGAKEYLO_EL1		sys_reg(3, 0, 2, 3, 0)
#define SYS_APGAKEYHI_EL1		sys_reg(3, 0, 2, 3, 1)

#define SYS_SPSR_EL1			sys_reg(3, 0, 4, 0, 0)
#define SYS_ELR_EL1			sys_reg(3, 0, 4, 0, 1)

#define SYS_ICC_PMR_EL1			sys_reg(3, 0, 4, 6, 0)

#define SYS_AFSR0_EL1			sys_reg(3, 0, 5, 1, 0)
#define SYS_AFSR1_EL1			sys_reg(3, 0, 5, 1, 1)
#define SYS_ESR_EL1			sys_reg(3, 0, 5, 2, 0)

#define SYS_ERRIDR_EL1			sys_reg(3, 0, 5, 3, 0)
#define SYS_ERRSELR_EL1			sys_reg(3, 0, 5, 3, 1)
#define SYS_ERXFR_EL1			sys_reg(3, 0, 5, 4, 0)
#define SYS_ERXCTLR_EL1			sys_reg(3, 0, 5, 4, 1)
#define SYS_ERXSTATUS_EL1		sys_reg(3, 0, 5, 4, 2)
#define SYS_ERXADDR_EL1			sys_reg(3, 0, 5, 4, 3)
#define SYS_ERXPFGF_EL1			sys_reg(3, 0, 5, 4, 4)
#define SYS_ERXPFGCTL_EL1		sys_reg(3, 0, 5, 4, 5)
#define SYS_ERXPFGCDN_EL1		sys_reg(3, 0, 5, 4, 6)
#define SYS_ERXMISC0_EL1		sys_reg(3, 0, 5, 5, 0)
#define SYS_ERXMISC1_EL1		sys_reg(3, 0, 5, 5, 1)
#define SYS_ERXMISC2_EL1		sys_reg(3, 0, 5, 5, 2)
#define SYS_ERXMISC3_EL1		sys_reg(3, 0, 5, 5, 3)
#define SYS_TFSR_EL1			sys_reg(3, 0, 5, 6, 0)
#define SYS_TFSRE0_EL1			sys_reg(3, 0, 5, 6, 1)

#define SYS_PAR_EL1			sys_reg(3, 0, 7, 4, 0)

#define SYS_PAR_EL1_F			BIT(0)
/* When PAR_EL1.F == 1 */
#define SYS_PAR_EL1_FST			GENMASK(6, 1)
#define SYS_PAR_EL1_PTW			BIT(8)
#define SYS_PAR_EL1_S			BIT(9)
#define SYS_PAR_EL1_AssuredOnly		BIT(12)
#define SYS_PAR_EL1_TopLevel		BIT(13)
#define SYS_PAR_EL1_Overlay		BIT(14)
#define SYS_PAR_EL1_DirtyBit		BIT(15)
#define SYS_PAR_EL1_F1_IMPDEF		GENMASK_ULL(63, 48)
#define SYS_PAR_EL1_F1_RES0		(BIT(7) | BIT(10) | GENMASK_ULL(47, 16))
#define SYS_PAR_EL1_RES1		BIT(11)
/* When PAR_EL1.F == 0 */
#define SYS_PAR_EL1_SH			GENMASK_ULL(8, 7)
#define SYS_PAR_EL1_NS			BIT(9)
#define SYS_PAR_EL1_F0_IMPDEF		BIT(10)
#define SYS_PAR_EL1_NSE			BIT(11)
#define SYS_PAR_EL1_PA			GENMASK_ULL(51, 12)
#define SYS_PAR_EL1_ATTR		GENMASK_ULL(63, 56)
#define SYS_PAR_EL1_F0_RES0		(GENMASK_ULL(6, 1) | GENMASK_ULL(55, 52))

/*** Statistical Profiling Extension ***/
#define PMSEVFR_EL1_RES0_IMP	\
	(GENMASK_ULL(47, 32) | GENMASK_ULL(23, 16) | GENMASK_ULL(11, 8) |\
	 BIT_ULL(6) | BIT_ULL(4) | BIT_ULL(2) | BIT_ULL(0))
#define PMSEVFR_EL1_RES0_V1P1	\
	(PMSEVFR_EL1_RES0_IMP & ~(BIT_ULL(18) | BIT_ULL(17) | BIT_ULL(11)))
#define PMSEVFR_EL1_RES0_V1P2	\
	(PMSEVFR_EL1_RES0_V1P1 & ~BIT_ULL(6))

/* Buffer error reporting */
#define PMBSR_EL1_FAULT_FSC_SHIFT	PMBSR_EL1_MSS_SHIFT
#define PMBSR_EL1_FAULT_FSC_MASK	PMBSR_EL1_MSS_MASK

#define PMBSR_EL1_BUF_BSC_SHIFT		PMBSR_EL1_MSS_SHIFT
#define PMBSR_EL1_BUF_BSC_MASK		PMBSR_EL1_MSS_MASK

#define PMBSR_EL1_BUF_BSC_FULL		0x1UL

/*** End of Statistical Profiling Extension ***/

#define TRBSR_EL1_BSC_MASK		GENMASK(5, 0)
#define TRBSR_EL1_BSC_SHIFT		0

#define SYS_PMINTENSET_EL1		sys_reg(3, 0, 9, 14, 1)
#define SYS_PMINTENCLR_EL1		sys_reg(3, 0, 9, 14, 2)

#define SYS_PMMIR_EL1			sys_reg(3, 0, 9, 14, 6)

#define SYS_MAIR_EL1			sys_reg(3, 0, 10, 2, 0)
#define SYS_AMAIR_EL1			sys_reg(3, 0, 10, 3, 0)

#define SYS_VBAR_EL1			sys_reg(3, 0, 12, 0, 0)
#define SYS_DISR_EL1			sys_reg(3, 0, 12, 1, 1)

#define SYS_ICC_IAR0_EL1		sys_reg(3, 0, 12, 8, 0)
#define SYS_ICC_EOIR0_EL1		sys_reg(3, 0, 12, 8, 1)
#define SYS_ICC_HPPIR0_EL1		sys_reg(3, 0, 12, 8, 2)
#define SYS_ICC_BPR0_EL1		sys_reg(3, 0, 12, 8, 3)
#define SYS_ICC_AP0Rn_EL1(n)		sys_reg(3, 0, 12, 8, 4 | n)
#define SYS_ICC_AP0R0_EL1		SYS_ICC_AP0Rn_EL1(0)
#define SYS_ICC_AP0R1_EL1		SYS_ICC_AP0Rn_EL1(1)
#define SYS_ICC_AP0R2_EL1		SYS_ICC_AP0Rn_EL1(2)
#define SYS_ICC_AP0R3_EL1		SYS_ICC_AP0Rn_EL1(3)
#define SYS_ICC_AP1Rn_EL1(n)		sys_reg(3, 0, 12, 9, n)
#define SYS_ICC_AP1R0_EL1		SYS_ICC_AP1Rn_EL1(0)
#define SYS_ICC_AP1R1_EL1		SYS_ICC_AP1Rn_EL1(1)
#define SYS_ICC_AP1R2_EL1		SYS_ICC_AP1Rn_EL1(2)
#define SYS_ICC_AP1R3_EL1		SYS_ICC_AP1Rn_EL1(3)
#define SYS_ICC_DIR_EL1			sys_reg(3, 0, 12, 11, 1)
#define SYS_ICC_RPR_EL1			sys_reg(3, 0, 12, 11, 3)
#define SYS_ICC_SGI1R_EL1		sys_reg(3, 0, 12, 11, 5)
#define SYS_ICC_ASGI1R_EL1		sys_reg(3, 0, 12, 11, 6)
#define SYS_ICC_SGI0R_EL1		sys_reg(3, 0, 12, 11, 7)
#define SYS_ICC_IAR1_EL1		sys_reg(3, 0, 12, 12, 0)
#define SYS_ICC_EOIR1_EL1		sys_reg(3, 0, 12, 12, 1)
#define SYS_ICC_HPPIR1_EL1		sys_reg(3, 0, 12, 12, 2)
#define SYS_ICC_BPR1_EL1		sys_reg(3, 0, 12, 12, 3)
#define SYS_ICC_CTLR_EL1		sys_reg(3, 0, 12, 12, 4)
#define SYS_ICC_SRE_EL1			sys_reg(3, 0, 12, 12, 5)
#define SYS_ICC_IGRPEN0_EL1		sys_reg(3, 0, 12, 12, 6)
#define SYS_ICC_IGRPEN1_EL1		sys_reg(3, 0, 12, 12, 7)

#define SYS_ACCDATA_EL1			sys_reg(3, 0, 13, 0, 5)

#define SYS_CNTKCTL_EL1			sys_reg(3, 0, 14, 1, 0)

#define SYS_AIDR_EL1			sys_reg(3, 1, 0, 0, 7)

#define SYS_RNDR_EL0			sys_reg(3, 3, 2, 4, 0)
#define SYS_RNDRRS_EL0			sys_reg(3, 3, 2, 4, 1)

#define SYS_PMCR_EL0			sys_reg(3, 3, 9, 12, 0)
#define SYS_PMCNTENSET_EL0		sys_reg(3, 3, 9, 12, 1)
#define SYS_PMCNTENCLR_EL0		sys_reg(3, 3, 9, 12, 2)
#define SYS_PMOVSCLR_EL0		sys_reg(3, 3, 9, 12, 3)
#define SYS_PMSWINC_EL0			sys_reg(3, 3, 9, 12, 4)
#define SYS_PMCEID0_EL0			sys_reg(3, 3, 9, 12, 6)
#define SYS_PMCEID1_EL0			sys_reg(3, 3, 9, 12, 7)
#define SYS_PMCCNTR_EL0			sys_reg(3, 3, 9, 13, 0)
#define SYS_PMXEVTYPER_EL0		sys_reg(3, 3, 9, 13, 1)
#define SYS_PMXEVCNTR_EL0		sys_reg(3, 3, 9, 13, 2)
#define SYS_PMUSERENR_EL0		sys_reg(3, 3, 9, 14, 0)
#define SYS_PMOVSSET_EL0		sys_reg(3, 3, 9, 14, 3)

#define SYS_TPIDR_EL0			sys_reg(3, 3, 13, 0, 2)
#define SYS_TPIDRRO_EL0			sys_reg(3, 3, 13, 0, 3)
#define SYS_TPIDR2_EL0			sys_reg(3, 3, 13, 0, 5)

#define SYS_SCXTNUM_EL0			sys_reg(3, 3, 13, 0, 7)

/* Definitions for system register interface to AMU for ARMv8.4 onwards */
#define SYS_AM_EL0(crm, op2)		sys_reg(3, 3, 13, (crm), (op2))
#define SYS_AMCR_EL0			SYS_AM_EL0(2, 0)
#define SYS_AMCFGR_EL0			SYS_AM_EL0(2, 1)
#define SYS_AMCGCR_EL0			SYS_AM_EL0(2, 2)
#define SYS_AMUSERENR_EL0		SYS_AM_EL0(2, 3)
#define SYS_AMCNTENCLR0_EL0		SYS_AM_EL0(2, 4)
#define SYS_AMCNTENSET0_EL0		SYS_AM_EL0(2, 5)
#define SYS_AMCNTENCLR1_EL0		SYS_AM_EL0(3, 0)
#define SYS_AMCNTENSET1_EL0		SYS_AM_EL0(3, 1)

/*
 * Group 0 of activity monitors (architected):
 *                op0  op1  CRn   CRm       op2
 * Counter:       11   011  1101  010:n<3>  n<2:0>
 * Type:          11   011  1101  011:n<3>  n<2:0>
 * n: 0-15
 *
 * Group 1 of activity monitors (auxiliary):
 *                op0  op1  CRn   CRm       op2
 * Counter:       11   011  1101  110:n<3>  n<2:0>
 * Type:          11   011  1101  111:n<3>  n<2:0>
 * n: 0-15
 */

#define SYS_AMEVCNTR0_EL0(n)		SYS_AM_EL0(4 + ((n) >> 3), (n) & 7)
#define SYS_AMEVTYPER0_EL0(n)		SYS_AM_EL0(6 + ((n) >> 3), (n) & 7)
#define SYS_AMEVCNTR1_EL0(n)		SYS_AM_EL0(12 + ((n) >> 3), (n) & 7)
#define SYS_AMEVTYPER1_EL0(n)		SYS_AM_EL0(14 + ((n) >> 3), (n) & 7)

/* AMU v1: Fixed (architecturally defined) activity monitors */
#define SYS_AMEVCNTR0_CORE_EL0		SYS_AMEVCNTR0_EL0(0)
#define SYS_AMEVCNTR0_CONST_EL0		SYS_AMEVCNTR0_EL0(1)
#define SYS_AMEVCNTR0_INST_RET_EL0	SYS_AMEVCNTR0_EL0(2)
#define SYS_AMEVCNTR0_MEM_STALL		SYS_AMEVCNTR0_EL0(3)

#define SYS_CNTFRQ_EL0			sys_reg(3, 3, 14, 0, 0)

#define SYS_CNTPCT_EL0			sys_reg(3, 3, 14, 0, 1)
#define SYS_CNTVCT_EL0			sys_reg(3, 3, 14, 0, 2)
#define SYS_CNTPCTSS_EL0		sys_reg(3, 3, 14, 0, 5)
#define SYS_CNTVCTSS_EL0		sys_reg(3, 3, 14, 0, 6)

#define SYS_CNTP_TVAL_EL0		sys_reg(3, 3, 14, 2, 0)
#define SYS_CNTP_CTL_EL0		sys_reg(3, 3, 14, 2, 1)
#define SYS_CNTP_CVAL_EL0		sys_reg(3, 3, 14, 2, 2)

#define SYS_CNTV_TVAL_EL0		sys_reg(3, 3, 14, 3, 0)
#define SYS_CNTV_CTL_EL0		sys_reg(3, 3, 14, 3, 1)
#define SYS_CNTV_CVAL_EL0		sys_reg(3, 3, 14, 3, 2)

#define SYS_AARCH32_CNTP_TVAL		sys_reg(0, 0, 14, 2, 0)
#define SYS_AARCH32_CNTP_CTL		sys_reg(0, 0, 14, 2, 1)
#define SYS_AARCH32_CNTPCT		sys_reg(0, 0, 0, 14, 0)
#define SYS_AARCH32_CNTVCT		sys_reg(0, 1, 0, 14, 0)
#define SYS_AARCH32_CNTP_CVAL		sys_reg(0, 2, 0, 14, 0)
#define SYS_AARCH32_CNTPCTSS		sys_reg(0, 8, 0, 14, 0)
#define SYS_AARCH32_CNTVCTSS		sys_reg(0, 9, 0, 14, 0)

#define __PMEV_op2(n)			((n) & 0x7)
#define __CNTR_CRm(n)			(0x8 | (((n) >> 3) & 0x3))
#define SYS_PMEVCNTSVRn_EL1(n)		sys_reg(2, 0, 14, __CNTR_CRm(n), __PMEV_op2(n))
#define SYS_PMEVCNTRn_EL0(n)		sys_reg(3, 3, 14, __CNTR_CRm(n), __PMEV_op2(n))
#define __TYPER_CRm(n)			(0xc | (((n) >> 3) & 0x3))
#define SYS_PMEVTYPERn_EL0(n)		sys_reg(3, 3, 14, __TYPER_CRm(n), __PMEV_op2(n))

#define SYS_PMCCFILTR_EL0		sys_reg(3, 3, 14, 15, 7)

#define	SYS_SPMCGCRn_EL1(n)		sys_reg(2, 0, 9, 13, ((n) & 1))

#define __SPMEV_op2(n)			((n) & 0x7)
#define __SPMEV_crm(p, n)		((((p) & 7) << 1) | (((n) >> 3) & 1))
#define SYS_SPMEVCNTRn_EL0(n)		sys_reg(2, 3, 14, __SPMEV_crm(0b000, n), __SPMEV_op2(n))
#define	SYS_SPMEVFILT2Rn_EL0(n)		sys_reg(2, 3, 14, __SPMEV_crm(0b011, n), __SPMEV_op2(n))
#define	SYS_SPMEVFILTRn_EL0(n)		sys_reg(2, 3, 14, __SPMEV_crm(0b010, n), __SPMEV_op2(n))
#define	SYS_SPMEVTYPERn_EL0(n)		sys_reg(2, 3, 14, __SPMEV_crm(0b001, n), __SPMEV_op2(n))

#define SYS_VPIDR_EL2			sys_reg(3, 4, 0, 0, 0)
#define SYS_VMPIDR_EL2			sys_reg(3, 4, 0, 0, 5)

#define SYS_SCTLR_EL2			sys_reg(3, 4, 1, 0, 0)
#define SYS_ACTLR_EL2			sys_reg(3, 4, 1, 0, 1)
#define SYS_SCTLR2_EL2			sys_reg(3, 4, 1, 0, 3)
#define SYS_HCR_EL2			sys_reg(3, 4, 1, 1, 0)
#define SYS_MDCR_EL2			sys_reg(3, 4, 1, 1, 1)
#define SYS_CPTR_EL2			sys_reg(3, 4, 1, 1, 2)
#define SYS_HSTR_EL2			sys_reg(3, 4, 1, 1, 3)
#define SYS_HACR_EL2			sys_reg(3, 4, 1, 1, 7)

#define SYS_TTBR0_EL2			sys_reg(3, 4, 2, 0, 0)
#define SYS_TTBR1_EL2			sys_reg(3, 4, 2, 0, 1)
#define SYS_TCR_EL2			sys_reg(3, 4, 2, 0, 2)
#define SYS_VTTBR_EL2			sys_reg(3, 4, 2, 1, 0)
#define SYS_VTCR_EL2			sys_reg(3, 4, 2, 1, 2)

<<<<<<< HEAD
#define SYS_VNCR_EL2			sys_reg(3, 4, 2, 2, 0)
=======
#define SYS_HAFGRTR_EL2			sys_reg(3, 4, 3, 1, 6)
>>>>>>> 538fbac7
#define SYS_SPSR_EL2			sys_reg(3, 4, 4, 0, 0)
#define SYS_ELR_EL2			sys_reg(3, 4, 4, 0, 1)
#define SYS_SP_EL1			sys_reg(3, 4, 4, 1, 0)
#define SYS_SPSR_irq			sys_reg(3, 4, 4, 3, 0)
#define SYS_SPSR_abt			sys_reg(3, 4, 4, 3, 1)
#define SYS_SPSR_und			sys_reg(3, 4, 4, 3, 2)
#define SYS_SPSR_fiq			sys_reg(3, 4, 4, 3, 3)
#define SYS_IFSR32_EL2			sys_reg(3, 4, 5, 0, 1)
#define SYS_AFSR0_EL2			sys_reg(3, 4, 5, 1, 0)
#define SYS_AFSR1_EL2			sys_reg(3, 4, 5, 1, 1)
#define SYS_ESR_EL2			sys_reg(3, 4, 5, 2, 0)
#define SYS_VSESR_EL2			sys_reg(3, 4, 5, 2, 3)
#define SYS_FPEXC32_EL2			sys_reg(3, 4, 5, 3, 0)
#define SYS_TFSR_EL2			sys_reg(3, 4, 5, 6, 0)

#define SYS_FAR_EL2			sys_reg(3, 4, 6, 0, 0)
#define SYS_HPFAR_EL2			sys_reg(3, 4, 6, 0, 4)

#define SYS_MAIR_EL2			sys_reg(3, 4, 10, 2, 0)
#define SYS_AMAIR_EL2			sys_reg(3, 4, 10, 3, 0)

#define SYS_VBAR_EL2			sys_reg(3, 4, 12, 0, 0)
#define SYS_RVBAR_EL2			sys_reg(3, 4, 12, 0, 1)
#define SYS_RMR_EL2			sys_reg(3, 4, 12, 0, 2)
#define SYS_VDISR_EL2			sys_reg(3, 4, 12, 1, 1)
#define __SYS__AP0Rx_EL2(x)		sys_reg(3, 4, 12, 8, x)
#define SYS_ICH_AP0R0_EL2		__SYS__AP0Rx_EL2(0)
#define SYS_ICH_AP0R1_EL2		__SYS__AP0Rx_EL2(1)
#define SYS_ICH_AP0R2_EL2		__SYS__AP0Rx_EL2(2)
#define SYS_ICH_AP0R3_EL2		__SYS__AP0Rx_EL2(3)

#define __SYS__AP1Rx_EL2(x)		sys_reg(3, 4, 12, 9, x)
#define SYS_ICH_AP1R0_EL2		__SYS__AP1Rx_EL2(0)
#define SYS_ICH_AP1R1_EL2		__SYS__AP1Rx_EL2(1)
#define SYS_ICH_AP1R2_EL2		__SYS__AP1Rx_EL2(2)
#define SYS_ICH_AP1R3_EL2		__SYS__AP1Rx_EL2(3)

#define SYS_ICH_VSEIR_EL2		sys_reg(3, 4, 12, 9, 4)
#define SYS_ICC_SRE_EL2			sys_reg(3, 4, 12, 9, 5)
#define SYS_ICH_EISR_EL2		sys_reg(3, 4, 12, 11, 3)
#define SYS_ICH_ELRSR_EL2		sys_reg(3, 4, 12, 11, 5)
#define SYS_ICH_VMCR_EL2		sys_reg(3, 4, 12, 11, 7)

#define __SYS__LR0_EL2(x)		sys_reg(3, 4, 12, 12, x)
#define SYS_ICH_LR0_EL2			__SYS__LR0_EL2(0)
#define SYS_ICH_LR1_EL2			__SYS__LR0_EL2(1)
#define SYS_ICH_LR2_EL2			__SYS__LR0_EL2(2)
#define SYS_ICH_LR3_EL2			__SYS__LR0_EL2(3)
#define SYS_ICH_LR4_EL2			__SYS__LR0_EL2(4)
#define SYS_ICH_LR5_EL2			__SYS__LR0_EL2(5)
#define SYS_ICH_LR6_EL2			__SYS__LR0_EL2(6)
#define SYS_ICH_LR7_EL2			__SYS__LR0_EL2(7)

#define __SYS__LR8_EL2(x)		sys_reg(3, 4, 12, 13, x)
#define SYS_ICH_LR8_EL2			__SYS__LR8_EL2(0)
#define SYS_ICH_LR9_EL2			__SYS__LR8_EL2(1)
#define SYS_ICH_LR10_EL2		__SYS__LR8_EL2(2)
#define SYS_ICH_LR11_EL2		__SYS__LR8_EL2(3)
#define SYS_ICH_LR12_EL2		__SYS__LR8_EL2(4)
#define SYS_ICH_LR13_EL2		__SYS__LR8_EL2(5)
#define SYS_ICH_LR14_EL2		__SYS__LR8_EL2(6)
#define SYS_ICH_LR15_EL2		__SYS__LR8_EL2(7)

#define SYS_CONTEXTIDR_EL2		sys_reg(3, 4, 13, 0, 1)
#define SYS_TPIDR_EL2			sys_reg(3, 4, 13, 0, 2)
#define SYS_SCXTNUM_EL2			sys_reg(3, 4, 13, 0, 7)

#define __AMEV_op2(m)			(m & 0x7)
#define __AMEV_CRm(n, m)		(n | ((m & 0x8) >> 3))
#define __SYS__AMEVCNTVOFF0n_EL2(m)	sys_reg(3, 4, 13, __AMEV_CRm(0x8, m), __AMEV_op2(m))
#define SYS_AMEVCNTVOFF0n_EL2(m)	__SYS__AMEVCNTVOFF0n_EL2(m)
#define __SYS__AMEVCNTVOFF1n_EL2(m)	sys_reg(3, 4, 13, __AMEV_CRm(0xA, m), __AMEV_op2(m))
#define SYS_AMEVCNTVOFF1n_EL2(m)	__SYS__AMEVCNTVOFF1n_EL2(m)

#define SYS_CNTVOFF_EL2			sys_reg(3, 4, 14, 0, 3)
#define SYS_CNTHCTL_EL2			sys_reg(3, 4, 14, 1, 0)
#define SYS_CNTHP_TVAL_EL2		sys_reg(3, 4, 14, 2, 0)
#define SYS_CNTHP_CTL_EL2		sys_reg(3, 4, 14, 2, 1)
#define SYS_CNTHP_CVAL_EL2		sys_reg(3, 4, 14, 2, 2)
#define SYS_CNTHV_TVAL_EL2		sys_reg(3, 4, 14, 3, 0)
#define SYS_CNTHV_CTL_EL2		sys_reg(3, 4, 14, 3, 1)
#define SYS_CNTHV_CVAL_EL2		sys_reg(3, 4, 14, 3, 2)

/* VHE encodings for architectural EL0/1 system registers */
#define SYS_BRBCR_EL12			sys_reg(2, 5, 9, 0, 0)
#define SYS_TTBR0_EL12			sys_reg(3, 5, 2, 0, 0)
#define SYS_TTBR1_EL12			sys_reg(3, 5, 2, 0, 1)
#define SYS_SPSR_EL12			sys_reg(3, 5, 4, 0, 0)
#define SYS_ELR_EL12			sys_reg(3, 5, 4, 0, 1)
#define SYS_AFSR0_EL12			sys_reg(3, 5, 5, 1, 0)
#define SYS_AFSR1_EL12			sys_reg(3, 5, 5, 1, 1)
#define SYS_ESR_EL12			sys_reg(3, 5, 5, 2, 0)
#define SYS_TFSR_EL12			sys_reg(3, 5, 5, 6, 0)
#define SYS_PMSCR_EL12			sys_reg(3, 5, 9, 9, 0)
#define SYS_MAIR_EL12			sys_reg(3, 5, 10, 2, 0)
#define SYS_AMAIR_EL12			sys_reg(3, 5, 10, 3, 0)
#define SYS_VBAR_EL12			sys_reg(3, 5, 12, 0, 0)
#define SYS_SCXTNUM_EL12		sys_reg(3, 5, 13, 0, 7)
#define SYS_CNTKCTL_EL12		sys_reg(3, 5, 14, 1, 0)
#define SYS_CNTP_TVAL_EL02		sys_reg(3, 5, 14, 2, 0)
#define SYS_CNTP_CTL_EL02		sys_reg(3, 5, 14, 2, 1)
#define SYS_CNTP_CVAL_EL02		sys_reg(3, 5, 14, 2, 2)
#define SYS_CNTV_TVAL_EL02		sys_reg(3, 5, 14, 3, 0)
#define SYS_CNTV_CTL_EL02		sys_reg(3, 5, 14, 3, 1)
#define SYS_CNTV_CVAL_EL02		sys_reg(3, 5, 14, 3, 2)

#define SYS_SP_EL2			sys_reg(3, 6,  4, 1, 0)

/* AT instructions */
#define AT_Op0 1
#define AT_CRn 7

#define OP_AT_S1E1R	sys_insn(AT_Op0, 0, AT_CRn, 8, 0)
#define OP_AT_S1E1W	sys_insn(AT_Op0, 0, AT_CRn, 8, 1)
#define OP_AT_S1E0R	sys_insn(AT_Op0, 0, AT_CRn, 8, 2)
#define OP_AT_S1E0W	sys_insn(AT_Op0, 0, AT_CRn, 8, 3)
#define OP_AT_S1E1RP	sys_insn(AT_Op0, 0, AT_CRn, 9, 0)
#define OP_AT_S1E1WP	sys_insn(AT_Op0, 0, AT_CRn, 9, 1)
#define OP_AT_S1E1A	sys_insn(AT_Op0, 0, AT_CRn, 9, 2)
#define OP_AT_S1E2R	sys_insn(AT_Op0, 4, AT_CRn, 8, 0)
#define OP_AT_S1E2W	sys_insn(AT_Op0, 4, AT_CRn, 8, 1)
#define OP_AT_S12E1R	sys_insn(AT_Op0, 4, AT_CRn, 8, 4)
#define OP_AT_S12E1W	sys_insn(AT_Op0, 4, AT_CRn, 8, 5)
#define OP_AT_S12E0R	sys_insn(AT_Op0, 4, AT_CRn, 8, 6)
#define OP_AT_S12E0W	sys_insn(AT_Op0, 4, AT_CRn, 8, 7)
#define OP_AT_S1E2A	sys_insn(AT_Op0, 4, AT_CRn, 9, 2)

/* TLBI instructions */
#define TLBI_Op0	1

#define TLBI_Op1_EL1	0	/* Accessible from EL1 or higher */
#define TLBI_Op1_EL2	4	/* Accessible from EL2 or higher */

#define TLBI_CRn_XS	8	/* Extra Slow (the common one) */
#define TLBI_CRn_nXS	9	/* not Extra Slow (which nobody uses)*/

#define TLBI_CRm_IPAIS	0	/* S2 Inner-Shareable */
#define TLBI_CRm_nROS	1	/* non-Range, Outer-Sharable */
#define TLBI_CRm_RIS	2	/* Range, Inner-Sharable */
#define TLBI_CRm_nRIS	3	/* non-Range, Inner-Sharable */
#define TLBI_CRm_IPAONS	4	/* S2 Outer and Non-Shareable */
#define TLBI_CRm_ROS	5	/* Range, Outer-Sharable */
#define TLBI_CRm_RNS	6	/* Range, Non-Sharable */
#define TLBI_CRm_nRNS	7	/* non-Range, Non-Sharable */

#define OP_TLBI_VMALLE1OS		sys_insn(1, 0, 8, 1, 0)
#define OP_TLBI_VAE1OS			sys_insn(1, 0, 8, 1, 1)
#define OP_TLBI_ASIDE1OS		sys_insn(1, 0, 8, 1, 2)
#define OP_TLBI_VAAE1OS			sys_insn(1, 0, 8, 1, 3)
#define OP_TLBI_VALE1OS			sys_insn(1, 0, 8, 1, 5)
#define OP_TLBI_VAALE1OS		sys_insn(1, 0, 8, 1, 7)
#define OP_TLBI_RVAE1IS			sys_insn(1, 0, 8, 2, 1)
#define OP_TLBI_RVAAE1IS		sys_insn(1, 0, 8, 2, 3)
#define OP_TLBI_RVALE1IS		sys_insn(1, 0, 8, 2, 5)
#define OP_TLBI_RVAALE1IS		sys_insn(1, 0, 8, 2, 7)
#define OP_TLBI_VMALLE1IS		sys_insn(1, 0, 8, 3, 0)
#define OP_TLBI_VAE1IS			sys_insn(1, 0, 8, 3, 1)
#define OP_TLBI_ASIDE1IS		sys_insn(1, 0, 8, 3, 2)
#define OP_TLBI_VAAE1IS			sys_insn(1, 0, 8, 3, 3)
#define OP_TLBI_VALE1IS			sys_insn(1, 0, 8, 3, 5)
#define OP_TLBI_VAALE1IS		sys_insn(1, 0, 8, 3, 7)
#define OP_TLBI_RVAE1OS			sys_insn(1, 0, 8, 5, 1)
#define OP_TLBI_RVAAE1OS		sys_insn(1, 0, 8, 5, 3)
#define OP_TLBI_RVALE1OS		sys_insn(1, 0, 8, 5, 5)
#define OP_TLBI_RVAALE1OS		sys_insn(1, 0, 8, 5, 7)
#define OP_TLBI_RVAE1			sys_insn(1, 0, 8, 6, 1)
#define OP_TLBI_RVAAE1			sys_insn(1, 0, 8, 6, 3)
#define OP_TLBI_RVALE1			sys_insn(1, 0, 8, 6, 5)
#define OP_TLBI_RVAALE1			sys_insn(1, 0, 8, 6, 7)
#define OP_TLBI_VMALLE1			sys_insn(1, 0, 8, 7, 0)
#define OP_TLBI_VAE1			sys_insn(1, 0, 8, 7, 1)
#define OP_TLBI_ASIDE1			sys_insn(1, 0, 8, 7, 2)
#define OP_TLBI_VAAE1			sys_insn(1, 0, 8, 7, 3)
#define OP_TLBI_VALE1			sys_insn(1, 0, 8, 7, 5)
#define OP_TLBI_VAALE1			sys_insn(1, 0, 8, 7, 7)
#define OP_TLBI_VMALLE1OSNXS		sys_insn(1, 0, 9, 1, 0)
#define OP_TLBI_VAE1OSNXS		sys_insn(1, 0, 9, 1, 1)
#define OP_TLBI_ASIDE1OSNXS		sys_insn(1, 0, 9, 1, 2)
#define OP_TLBI_VAAE1OSNXS		sys_insn(1, 0, 9, 1, 3)
#define OP_TLBI_VALE1OSNXS		sys_insn(1, 0, 9, 1, 5)
#define OP_TLBI_VAALE1OSNXS		sys_insn(1, 0, 9, 1, 7)
#define OP_TLBI_RVAE1ISNXS		sys_insn(1, 0, 9, 2, 1)
#define OP_TLBI_RVAAE1ISNXS		sys_insn(1, 0, 9, 2, 3)
#define OP_TLBI_RVALE1ISNXS		sys_insn(1, 0, 9, 2, 5)
#define OP_TLBI_RVAALE1ISNXS		sys_insn(1, 0, 9, 2, 7)
#define OP_TLBI_VMALLE1ISNXS		sys_insn(1, 0, 9, 3, 0)
#define OP_TLBI_VAE1ISNXS		sys_insn(1, 0, 9, 3, 1)
#define OP_TLBI_ASIDE1ISNXS		sys_insn(1, 0, 9, 3, 2)
#define OP_TLBI_VAAE1ISNXS		sys_insn(1, 0, 9, 3, 3)
#define OP_TLBI_VALE1ISNXS		sys_insn(1, 0, 9, 3, 5)
#define OP_TLBI_VAALE1ISNXS		sys_insn(1, 0, 9, 3, 7)
#define OP_TLBI_RVAE1OSNXS		sys_insn(1, 0, 9, 5, 1)
#define OP_TLBI_RVAAE1OSNXS		sys_insn(1, 0, 9, 5, 3)
#define OP_TLBI_RVALE1OSNXS		sys_insn(1, 0, 9, 5, 5)
#define OP_TLBI_RVAALE1OSNXS		sys_insn(1, 0, 9, 5, 7)
#define OP_TLBI_RVAE1NXS		sys_insn(1, 0, 9, 6, 1)
#define OP_TLBI_RVAAE1NXS		sys_insn(1, 0, 9, 6, 3)
#define OP_TLBI_RVALE1NXS		sys_insn(1, 0, 9, 6, 5)
#define OP_TLBI_RVAALE1NXS		sys_insn(1, 0, 9, 6, 7)
#define OP_TLBI_VMALLE1NXS		sys_insn(1, 0, 9, 7, 0)
#define OP_TLBI_VAE1NXS			sys_insn(1, 0, 9, 7, 1)
#define OP_TLBI_ASIDE1NXS		sys_insn(1, 0, 9, 7, 2)
#define OP_TLBI_VAAE1NXS		sys_insn(1, 0, 9, 7, 3)
#define OP_TLBI_VALE1NXS		sys_insn(1, 0, 9, 7, 5)
#define OP_TLBI_VAALE1NXS		sys_insn(1, 0, 9, 7, 7)
#define OP_TLBI_IPAS2E1IS		sys_insn(1, 4, 8, 0, 1)
#define OP_TLBI_RIPAS2E1IS		sys_insn(1, 4, 8, 0, 2)
#define OP_TLBI_IPAS2LE1IS		sys_insn(1, 4, 8, 0, 5)
#define OP_TLBI_RIPAS2LE1IS		sys_insn(1, 4, 8, 0, 6)
#define OP_TLBI_ALLE2OS			sys_insn(1, 4, 8, 1, 0)
#define OP_TLBI_VAE2OS			sys_insn(1, 4, 8, 1, 1)
#define OP_TLBI_ALLE1OS			sys_insn(1, 4, 8, 1, 4)
#define OP_TLBI_VALE2OS			sys_insn(1, 4, 8, 1, 5)
#define OP_TLBI_VMALLS12E1OS		sys_insn(1, 4, 8, 1, 6)
#define OP_TLBI_RVAE2IS			sys_insn(1, 4, 8, 2, 1)
#define OP_TLBI_RVALE2IS		sys_insn(1, 4, 8, 2, 5)
#define OP_TLBI_ALLE2IS			sys_insn(1, 4, 8, 3, 0)
#define OP_TLBI_VAE2IS			sys_insn(1, 4, 8, 3, 1)
#define OP_TLBI_ALLE1IS			sys_insn(1, 4, 8, 3, 4)
#define OP_TLBI_VALE2IS			sys_insn(1, 4, 8, 3, 5)
#define OP_TLBI_VMALLS12E1IS		sys_insn(1, 4, 8, 3, 6)
#define OP_TLBI_IPAS2E1OS		sys_insn(1, 4, 8, 4, 0)
#define OP_TLBI_IPAS2E1			sys_insn(1, 4, 8, 4, 1)
#define OP_TLBI_RIPAS2E1		sys_insn(1, 4, 8, 4, 2)
#define OP_TLBI_RIPAS2E1OS		sys_insn(1, 4, 8, 4, 3)
#define OP_TLBI_IPAS2LE1OS		sys_insn(1, 4, 8, 4, 4)
#define OP_TLBI_IPAS2LE1		sys_insn(1, 4, 8, 4, 5)
#define OP_TLBI_RIPAS2LE1		sys_insn(1, 4, 8, 4, 6)
#define OP_TLBI_RIPAS2LE1OS		sys_insn(1, 4, 8, 4, 7)
#define OP_TLBI_RVAE2OS			sys_insn(1, 4, 8, 5, 1)
#define OP_TLBI_RVALE2OS		sys_insn(1, 4, 8, 5, 5)
#define OP_TLBI_RVAE2			sys_insn(1, 4, 8, 6, 1)
#define OP_TLBI_RVALE2			sys_insn(1, 4, 8, 6, 5)
#define OP_TLBI_ALLE2			sys_insn(1, 4, 8, 7, 0)
#define OP_TLBI_VAE2			sys_insn(1, 4, 8, 7, 1)
#define OP_TLBI_ALLE1			sys_insn(1, 4, 8, 7, 4)
#define OP_TLBI_VALE2			sys_insn(1, 4, 8, 7, 5)
#define OP_TLBI_VMALLS12E1		sys_insn(1, 4, 8, 7, 6)
#define OP_TLBI_IPAS2E1ISNXS		sys_insn(1, 4, 9, 0, 1)
#define OP_TLBI_RIPAS2E1ISNXS		sys_insn(1, 4, 9, 0, 2)
#define OP_TLBI_IPAS2LE1ISNXS		sys_insn(1, 4, 9, 0, 5)
#define OP_TLBI_RIPAS2LE1ISNXS		sys_insn(1, 4, 9, 0, 6)
#define OP_TLBI_ALLE2OSNXS		sys_insn(1, 4, 9, 1, 0)
#define OP_TLBI_VAE2OSNXS		sys_insn(1, 4, 9, 1, 1)
#define OP_TLBI_ALLE1OSNXS		sys_insn(1, 4, 9, 1, 4)
#define OP_TLBI_VALE2OSNXS		sys_insn(1, 4, 9, 1, 5)
#define OP_TLBI_VMALLS12E1OSNXS		sys_insn(1, 4, 9, 1, 6)
#define OP_TLBI_RVAE2ISNXS		sys_insn(1, 4, 9, 2, 1)
#define OP_TLBI_RVALE2ISNXS		sys_insn(1, 4, 9, 2, 5)
#define OP_TLBI_ALLE2ISNXS		sys_insn(1, 4, 9, 3, 0)
#define OP_TLBI_VAE2ISNXS		sys_insn(1, 4, 9, 3, 1)
#define OP_TLBI_ALLE1ISNXS		sys_insn(1, 4, 9, 3, 4)
#define OP_TLBI_VALE2ISNXS		sys_insn(1, 4, 9, 3, 5)
#define OP_TLBI_VMALLS12E1ISNXS		sys_insn(1, 4, 9, 3, 6)
#define OP_TLBI_IPAS2E1OSNXS		sys_insn(1, 4, 9, 4, 0)
#define OP_TLBI_IPAS2E1NXS		sys_insn(1, 4, 9, 4, 1)
#define OP_TLBI_RIPAS2E1NXS		sys_insn(1, 4, 9, 4, 2)
#define OP_TLBI_RIPAS2E1OSNXS		sys_insn(1, 4, 9, 4, 3)
#define OP_TLBI_IPAS2LE1OSNXS		sys_insn(1, 4, 9, 4, 4)
#define OP_TLBI_IPAS2LE1NXS		sys_insn(1, 4, 9, 4, 5)
#define OP_TLBI_RIPAS2LE1NXS		sys_insn(1, 4, 9, 4, 6)
#define OP_TLBI_RIPAS2LE1OSNXS		sys_insn(1, 4, 9, 4, 7)
#define OP_TLBI_RVAE2OSNXS		sys_insn(1, 4, 9, 5, 1)
#define OP_TLBI_RVALE2OSNXS		sys_insn(1, 4, 9, 5, 5)
#define OP_TLBI_RVAE2NXS		sys_insn(1, 4, 9, 6, 1)
#define OP_TLBI_RVALE2NXS		sys_insn(1, 4, 9, 6, 5)
#define OP_TLBI_ALLE2NXS		sys_insn(1, 4, 9, 7, 0)
#define OP_TLBI_VAE2NXS			sys_insn(1, 4, 9, 7, 1)
#define OP_TLBI_ALLE1NXS		sys_insn(1, 4, 9, 7, 4)
#define OP_TLBI_VALE2NXS		sys_insn(1, 4, 9, 7, 5)
#define OP_TLBI_VMALLS12E1NXS		sys_insn(1, 4, 9, 7, 6)

/* Misc instructions */
#define OP_GCSPUSHX			sys_insn(1, 0, 7, 7, 4)
#define OP_GCSPOPCX			sys_insn(1, 0, 7, 7, 5)
#define OP_GCSPOPX			sys_insn(1, 0, 7, 7, 6)
#define OP_GCSPUSHM			sys_insn(1, 3, 7, 7, 0)

#define OP_BRB_IALL			sys_insn(1, 1, 7, 2, 4)
#define OP_BRB_INJ			sys_insn(1, 1, 7, 2, 5)
#define OP_CFP_RCTX			sys_insn(1, 3, 7, 3, 4)
#define OP_DVP_RCTX			sys_insn(1, 3, 7, 3, 5)
#define OP_COSP_RCTX			sys_insn(1, 3, 7, 3, 6)
#define OP_CPP_RCTX			sys_insn(1, 3, 7, 3, 7)

/* Common SCTLR_ELx flags. */
#define SCTLR_ELx_ENTP2	(BIT(60))
#define SCTLR_ELx_DSSBS	(BIT(44))
#define SCTLR_ELx_ATA	(BIT(43))

#define SCTLR_ELx_EE_SHIFT	25
#define SCTLR_ELx_ENIA_SHIFT	31

#define SCTLR_ELx_ITFSB	 (BIT(37))
#define SCTLR_ELx_ENIA	 (BIT(SCTLR_ELx_ENIA_SHIFT))
#define SCTLR_ELx_ENIB	 (BIT(30))
#define SCTLR_ELx_LSMAOE (BIT(29))
#define SCTLR_ELx_nTLSMD (BIT(28))
#define SCTLR_ELx_ENDA	 (BIT(27))
#define SCTLR_ELx_EE     (BIT(SCTLR_ELx_EE_SHIFT))
#define SCTLR_ELx_EIS	 (BIT(22))
#define SCTLR_ELx_IESB	 (BIT(21))
#define SCTLR_ELx_TSCXT	 (BIT(20))
#define SCTLR_ELx_WXN	 (BIT(19))
#define SCTLR_ELx_ENDB	 (BIT(13))
#define SCTLR_ELx_I	 (BIT(12))
#define SCTLR_ELx_EOS	 (BIT(11))
#define SCTLR_ELx_SA	 (BIT(3))
#define SCTLR_ELx_C	 (BIT(2))
#define SCTLR_ELx_A	 (BIT(1))
#define SCTLR_ELx_M	 (BIT(0))

/* SCTLR_EL2 specific flags. */
#define SCTLR_EL2_RES1	((BIT(4))  | (BIT(5))  | (BIT(11)) | (BIT(16)) | \
			 (BIT(18)) | (BIT(22)) | (BIT(23)) | (BIT(28)) | \
			 (BIT(29)))

#define SCTLR_EL2_BT	(BIT(36))
#ifdef CONFIG_CPU_BIG_ENDIAN
#define ENDIAN_SET_EL2		SCTLR_ELx_EE
#else
#define ENDIAN_SET_EL2		0
#endif

#define INIT_SCTLR_EL2_MMU_ON						\
	(SCTLR_ELx_M  | SCTLR_ELx_C | SCTLR_ELx_SA | SCTLR_ELx_I |	\
	 SCTLR_ELx_IESB | SCTLR_ELx_WXN | ENDIAN_SET_EL2 |		\
	 SCTLR_ELx_ITFSB | SCTLR_EL2_RES1)

#define INIT_SCTLR_EL2_MMU_OFF \
	(SCTLR_EL2_RES1 | ENDIAN_SET_EL2)

/* SCTLR_EL1 specific flags. */
#ifdef CONFIG_CPU_BIG_ENDIAN
#define ENDIAN_SET_EL1		(SCTLR_EL1_E0E | SCTLR_ELx_EE)
#else
#define ENDIAN_SET_EL1		0
#endif

#define INIT_SCTLR_EL1_MMU_OFF \
	(ENDIAN_SET_EL1 | SCTLR_EL1_LSMAOE | SCTLR_EL1_nTLSMD | \
	 SCTLR_EL1_EIS  | SCTLR_EL1_TSCXT  | SCTLR_EL1_EOS)

#define INIT_SCTLR_EL1_MMU_ON \
	(SCTLR_ELx_M      | SCTLR_ELx_C      | SCTLR_ELx_SA    | \
	 SCTLR_EL1_SA0    | SCTLR_EL1_SED    | SCTLR_ELx_I     | \
	 SCTLR_EL1_DZE    | SCTLR_EL1_UCT    | SCTLR_EL1_nTWE  | \
	 SCTLR_ELx_IESB   | SCTLR_EL1_SPAN   | SCTLR_ELx_ITFSB | \
	 ENDIAN_SET_EL1   | SCTLR_EL1_UCI    | SCTLR_EL1_EPAN  | \
	 SCTLR_EL1_LSMAOE | SCTLR_EL1_nTLSMD | SCTLR_EL1_EIS   | \
	 SCTLR_EL1_TSCXT  | SCTLR_EL1_EOS)

/* MAIR_ELx memory attributes (used by Linux) */
#define MAIR_ATTR_DEVICE_nGnRnE		UL(0x00)
#define MAIR_ATTR_DEVICE_nGnRE		UL(0x04)
#define MAIR_ATTR_NORMAL_NC		UL(0x44)
#define MAIR_ATTR_NORMAL_TAGGED		UL(0xf0)
#define MAIR_ATTR_NORMAL		UL(0xff)
#define MAIR_ATTR_MASK			UL(0xff)

/* Position the attr at the correct index */
#define MAIR_ATTRIDX(attr, idx)		((attr) << ((idx) * 8))

/* id_aa64mmfr0 */
#define ID_AA64MMFR0_EL1_TGRAN4_SUPPORTED_MIN	0x0
#define ID_AA64MMFR0_EL1_TGRAN4_LPA2		ID_AA64MMFR0_EL1_TGRAN4_52_BIT
#define ID_AA64MMFR0_EL1_TGRAN4_SUPPORTED_MAX	0x7
#define ID_AA64MMFR0_EL1_TGRAN64_SUPPORTED_MIN	0x0
#define ID_AA64MMFR0_EL1_TGRAN64_SUPPORTED_MAX	0x7
#define ID_AA64MMFR0_EL1_TGRAN16_SUPPORTED_MIN	0x1
#define ID_AA64MMFR0_EL1_TGRAN16_LPA2		ID_AA64MMFR0_EL1_TGRAN16_52_BIT
#define ID_AA64MMFR0_EL1_TGRAN16_SUPPORTED_MAX	0xf

#define ARM64_MIN_PARANGE_BITS		32

#define ID_AA64MMFR0_EL1_TGRAN_2_SUPPORTED_DEFAULT	0x0
#define ID_AA64MMFR0_EL1_TGRAN_2_SUPPORTED_NONE		0x1
#define ID_AA64MMFR0_EL1_TGRAN_2_SUPPORTED_MIN		0x2
#define ID_AA64MMFR0_EL1_TGRAN_2_SUPPORTED_LPA2		0x3
#define ID_AA64MMFR0_EL1_TGRAN_2_SUPPORTED_MAX		0x7

#ifdef CONFIG_ARM64_PA_BITS_52
#define ID_AA64MMFR0_EL1_PARANGE_MAX	ID_AA64MMFR0_EL1_PARANGE_52
#else
#define ID_AA64MMFR0_EL1_PARANGE_MAX	ID_AA64MMFR0_EL1_PARANGE_48
#endif

#if defined(CONFIG_ARM64_4K_PAGES)
#define ID_AA64MMFR0_EL1_TGRAN_SHIFT		ID_AA64MMFR0_EL1_TGRAN4_SHIFT
#define ID_AA64MMFR0_EL1_TGRAN_LPA2		ID_AA64MMFR0_EL1_TGRAN4_52_BIT
#define ID_AA64MMFR0_EL1_TGRAN_SUPPORTED_MIN	ID_AA64MMFR0_EL1_TGRAN4_SUPPORTED_MIN
#define ID_AA64MMFR0_EL1_TGRAN_SUPPORTED_MAX	ID_AA64MMFR0_EL1_TGRAN4_SUPPORTED_MAX
#define ID_AA64MMFR0_EL1_TGRAN_2_SHIFT		ID_AA64MMFR0_EL1_TGRAN4_2_SHIFT
#elif defined(CONFIG_ARM64_16K_PAGES)
#define ID_AA64MMFR0_EL1_TGRAN_SHIFT		ID_AA64MMFR0_EL1_TGRAN16_SHIFT
#define ID_AA64MMFR0_EL1_TGRAN_LPA2		ID_AA64MMFR0_EL1_TGRAN16_52_BIT
#define ID_AA64MMFR0_EL1_TGRAN_SUPPORTED_MIN	ID_AA64MMFR0_EL1_TGRAN16_SUPPORTED_MIN
#define ID_AA64MMFR0_EL1_TGRAN_SUPPORTED_MAX	ID_AA64MMFR0_EL1_TGRAN16_SUPPORTED_MAX
#define ID_AA64MMFR0_EL1_TGRAN_2_SHIFT		ID_AA64MMFR0_EL1_TGRAN16_2_SHIFT
#elif defined(CONFIG_ARM64_64K_PAGES)
#define ID_AA64MMFR0_EL1_TGRAN_SHIFT		ID_AA64MMFR0_EL1_TGRAN64_SHIFT
#define ID_AA64MMFR0_EL1_TGRAN_SUPPORTED_MIN	ID_AA64MMFR0_EL1_TGRAN64_SUPPORTED_MIN
#define ID_AA64MMFR0_EL1_TGRAN_SUPPORTED_MAX	ID_AA64MMFR0_EL1_TGRAN64_SUPPORTED_MAX
#define ID_AA64MMFR0_EL1_TGRAN_2_SHIFT		ID_AA64MMFR0_EL1_TGRAN64_2_SHIFT
#endif

#define CPACR_EL1_FPEN_EL1EN	(BIT(20)) /* enable EL1 access */
#define CPACR_EL1_FPEN_EL0EN	(BIT(21)) /* enable EL0 access, if EL1EN set */

#define CPACR_EL1_SMEN_EL1EN	(BIT(24)) /* enable EL1 access */
#define CPACR_EL1_SMEN_EL0EN	(BIT(25)) /* enable EL0 access, if EL1EN set */

#define CPACR_EL1_ZEN_EL1EN	(BIT(16)) /* enable EL1 access */
#define CPACR_EL1_ZEN_EL0EN	(BIT(17)) /* enable EL0 access, if EL1EN set */

/* GCR_EL1 Definitions */
#define SYS_GCR_EL1_RRND	(BIT(16))
#define SYS_GCR_EL1_EXCL_MASK	0xffffUL

#ifdef CONFIG_KASAN_HW_TAGS
/*
 * KASAN always uses a whole byte for its tags. With CONFIG_KASAN_HW_TAGS it
 * only uses tags in the range 0xF0-0xFF, which we map to MTE tags 0x0-0xF.
 */
#define __MTE_TAG_MIN		(KASAN_TAG_MIN & 0xf)
#define __MTE_TAG_MAX		(KASAN_TAG_MAX & 0xf)
#define __MTE_TAG_INCL		GENMASK(__MTE_TAG_MAX, __MTE_TAG_MIN)
#define KERNEL_GCR_EL1_EXCL	(SYS_GCR_EL1_EXCL_MASK & ~__MTE_TAG_INCL)
#else
#define KERNEL_GCR_EL1_EXCL	SYS_GCR_EL1_EXCL_MASK
#endif

#define KERNEL_GCR_EL1		(SYS_GCR_EL1_RRND | KERNEL_GCR_EL1_EXCL)

/* RGSR_EL1 Definitions */
#define SYS_RGSR_EL1_TAG_MASK	0xfUL
#define SYS_RGSR_EL1_SEED_SHIFT	8
#define SYS_RGSR_EL1_SEED_MASK	0xffffUL

/* TFSR{,E0}_EL1 bit definitions */
#define SYS_TFSR_EL1_TF0_SHIFT	0
#define SYS_TFSR_EL1_TF1_SHIFT	1
#define SYS_TFSR_EL1_TF0	(UL(1) << SYS_TFSR_EL1_TF0_SHIFT)
#define SYS_TFSR_EL1_TF1	(UL(1) << SYS_TFSR_EL1_TF1_SHIFT)

/* Safe value for MPIDR_EL1: Bit31:RES1, Bit30:U:0, Bit24:MT:0 */
#define SYS_MPIDR_SAFE_VAL	(BIT(31))

/* GIC Hypervisor interface registers */
/* ICH_LR*_EL2 bit definitions */
#define ICH_LR_VIRTUAL_ID_MASK	((1ULL << 32) - 1)

#define ICH_LR_EOI		(1ULL << 41)
#define ICH_LR_GROUP		(1ULL << 60)
#define ICH_LR_HW		(1ULL << 61)
#define ICH_LR_STATE		(3ULL << 62)
#define ICH_LR_PENDING_BIT	(1ULL << 62)
#define ICH_LR_ACTIVE_BIT	(1ULL << 63)
#define ICH_LR_PHYS_ID_SHIFT	32
#define ICH_LR_PHYS_ID_MASK	(0x3ffULL << ICH_LR_PHYS_ID_SHIFT)
#define ICH_LR_PRIORITY_SHIFT	48
#define ICH_LR_PRIORITY_MASK	(0xffULL << ICH_LR_PRIORITY_SHIFT)

/* ICH_VMCR_EL2 bit definitions */
#define ICH_VMCR_ACK_CTL_SHIFT	2
#define ICH_VMCR_ACK_CTL_MASK	(1 << ICH_VMCR_ACK_CTL_SHIFT)
#define ICH_VMCR_FIQ_EN_SHIFT	3
#define ICH_VMCR_FIQ_EN_MASK	(1 << ICH_VMCR_FIQ_EN_SHIFT)
#define ICH_VMCR_CBPR_SHIFT	4
#define ICH_VMCR_CBPR_MASK	(1 << ICH_VMCR_CBPR_SHIFT)
#define ICH_VMCR_EOIM_SHIFT	9
#define ICH_VMCR_EOIM_MASK	(1 << ICH_VMCR_EOIM_SHIFT)
#define ICH_VMCR_BPR1_SHIFT	18
#define ICH_VMCR_BPR1_MASK	(7 << ICH_VMCR_BPR1_SHIFT)
#define ICH_VMCR_BPR0_SHIFT	21
#define ICH_VMCR_BPR0_MASK	(7 << ICH_VMCR_BPR0_SHIFT)
#define ICH_VMCR_PMR_SHIFT	24
#define ICH_VMCR_PMR_MASK	(0xffUL << ICH_VMCR_PMR_SHIFT)
#define ICH_VMCR_ENG0_SHIFT	0
#define ICH_VMCR_ENG0_MASK	(1 << ICH_VMCR_ENG0_SHIFT)
#define ICH_VMCR_ENG1_SHIFT	1
#define ICH_VMCR_ENG1_MASK	(1 << ICH_VMCR_ENG1_SHIFT)

/*
 * Permission Indirection Extension (PIE) permission encodings.
 * Encodings with the _O suffix, have overlays applied (Permission Overlay Extension).
 */
#define PIE_NONE_O	UL(0x0)
#define PIE_R_O		UL(0x1)
#define PIE_X_O		UL(0x2)
#define PIE_RX_O	UL(0x3)
#define PIE_RW_O	UL(0x5)
#define PIE_RWnX_O	UL(0x6)
#define PIE_RWX_O	UL(0x7)
#define PIE_R		UL(0x8)
#define PIE_GCS		UL(0x9)
#define PIE_RX		UL(0xa)
#define PIE_RW		UL(0xc)
#define PIE_RWX		UL(0xe)
#define PIE_MASK	UL(0xf)

#define PIRx_ELx_BITS_PER_IDX		4
#define PIRx_ELx_PERM_SHIFT(idx)	((idx) * PIRx_ELx_BITS_PER_IDX)
#define PIRx_ELx_PERM_PREP(idx, perm)	(((perm) & PIE_MASK) << PIRx_ELx_PERM_SHIFT(idx))

/*
 * Permission Overlay Extension (POE) permission encodings.
 */
#define POE_NONE	UL(0x0)
#define POE_R		UL(0x1)
#define POE_X		UL(0x2)
#define POE_RX		UL(0x3)
#define POE_W		UL(0x4)
#define POE_RW		UL(0x5)
#define POE_WX		UL(0x6)
#define POE_RWX		UL(0x7)
#define POE_MASK	UL(0xf)

#define POR_ELx_BITS_PER_IDX		4
#define POR_ELx_PERM_SHIFT(idx)		((idx) * POR_ELx_BITS_PER_IDX)
#define POR_ELx_PERM_GET(idx, reg)	(((reg) >> POR_ELx_PERM_SHIFT(idx)) & POE_MASK)
#define POR_ELx_PERM_PREP(idx, perm)	(((perm) & POE_MASK) << POR_ELx_PERM_SHIFT(idx))

/*
 * Definitions for Guarded Control Stack
 */

#define GCS_CAP_ADDR_MASK		GENMASK(63, 12)
#define GCS_CAP_ADDR_SHIFT		12
#define GCS_CAP_ADDR_WIDTH		52
#define GCS_CAP_ADDR(x)			FIELD_GET(GCS_CAP_ADDR_MASK, x)

#define GCS_CAP_TOKEN_MASK		GENMASK(11, 0)
#define GCS_CAP_TOKEN_SHIFT		0
#define GCS_CAP_TOKEN_WIDTH		12
#define GCS_CAP_TOKEN(x)		FIELD_GET(GCS_CAP_TOKEN_MASK, x)

#define GCS_CAP_VALID_TOKEN		0x1
#define GCS_CAP_IN_PROGRESS_TOKEN	0x5

#define GCS_CAP(x)	((((unsigned long)x) & GCS_CAP_ADDR_MASK) | \
					       GCS_CAP_VALID_TOKEN)

#define ARM64_FEATURE_FIELD_BITS	4

/* Defined for compatibility only, do not add new users. */
#define ARM64_FEATURE_MASK(x)	(x##_MASK)

#ifdef __ASSEMBLY__

	.macro	mrs_s, rt, sreg
	 __emit_inst(0xd5200000|(\sreg)|(.L__gpr_num_\rt))
	.endm

	.macro	msr_s, sreg, rt
	__emit_inst(0xd5000000|(\sreg)|(.L__gpr_num_\rt))
	.endm

#else

#include <linux/bitfield.h>
#include <linux/build_bug.h>
#include <linux/types.h>
#include <asm/alternative.h>

#define DEFINE_MRS_S						\
	__DEFINE_ASM_GPR_NUMS					\
"	.macro	mrs_s, rt, sreg\n"				\
	__emit_inst(0xd5200000|(\\sreg)|(.L__gpr_num_\\rt))	\
"	.endm\n"

#define DEFINE_MSR_S						\
	__DEFINE_ASM_GPR_NUMS					\
"	.macro	msr_s, sreg, rt\n"				\
	__emit_inst(0xd5000000|(\\sreg)|(.L__gpr_num_\\rt))	\
"	.endm\n"

#define UNDEFINE_MRS_S						\
"	.purgem	mrs_s\n"

#define UNDEFINE_MSR_S						\
"	.purgem	msr_s\n"

#define __mrs_s(v, r)						\
	DEFINE_MRS_S						\
"	mrs_s " v ", " __stringify(r) "\n"			\
	UNDEFINE_MRS_S

#define __msr_s(r, v)						\
	DEFINE_MSR_S						\
"	msr_s " __stringify(r) ", " v "\n"			\
	UNDEFINE_MSR_S

/*
 * Unlike read_cpuid, calls to read_sysreg are never expected to be
 * optimized away or replaced with synthetic values.
 */
#define read_sysreg(r) ({					\
	u64 __val;						\
	asm volatile("mrs %0, " __stringify(r) : "=r" (__val));	\
	__val;							\
})

/*
 * The "Z" constraint normally means a zero immediate, but when combined with
 * the "%x0" template means XZR.
 */
#define write_sysreg(v, r) do {					\
	u64 __val = (u64)(v);					\
	asm volatile("msr " __stringify(r) ", %x0"		\
		     : : "rZ" (__val));				\
} while (0)

/*
 * For registers without architectural names, or simply unsupported by
 * GAS.
 *
 * __check_r forces warnings to be generated by the compiler when
 * evaluating r which wouldn't normally happen due to being passed to
 * the assembler via __stringify(r).
 */
#define read_sysreg_s(r) ({						\
	u64 __val;							\
	u32 __maybe_unused __check_r = (u32)(r);			\
	asm volatile(__mrs_s("%0", r) : "=r" (__val));			\
	__val;								\
})

#define write_sysreg_s(v, r) do {					\
	u64 __val = (u64)(v);						\
	u32 __maybe_unused __check_r = (u32)(r);			\
	asm volatile(__msr_s(r, "%x0") : : "rZ" (__val));		\
} while (0)

/*
 * Modify bits in a sysreg. Bits in the clear mask are zeroed, then bits in the
 * set mask are set. Other bits are left as-is.
 */
#define sysreg_clear_set(sysreg, clear, set) do {			\
	u64 __scs_val = read_sysreg(sysreg);				\
	u64 __scs_new = (__scs_val & ~(u64)(clear)) | (set);		\
	if (__scs_new != __scs_val)					\
		write_sysreg(__scs_new, sysreg);			\
} while (0)

#define sysreg_clear_set_s(sysreg, clear, set) do {			\
	u64 __scs_val = read_sysreg_s(sysreg);				\
	u64 __scs_new = (__scs_val & ~(u64)(clear)) | (set);		\
	if (__scs_new != __scs_val)					\
		write_sysreg_s(__scs_new, sysreg);			\
} while (0)

#define read_sysreg_par() ({						\
	u64 par;							\
	asm(ALTERNATIVE("nop", "dmb sy", ARM64_WORKAROUND_1508412));	\
	par = read_sysreg(par_el1);					\
	asm(ALTERNATIVE("nop", "dmb sy", ARM64_WORKAROUND_1508412));	\
	par;								\
})

#define SYS_FIELD_VALUE(reg, field, val)	reg##_##field##_##val

#define SYS_FIELD_GET(reg, field, val)		\
		 FIELD_GET(reg##_##field##_MASK, val)

#define SYS_FIELD_PREP(reg, field, val)		\
		 FIELD_PREP(reg##_##field##_MASK, val)

#define SYS_FIELD_PREP_ENUM(reg, field, val)		\
		 FIELD_PREP(reg##_##field##_MASK,	\
			    SYS_FIELD_VALUE(reg, field, val))

#endif

#endif	/* __ASM_SYSREG_H */<|MERGE_RESOLUTION|>--- conflicted
+++ resolved
@@ -534,11 +534,7 @@
 #define SYS_VTTBR_EL2			sys_reg(3, 4, 2, 1, 0)
 #define SYS_VTCR_EL2			sys_reg(3, 4, 2, 1, 2)
 
-<<<<<<< HEAD
-#define SYS_VNCR_EL2			sys_reg(3, 4, 2, 2, 0)
-=======
 #define SYS_HAFGRTR_EL2			sys_reg(3, 4, 3, 1, 6)
->>>>>>> 538fbac7
 #define SYS_SPSR_EL2			sys_reg(3, 4, 4, 0, 0)
 #define SYS_ELR_EL2			sys_reg(3, 4, 4, 0, 1)
 #define SYS_SP_EL1			sys_reg(3, 4, 4, 1, 0)
