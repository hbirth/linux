# SPDX-License-Identifier: GPL-2.0
#
# Makefile for drivers/platform/x86/intel
# Intel x86 Platform-Specific Drivers
#

obj-$(CONFIG_INTEL_CHT_INT33FE)		+= int33fe/
obj-$(CONFIG_INTEL_SKL_INT3472)		+= int3472/
obj-$(CONFIG_INTEL_PMC_CORE)		+= pmc/
obj-$(CONFIG_INTEL_PMT_CLASS)		+= pmt/
obj-$(CONFIG_INTEL_SPEED_SELECT_INTERFACE) += speed_select_if/

intel_sdsi-y				:= sdsi.o
obj-$(CONFIG_INTEL_SDSI)		+= intel_sdsi.o
intel_vsec-y				:= vsec.o
obj-$(CONFIG_INTEL_VSEC)		+= intel_vsec.o
<<<<<<< HEAD

# Intel miscellaneous drivers
obj-$(CONFIG_INTEL_ISHTP_ECLITE)	+= ishtp_eclite.o
=======
>>>>>>> 07f35558
<|MERGE_RESOLUTION|>--- conflicted
+++ resolved
@@ -14,9 +14,6 @@
 obj-$(CONFIG_INTEL_SDSI)		+= intel_sdsi.o
 intel_vsec-y				:= vsec.o
 obj-$(CONFIG_INTEL_VSEC)		+= intel_vsec.o
-<<<<<<< HEAD
 
 # Intel miscellaneous drivers
-obj-$(CONFIG_INTEL_ISHTP_ECLITE)	+= ishtp_eclite.o
-=======
->>>>>>> 07f35558
+obj-$(CONFIG_INTEL_ISHTP_ECLITE)	+= ishtp_eclite.o