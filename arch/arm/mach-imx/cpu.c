// SPDX-License-Identifier: GPL-2.0
#include <linux/err.h>
#include <linux/mfd/syscon.h>
#include <linux/module.h>
#include <linux/io.h>
#include <linux/of.h>
#include <linux/of_address.h>
#include <linux/regmap.h>
#include <linux/slab.h>
#include <linux/sys_soc.h>

#include "hardware.h"
#include "common.h"

#define OCOTP_UID_H	0x420
#define OCOTP_UID_L	0x410

unsigned int __mxc_cpu_type;
static unsigned int imx_soc_revision;

void mxc_set_cpu_type(unsigned int type)
{
	__mxc_cpu_type = type;
}

void imx_set_soc_revision(unsigned int rev)
{
	imx_soc_revision = rev;
}

unsigned int imx_get_soc_revision(void)
{
	return imx_soc_revision;
}

void imx_print_silicon_rev(const char *cpu, int srev)
{
	if (srev == IMX_CHIP_REVISION_UNKNOWN)
		pr_info("CPU identified as %s, unknown revision\n", cpu);
	else
		pr_info("CPU identified as %s, silicon rev %d.%d\n",
				cpu, (srev >> 4) & 0xf, srev & 0xf);
}

void __init imx_set_aips(void __iomem *base)
{
	unsigned int reg;
/*
 * Set all MPROTx to be non-bufferable, trusted for R/W,
 * not forced to user-mode.
 */
	imx_writel(0x77777777, base + 0x0);
	imx_writel(0x77777777, base + 0x4);

/*
 * Set all OPACRx to be non-bufferable, to not require
 * supervisor privilege level for access, allow for
 * write access and untrusted master access.
 */
	imx_writel(0x0, base + 0x40);
	imx_writel(0x0, base + 0x44);
	imx_writel(0x0, base + 0x48);
	imx_writel(0x0, base + 0x4C);
	reg = imx_readl(base + 0x50) & 0x00FFFFFF;
	imx_writel(reg, base + 0x50);
}

void __init imx_aips_allow_unprivileged_access(
		const char *compat)
{
	void __iomem *aips_base_addr;
	struct device_node *np;

	for_each_compatible_node(np, NULL, compat) {
		aips_base_addr = of_iomap(np, 0);
		WARN_ON(!aips_base_addr);
		imx_set_aips(aips_base_addr);
	}
}

struct device * __init imx_soc_device_init(void)
{
	struct soc_device_attribute *soc_dev_attr;
	const char *ocotp_compat = NULL;
	struct soc_device *soc_dev;
	struct device_node *root;
<<<<<<< HEAD
	struct regmap *ocotp;
=======
	struct regmap *ocotp = NULL;
>>>>>>> a7196caf
	const char *soc_id;
	u64 soc_uid = 0;
	u32 val;
	int ret;

	soc_dev_attr = kzalloc(sizeof(*soc_dev_attr), GFP_KERNEL);
	if (!soc_dev_attr)
		return NULL;

	soc_dev_attr->family = "Freescale i.MX";

	root = of_find_node_by_path("/");
	ret = of_property_read_string(root, "model", &soc_dev_attr->machine);
	of_node_put(root);
	if (ret)
		goto free_soc;

	switch (__mxc_cpu_type) {
	case MXC_CPU_MX1:
		soc_id = "i.MX1";
		break;
	case MXC_CPU_MX21:
		soc_id = "i.MX21";
		break;
	case MXC_CPU_MX25:
		soc_id = "i.MX25";
		break;
	case MXC_CPU_MX27:
		soc_id = "i.MX27";
		break;
	case MXC_CPU_MX31:
		soc_id = "i.MX31";
		break;
	case MXC_CPU_MX35:
		soc_id = "i.MX35";
		break;
	case MXC_CPU_MX51:
		soc_id = "i.MX51";
		break;
	case MXC_CPU_MX53:
		soc_id = "i.MX53";
		break;
	case MXC_CPU_IMX6SL:
		ocotp_compat = "fsl,imx6sl-ocotp";
		soc_id = "i.MX6SL";
		break;
	case MXC_CPU_IMX6DL:
		ocotp_compat = "fsl,imx6q-ocotp";
		soc_id = "i.MX6DL";
		break;
	case MXC_CPU_IMX6SX:
		ocotp_compat = "fsl,imx6sx-ocotp";
		soc_id = "i.MX6SX";
		break;
	case MXC_CPU_IMX6Q:
		ocotp_compat = "fsl,imx6q-ocotp";
		soc_id = "i.MX6Q";
		break;
	case MXC_CPU_IMX6UL:
		ocotp_compat = "fsl,imx6ul-ocotp";
		soc_id = "i.MX6UL";
		break;
	case MXC_CPU_IMX6ULL:
<<<<<<< HEAD
		ocotp_compat = "fsl,imx6ul-ocotp";
		soc_id = "i.MX6ULL";
		break;
	case MXC_CPU_IMX6ULZ:
		ocotp_compat = "fsl,imx6ul-ocotp";
=======
		ocotp_compat = "fsl,imx6ull-ocotp";
		soc_id = "i.MX6ULL";
		break;
	case MXC_CPU_IMX6ULZ:
		ocotp_compat = "fsl,imx6ull-ocotp";
>>>>>>> a7196caf
		soc_id = "i.MX6ULZ";
		break;
	case MXC_CPU_IMX6SLL:
		ocotp_compat = "fsl,imx6sll-ocotp";
		soc_id = "i.MX6SLL";
		break;
	case MXC_CPU_IMX7D:
		ocotp_compat = "fsl,imx7d-ocotp";
		soc_id = "i.MX7D";
		break;
	case MXC_CPU_IMX7ULP:
		soc_id = "i.MX7ULP";
		break;
	default:
		soc_id = "Unknown";
	}
	soc_dev_attr->soc_id = soc_id;

	if (ocotp_compat) {
		ocotp = syscon_regmap_lookup_by_compatible(ocotp_compat);
		if (IS_ERR(ocotp))
			pr_err("%s: failed to find %s regmap!\n", __func__, ocotp_compat);
<<<<<<< HEAD

=======
	}

	if (!IS_ERR_OR_NULL(ocotp)) {
>>>>>>> a7196caf
		regmap_read(ocotp, OCOTP_UID_H, &val);
		soc_uid = val;
		regmap_read(ocotp, OCOTP_UID_L, &val);
		soc_uid <<= 32;
		soc_uid |= val;
	}

	soc_dev_attr->revision = kasprintf(GFP_KERNEL, "%d.%d",
					   (imx_soc_revision >> 4) & 0xf,
					   imx_soc_revision & 0xf);
	if (!soc_dev_attr->revision)
		goto free_soc;

	soc_dev_attr->serial_number = kasprintf(GFP_KERNEL, "%016llX", soc_uid);
	if (!soc_dev_attr->serial_number)
		goto free_rev;

	soc_dev = soc_device_register(soc_dev_attr);
	if (IS_ERR(soc_dev))
		goto free_serial_number;

	return soc_device_to_device(soc_dev);

free_serial_number:
	kfree(soc_dev_attr->serial_number);
free_rev:
	kfree(soc_dev_attr->revision);
free_soc:
	kfree(soc_dev_attr);
	return NULL;
}<|MERGE_RESOLUTION|>--- conflicted
+++ resolved
@@ -84,11 +84,7 @@
 	const char *ocotp_compat = NULL;
 	struct soc_device *soc_dev;
 	struct device_node *root;
-<<<<<<< HEAD
-	struct regmap *ocotp;
-=======
 	struct regmap *ocotp = NULL;
->>>>>>> a7196caf
 	const char *soc_id;
 	u64 soc_uid = 0;
 	u32 val;
@@ -152,19 +148,11 @@
 		soc_id = "i.MX6UL";
 		break;
 	case MXC_CPU_IMX6ULL:
-<<<<<<< HEAD
-		ocotp_compat = "fsl,imx6ul-ocotp";
-		soc_id = "i.MX6ULL";
-		break;
-	case MXC_CPU_IMX6ULZ:
-		ocotp_compat = "fsl,imx6ul-ocotp";
-=======
 		ocotp_compat = "fsl,imx6ull-ocotp";
 		soc_id = "i.MX6ULL";
 		break;
 	case MXC_CPU_IMX6ULZ:
 		ocotp_compat = "fsl,imx6ull-ocotp";
->>>>>>> a7196caf
 		soc_id = "i.MX6ULZ";
 		break;
 	case MXC_CPU_IMX6SLL:
@@ -187,13 +175,9 @@
 		ocotp = syscon_regmap_lookup_by_compatible(ocotp_compat);
 		if (IS_ERR(ocotp))
 			pr_err("%s: failed to find %s regmap!\n", __func__, ocotp_compat);
-<<<<<<< HEAD
-
-=======
 	}
 
 	if (!IS_ERR_OR_NULL(ocotp)) {
->>>>>>> a7196caf
 		regmap_read(ocotp, OCOTP_UID_H, &val);
 		soc_uid = val;
 		regmap_read(ocotp, OCOTP_UID_L, &val);
