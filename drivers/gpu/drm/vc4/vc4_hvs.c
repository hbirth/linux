// SPDX-License-Identifier: GPL-2.0-only
/*
 * Copyright (C) 2015 Broadcom
 */

/**
 * DOC: VC4 HVS module.
 *
 * The Hardware Video Scaler (HVS) is the piece of hardware that does
 * translation, scaling, colorspace conversion, and compositing of
 * pixels stored in framebuffers into a FIFO of pixels going out to
 * the Pixel Valve (CRTC).  It operates at the system clock rate (the
 * system audio clock gate, specifically), which is much higher than
 * the pixel clock rate.
 *
 * There is a single global HVS, with multiple output FIFOs that can
 * be consumed by the PVs.  This file just manages the resources for
 * the HVS, while the vc4_crtc.c code actually drives HVS setup for
 * each CRTC.
 */

#include <linux/bitfield.h>
#include <linux/clk.h>
#include <linux/component.h>
#include <linux/platform_device.h>

#include <drm/drm_atomic_helper.h>
#include <drm/drm_drv.h>
#include <drm/drm_vblank.h>

#include <soc/bcm2835/raspberrypi-firmware.h>

#include "vc4_drv.h"
#include "vc4_regs.h"

static const struct debugfs_reg32 vc4_hvs_regs[] = {
	VC4_REG32(SCALER_DISPCTRL),
	VC4_REG32(SCALER_DISPSTAT),
	VC4_REG32(SCALER_DISPID),
	VC4_REG32(SCALER_DISPECTRL),
	VC4_REG32(SCALER_DISPPROF),
	VC4_REG32(SCALER_DISPDITHER),
	VC4_REG32(SCALER_DISPEOLN),
	VC4_REG32(SCALER_DISPLIST0),
	VC4_REG32(SCALER_DISPLIST1),
	VC4_REG32(SCALER_DISPLIST2),
	VC4_REG32(SCALER_DISPLSTAT),
	VC4_REG32(SCALER_DISPLACT0),
	VC4_REG32(SCALER_DISPLACT1),
	VC4_REG32(SCALER_DISPLACT2),
	VC4_REG32(SCALER_DISPCTRL0),
	VC4_REG32(SCALER_DISPBKGND0),
	VC4_REG32(SCALER_DISPSTAT0),
	VC4_REG32(SCALER_DISPBASE0),
	VC4_REG32(SCALER_DISPCTRL1),
	VC4_REG32(SCALER_DISPBKGND1),
	VC4_REG32(SCALER_DISPSTAT1),
	VC4_REG32(SCALER_DISPBASE1),
	VC4_REG32(SCALER_DISPCTRL2),
	VC4_REG32(SCALER_DISPBKGND2),
	VC4_REG32(SCALER_DISPSTAT2),
	VC4_REG32(SCALER_DISPBASE2),
	VC4_REG32(SCALER_DISPALPHA2),
	VC4_REG32(SCALER_OLEDOFFS),
	VC4_REG32(SCALER_OLEDCOEF0),
	VC4_REG32(SCALER_OLEDCOEF1),
	VC4_REG32(SCALER_OLEDCOEF2),
};

void vc4_hvs_dump_state(struct vc4_hvs *hvs)
{
	struct drm_device *drm = &hvs->vc4->base;
	struct drm_printer p = drm_info_printer(&hvs->pdev->dev);
	int idx, i;

	if (!drm_dev_enter(drm, &idx))
		return;

	drm_print_regset32(&p, &hvs->regset);

	DRM_INFO("HVS ctx:\n");
	for (i = 0; i < 64; i += 4) {
		DRM_INFO("0x%08x (%s): 0x%08x 0x%08x 0x%08x 0x%08x\n",
			 i * 4, i < HVS_BOOTLOADER_DLIST_END ? "B" : "D",
			 readl((u32 __iomem *)hvs->dlist + i + 0),
			 readl((u32 __iomem *)hvs->dlist + i + 1),
			 readl((u32 __iomem *)hvs->dlist + i + 2),
			 readl((u32 __iomem *)hvs->dlist + i + 3));
	}

	drm_dev_exit(idx);
}

static int vc4_hvs_debugfs_underrun(struct seq_file *m, void *data)
{
	struct drm_debugfs_entry *entry = m->private;
	struct drm_device *dev = entry->dev;
	struct vc4_dev *vc4 = to_vc4_dev(dev);
	struct drm_printer p = drm_seq_file_printer(m);

	drm_printf(&p, "%d\n", atomic_read(&vc4->underrun));

	return 0;
}

static int vc4_hvs_debugfs_dlist(struct seq_file *m, void *data)
{
	struct drm_debugfs_entry *entry = m->private;
	struct drm_device *dev = entry->dev;
	struct vc4_dev *vc4 = to_vc4_dev(dev);
	struct vc4_hvs *hvs = vc4->hvs;
	struct drm_printer p = drm_seq_file_printer(m);
	unsigned int dlist_mem_size = hvs->dlist_mem_size;
	unsigned int next_entry_start;
	unsigned int i, j;
	u32 dlist_word, dispstat;

	for (i = 0; i < SCALER_CHANNELS_COUNT; i++) {
		dispstat = VC4_GET_FIELD(HVS_READ(SCALER_DISPSTATX(i)),
					 SCALER_DISPSTATX_MODE);
		if (dispstat == SCALER_DISPSTATX_MODE_DISABLED ||
		    dispstat == SCALER_DISPSTATX_MODE_EOF) {
			drm_printf(&p, "HVS chan %u disabled\n", i);
			continue;
		}

		drm_printf(&p, "HVS chan %u:\n", i);
		next_entry_start = 0;

		for (j = HVS_READ(SCALER_DISPLISTX(i)); j < dlist_mem_size; j++) {
			dlist_word = readl((u32 __iomem *)vc4->hvs->dlist + j);
			drm_printf(&p, "dlist: %02d: 0x%08x\n", j,
				   dlist_word);
			if (!next_entry_start ||
			    next_entry_start == j) {
				if (dlist_word & SCALER_CTL0_END)
					break;
				next_entry_start = j +
					VC4_GET_FIELD(dlist_word,
						      SCALER_CTL0_SIZE);
			}
		}
	}

	return 0;
}

/* The filter kernel is composed of dwords each containing 3 9-bit
 * signed integers packed next to each other.
 */
#define VC4_INT_TO_COEFF(coeff) (coeff & 0x1ff)
#define VC4_PPF_FILTER_WORD(c0, c1, c2)				\
	((((c0) & 0x1ff) << 0) |				\
	 (((c1) & 0x1ff) << 9) |				\
	 (((c2) & 0x1ff) << 18))

/* The whole filter kernel is arranged as the coefficients 0-16 going
 * up, then a pad, then 17-31 going down and reversed within the
 * dwords.  This means that a linear phase kernel (where it's
 * symmetrical at the boundary between 15 and 16) has the last 5
 * dwords matching the first 5, but reversed.
 */
#define VC4_LINEAR_PHASE_KERNEL(c0, c1, c2, c3, c4, c5, c6, c7, c8,	\
				c9, c10, c11, c12, c13, c14, c15)	\
	{VC4_PPF_FILTER_WORD(c0, c1, c2),				\
	 VC4_PPF_FILTER_WORD(c3, c4, c5),				\
	 VC4_PPF_FILTER_WORD(c6, c7, c8),				\
	 VC4_PPF_FILTER_WORD(c9, c10, c11),				\
	 VC4_PPF_FILTER_WORD(c12, c13, c14),				\
	 VC4_PPF_FILTER_WORD(c15, c15, 0)}

#define VC4_LINEAR_PHASE_KERNEL_DWORDS 6
#define VC4_KERNEL_DWORDS (VC4_LINEAR_PHASE_KERNEL_DWORDS * 2 - 1)

/* Recommended B=1/3, C=1/3 filter choice from Mitchell/Netravali.
 * http://www.cs.utexas.edu/~fussell/courses/cs384g/lectures/mitchell/Mitchell.pdf
 */
static const u32 mitchell_netravali_1_3_1_3_kernel[] =
	VC4_LINEAR_PHASE_KERNEL(0, -2, -6, -8, -10, -8, -3, 2, 18,
				50, 82, 119, 155, 187, 213, 227);

static int vc4_hvs_upload_linear_kernel(struct vc4_hvs *hvs,
					struct drm_mm_node *space,
					const u32 *kernel)
{
	int ret, i;
	u32 __iomem *dst_kernel;

	/*
	 * NOTE: We don't need a call to drm_dev_enter()/drm_dev_exit()
	 * here since that function is only called from vc4_hvs_bind().
	 */

	ret = drm_mm_insert_node(&hvs->dlist_mm, space, VC4_KERNEL_DWORDS);
	if (ret) {
		drm_err(&hvs->vc4->base, "Failed to allocate space for filter kernel: %d\n",
			ret);
		return ret;
	}

	dst_kernel = hvs->dlist + space->start;

	for (i = 0; i < VC4_KERNEL_DWORDS; i++) {
		if (i < VC4_LINEAR_PHASE_KERNEL_DWORDS)
			writel(kernel[i], &dst_kernel[i]);
		else {
			writel(kernel[VC4_KERNEL_DWORDS - i - 1],
			       &dst_kernel[i]);
		}
	}

	return 0;
}

static void vc4_hvs_lut_load(struct vc4_hvs *hvs,
			     struct vc4_crtc *vc4_crtc)
{
	struct drm_device *drm = &hvs->vc4->base;
	struct drm_crtc *crtc = &vc4_crtc->base;
	struct vc4_crtc_state *vc4_state = to_vc4_crtc_state(crtc->state);
	int idx;
	u32 i;

	if (!drm_dev_enter(drm, &idx))
		return;

<<<<<<< HEAD
	if (hvs->vc4->gen == VC4_GEN_4)
		return;
=======
	if (hvs->vc4->gen != VC4_GEN_4)
		goto exit;
>>>>>>> 4c93ede2

	/* The LUT memory is laid out with each HVS channel in order,
	 * each of which takes 256 writes for R, 256 for G, then 256
	 * for B.
	 */
	HVS_WRITE(SCALER_GAMADDR,
		  SCALER_GAMADDR_AUTOINC |
		  (vc4_state->assigned_channel * 3 * crtc->gamma_size));

	for (i = 0; i < crtc->gamma_size; i++)
		HVS_WRITE(SCALER_GAMDATA, vc4_crtc->lut_r[i]);
	for (i = 0; i < crtc->gamma_size; i++)
		HVS_WRITE(SCALER_GAMDATA, vc4_crtc->lut_g[i]);
	for (i = 0; i < crtc->gamma_size; i++)
		HVS_WRITE(SCALER_GAMDATA, vc4_crtc->lut_b[i]);

exit:
	drm_dev_exit(idx);
}

static void vc4_hvs_update_gamma_lut(struct vc4_hvs *hvs,
				     struct vc4_crtc *vc4_crtc)
{
	struct drm_crtc_state *crtc_state = vc4_crtc->base.state;
	struct drm_color_lut *lut = crtc_state->gamma_lut->data;
	u32 length = drm_color_lut_size(crtc_state->gamma_lut);
	u32 i;

	for (i = 0; i < length; i++) {
		vc4_crtc->lut_r[i] = drm_color_lut_extract(lut[i].red, 8);
		vc4_crtc->lut_g[i] = drm_color_lut_extract(lut[i].green, 8);
		vc4_crtc->lut_b[i] = drm_color_lut_extract(lut[i].blue, 8);
	}

	vc4_hvs_lut_load(hvs, vc4_crtc);
}

u8 vc4_hvs_get_fifo_frame_count(struct vc4_hvs *hvs, unsigned int fifo)
{
	struct drm_device *drm = &hvs->vc4->base;
	u8 field = 0;
	int idx;

	if (!drm_dev_enter(drm, &idx))
		return 0;

	switch (fifo) {
	case 0:
		field = VC4_GET_FIELD(HVS_READ(SCALER_DISPSTAT1),
				      SCALER_DISPSTAT1_FRCNT0);
		break;
	case 1:
		field = VC4_GET_FIELD(HVS_READ(SCALER_DISPSTAT1),
				      SCALER_DISPSTAT1_FRCNT1);
		break;
	case 2:
		field = VC4_GET_FIELD(HVS_READ(SCALER_DISPSTAT2),
				      SCALER_DISPSTAT2_FRCNT2);
		break;
	}

	drm_dev_exit(idx);
	return field;
}

int vc4_hvs_get_fifo_from_output(struct vc4_hvs *hvs, unsigned int output)
{
	struct vc4_dev *vc4 = hvs->vc4;
	u32 reg;
	int ret;

	switch (vc4->gen) {
	case VC4_GEN_4:
		return output;

	case VC4_GEN_5:
		/*
		 * NOTE: We should probably use
		 * drm_dev_enter()/drm_dev_exit() here, but this
		 * function is only used during the DRM device
		 * initialization, so we should be fine.
		 */

		switch (output) {
		case 0:
			return 0;

		case 1:
			return 1;

		case 2:
			reg = HVS_READ(SCALER_DISPECTRL);
			ret = FIELD_GET(SCALER_DISPECTRL_DSP2_MUX_MASK, reg);
			if (ret == 0)
				return 2;

			return 0;

		case 3:
			reg = HVS_READ(SCALER_DISPCTRL);
			ret = FIELD_GET(SCALER_DISPCTRL_DSP3_MUX_MASK, reg);
			if (ret == 3)
				return -EPIPE;

			return ret;

		case 4:
			reg = HVS_READ(SCALER_DISPEOLN);
			ret = FIELD_GET(SCALER_DISPEOLN_DSP4_MUX_MASK, reg);
			if (ret == 3)
				return -EPIPE;

			return ret;

		case 5:
			reg = HVS_READ(SCALER_DISPDITHER);
			ret = FIELD_GET(SCALER_DISPDITHER_DSP5_MUX_MASK, reg);
			if (ret == 3)
				return -EPIPE;

			return ret;

		default:
			return -EPIPE;
		}

	default:
		return -EPIPE;
	}
}

static int vc4_hvs_init_channel(struct vc4_hvs *hvs, struct drm_crtc *crtc,
				struct drm_display_mode *mode, bool oneshot)
{
	struct vc4_dev *vc4 = hvs->vc4;
	struct drm_device *drm = &vc4->base;
	struct vc4_crtc *vc4_crtc = to_vc4_crtc(crtc);
	struct vc4_crtc_state *vc4_crtc_state = to_vc4_crtc_state(crtc->state);
	unsigned int chan = vc4_crtc_state->assigned_channel;
	bool interlace = mode->flags & DRM_MODE_FLAG_INTERLACE;
	u32 dispbkgndx;
	u32 dispctrl;
	int idx;

	if (!drm_dev_enter(drm, &idx))
		return -ENODEV;

	HVS_WRITE(SCALER_DISPCTRLX(chan), 0);
	HVS_WRITE(SCALER_DISPCTRLX(chan), SCALER_DISPCTRLX_RESET);
	HVS_WRITE(SCALER_DISPCTRLX(chan), 0);

	/* Turn on the scaler, which will wait for vstart to start
	 * compositing.
	 * When feeding the transposer, we should operate in oneshot
	 * mode.
	 */
	dispctrl = SCALER_DISPCTRLX_ENABLE;
	dispbkgndx = HVS_READ(SCALER_DISPBKGNDX(chan));

	if (vc4->gen == VC4_GEN_4) {
		dispctrl |= VC4_SET_FIELD(mode->hdisplay,
					  SCALER_DISPCTRLX_WIDTH) |
			    VC4_SET_FIELD(mode->vdisplay,
					  SCALER_DISPCTRLX_HEIGHT) |
			    (oneshot ? SCALER_DISPCTRLX_ONESHOT : 0);
		dispbkgndx |= SCALER_DISPBKGND_AUTOHS;
	} else {
		dispctrl |= VC4_SET_FIELD(mode->hdisplay,
					  SCALER5_DISPCTRLX_WIDTH) |
			    VC4_SET_FIELD(mode->vdisplay,
					  SCALER5_DISPCTRLX_HEIGHT) |
			    (oneshot ? SCALER5_DISPCTRLX_ONESHOT : 0);
		dispbkgndx &= ~SCALER5_DISPBKGND_BCK2BCK;
	}

	HVS_WRITE(SCALER_DISPCTRLX(chan), dispctrl);

	dispbkgndx &= ~SCALER_DISPBKGND_GAMMA;
	dispbkgndx &= ~SCALER_DISPBKGND_INTERLACE;

	HVS_WRITE(SCALER_DISPBKGNDX(chan), dispbkgndx |
		  ((vc4->gen == VC4_GEN_4) ? SCALER_DISPBKGND_GAMMA : 0) |
		  (interlace ? SCALER_DISPBKGND_INTERLACE : 0));

	/* Reload the LUT, since the SRAMs would have been disabled if
	 * all CRTCs had SCALER_DISPBKGND_GAMMA unset at once.
	 */
	vc4_hvs_lut_load(hvs, vc4_crtc);

	drm_dev_exit(idx);

	return 0;
}

void vc4_hvs_stop_channel(struct vc4_hvs *hvs, unsigned int chan)
{
	struct drm_device *drm = &hvs->vc4->base;
	int idx;

	if (!drm_dev_enter(drm, &idx))
		return;

	if (!(HVS_READ(SCALER_DISPCTRLX(chan)) & SCALER_DISPCTRLX_ENABLE))
		goto out;

	HVS_WRITE(SCALER_DISPCTRLX(chan), SCALER_DISPCTRLX_RESET);
	HVS_WRITE(SCALER_DISPCTRLX(chan), 0);

	/* Once we leave, the scaler should be disabled and its fifo empty. */
	WARN_ON_ONCE(HVS_READ(SCALER_DISPCTRLX(chan)) & SCALER_DISPCTRLX_RESET);

	WARN_ON_ONCE(VC4_GET_FIELD(HVS_READ(SCALER_DISPSTATX(chan)),
				   SCALER_DISPSTATX_MODE) !=
		     SCALER_DISPSTATX_MODE_DISABLED);

	WARN_ON_ONCE((HVS_READ(SCALER_DISPSTATX(chan)) &
		      (SCALER_DISPSTATX_FULL | SCALER_DISPSTATX_EMPTY)) !=
		     SCALER_DISPSTATX_EMPTY);

out:
	drm_dev_exit(idx);
}

int vc4_hvs_atomic_check(struct drm_crtc *crtc, struct drm_atomic_state *state)
{
	struct drm_crtc_state *crtc_state = drm_atomic_get_new_crtc_state(state, crtc);
	struct vc4_crtc_state *vc4_state = to_vc4_crtc_state(crtc_state);
	struct drm_device *dev = crtc->dev;
	struct vc4_dev *vc4 = to_vc4_dev(dev);
	struct drm_plane *plane;
	unsigned long flags;
	const struct drm_plane_state *plane_state;
	u32 dlist_count = 0;
	int ret;

	/* The pixelvalve can only feed one encoder (and encoders are
	 * 1:1 with connectors.)
	 */
	if (hweight32(crtc_state->connector_mask) > 1)
		return -EINVAL;

	drm_atomic_crtc_state_for_each_plane_state(plane, plane_state, crtc_state) {
		u32 plane_dlist_count = vc4_plane_dlist_size(plane_state);

		drm_dbg_driver(dev, "[CRTC:%d:%s] Found [PLANE:%d:%s] with DLIST size: %u\n",
			       crtc->base.id, crtc->name,
			       plane->base.id, plane->name,
			       plane_dlist_count);

		dlist_count += plane_dlist_count;
	}

	dlist_count++; /* Account for SCALER_CTL0_END. */

	drm_dbg_driver(dev, "[CRTC:%d:%s] Allocating DLIST block with size: %u\n",
		       crtc->base.id, crtc->name, dlist_count);
	spin_lock_irqsave(&vc4->hvs->mm_lock, flags);
	ret = drm_mm_insert_node(&vc4->hvs->dlist_mm, &vc4_state->mm,
				 dlist_count);
	spin_unlock_irqrestore(&vc4->hvs->mm_lock, flags);
	if (ret) {
		drm_err(dev, "Failed to allocate DLIST entry: %d\n", ret);
		return ret;
	}

	return 0;
}

static void vc4_hvs_install_dlist(struct drm_crtc *crtc)
{
	struct drm_device *dev = crtc->dev;
	struct vc4_dev *vc4 = to_vc4_dev(dev);
	struct vc4_hvs *hvs = vc4->hvs;
	struct vc4_crtc_state *vc4_state = to_vc4_crtc_state(crtc->state);
	int idx;

	if (!drm_dev_enter(dev, &idx))
		return;

	HVS_WRITE(SCALER_DISPLISTX(vc4_state->assigned_channel),
		  vc4_state->mm.start);

	drm_dev_exit(idx);
}

static void vc4_hvs_update_dlist(struct drm_crtc *crtc)
{
	struct drm_device *dev = crtc->dev;
	struct vc4_crtc *vc4_crtc = to_vc4_crtc(crtc);
	struct vc4_crtc_state *vc4_state = to_vc4_crtc_state(crtc->state);
	unsigned long flags;

	if (crtc->state->event) {
		crtc->state->event->pipe = drm_crtc_index(crtc);

		WARN_ON(drm_crtc_vblank_get(crtc) != 0);

		spin_lock_irqsave(&dev->event_lock, flags);

		if (!vc4_crtc->feeds_txp || vc4_state->txp_armed) {
			vc4_crtc->event = crtc->state->event;
			crtc->state->event = NULL;
		}

		spin_unlock_irqrestore(&dev->event_lock, flags);
	}

	spin_lock_irqsave(&vc4_crtc->irq_lock, flags);
	vc4_crtc->current_dlist = vc4_state->mm.start;
	spin_unlock_irqrestore(&vc4_crtc->irq_lock, flags);
}

void vc4_hvs_atomic_begin(struct drm_crtc *crtc,
			  struct drm_atomic_state *state)
{
	struct vc4_crtc *vc4_crtc = to_vc4_crtc(crtc);
	struct vc4_crtc_state *vc4_state = to_vc4_crtc_state(crtc->state);
	unsigned long flags;

	spin_lock_irqsave(&vc4_crtc->irq_lock, flags);
	vc4_crtc->current_hvs_channel = vc4_state->assigned_channel;
	spin_unlock_irqrestore(&vc4_crtc->irq_lock, flags);
}

void vc4_hvs_atomic_enable(struct drm_crtc *crtc,
			   struct drm_atomic_state *state)
{
	struct drm_device *dev = crtc->dev;
	struct vc4_dev *vc4 = to_vc4_dev(dev);
	struct drm_display_mode *mode = &crtc->state->adjusted_mode;
	struct vc4_crtc *vc4_crtc = to_vc4_crtc(crtc);
	bool oneshot = vc4_crtc->feeds_txp;

	vc4_hvs_install_dlist(crtc);
	vc4_hvs_update_dlist(crtc);
	vc4_hvs_init_channel(vc4->hvs, crtc, mode, oneshot);
}

void vc4_hvs_atomic_disable(struct drm_crtc *crtc,
			    struct drm_atomic_state *state)
{
	struct drm_device *dev = crtc->dev;
	struct vc4_dev *vc4 = to_vc4_dev(dev);
	struct drm_crtc_state *old_state = drm_atomic_get_old_crtc_state(state, crtc);
	struct vc4_crtc_state *vc4_state = to_vc4_crtc_state(old_state);
	unsigned int chan = vc4_state->assigned_channel;

	vc4_hvs_stop_channel(vc4->hvs, chan);
}

void vc4_hvs_atomic_flush(struct drm_crtc *crtc,
			  struct drm_atomic_state *state)
{
	struct drm_crtc_state *old_state = drm_atomic_get_old_crtc_state(state,
									 crtc);
	struct drm_device *dev = crtc->dev;
	struct vc4_dev *vc4 = to_vc4_dev(dev);
	struct vc4_hvs *hvs = vc4->hvs;
	struct vc4_crtc *vc4_crtc = to_vc4_crtc(crtc);
	struct vc4_crtc_state *vc4_state = to_vc4_crtc_state(crtc->state);
	unsigned int channel = vc4_state->assigned_channel;
	struct drm_plane *plane;
	struct vc4_plane_state *vc4_plane_state;
	bool debug_dump_regs = false;
	bool enable_bg_fill = false;
	u32 __iomem *dlist_start = vc4->hvs->dlist + vc4_state->mm.start;
	u32 __iomem *dlist_next = dlist_start;
	unsigned int zpos = 0;
	bool found = false;
	int idx;

	if (!drm_dev_enter(dev, &idx)) {
		vc4_crtc_send_vblank(crtc);
		return;
	}

	if (vc4_state->assigned_channel == VC4_HVS_CHANNEL_DISABLED)
		goto exit;

	if (debug_dump_regs) {
		DRM_INFO("CRTC %d HVS before:\n", drm_crtc_index(crtc));
		vc4_hvs_dump_state(hvs);
	}

	/* Copy all the active planes' dlist contents to the hardware dlist. */
	do {
		found = false;

		drm_atomic_crtc_for_each_plane(plane, crtc) {
			if (plane->state->normalized_zpos != zpos)
				continue;

			/* Is this the first active plane? */
			if (dlist_next == dlist_start) {
				/* We need to enable background fill when a plane
				 * could be alpha blending from the background, i.e.
				 * where no other plane is underneath. It suffices to
				 * consider the first active plane here since we set
				 * needs_bg_fill such that either the first plane
				 * already needs it or all planes on top blend from
				 * the first or a lower plane.
				 */
				vc4_plane_state = to_vc4_plane_state(plane->state);
				enable_bg_fill = vc4_plane_state->needs_bg_fill;
			}

			dlist_next += vc4_plane_write_dlist(plane, dlist_next);

			found = true;
		}

		zpos++;
	} while (found);

	writel(SCALER_CTL0_END, dlist_next);
	dlist_next++;

	WARN_ON_ONCE(dlist_next - dlist_start != vc4_state->mm.size);

	if (enable_bg_fill)
		/* This sets a black background color fill, as is the case
		 * with other DRM drivers.
		 */
		HVS_WRITE(SCALER_DISPBKGNDX(channel),
			  HVS_READ(SCALER_DISPBKGNDX(channel)) |
			  SCALER_DISPBKGND_FILL);

	/* Only update DISPLIST if the CRTC was already running and is not
	 * being disabled.
	 * vc4_crtc_enable() takes care of updating the dlist just after
	 * re-enabling VBLANK interrupts and before enabling the engine.
	 * If the CRTC is being disabled, there's no point in updating this
	 * information.
	 */
	if (crtc->state->active && old_state->active) {
		vc4_hvs_install_dlist(crtc);
		vc4_hvs_update_dlist(crtc);
	}

	if (crtc->state->color_mgmt_changed) {
		u32 dispbkgndx = HVS_READ(SCALER_DISPBKGNDX(channel));

		if (crtc->state->gamma_lut) {
			vc4_hvs_update_gamma_lut(hvs, vc4_crtc);
			dispbkgndx |= SCALER_DISPBKGND_GAMMA;
		} else {
			/* Unsetting DISPBKGND_GAMMA skips the gamma lut step
			 * in hardware, which is the same as a linear lut that
			 * DRM expects us to use in absence of a user lut.
			 */
			dispbkgndx &= ~SCALER_DISPBKGND_GAMMA;
		}
		HVS_WRITE(SCALER_DISPBKGNDX(channel), dispbkgndx);
	}

	if (debug_dump_regs) {
		DRM_INFO("CRTC %d HVS after:\n", drm_crtc_index(crtc));
		vc4_hvs_dump_state(hvs);
	}

exit:
	drm_dev_exit(idx);
}

void vc4_hvs_mask_underrun(struct vc4_hvs *hvs, int channel)
{
	struct vc4_dev *vc4 = hvs->vc4;
	struct drm_device *drm = &vc4->base;
	u32 dispctrl;
	int idx;

	if (!drm_dev_enter(drm, &idx))
		return;

	dispctrl = HVS_READ(SCALER_DISPCTRL);
	dispctrl &= ~((vc4->gen == VC4_GEN_5) ?
		      SCALER5_DISPCTRL_DSPEISLUR(channel) :
		      SCALER_DISPCTRL_DSPEISLUR(channel));

	HVS_WRITE(SCALER_DISPCTRL, dispctrl);

	drm_dev_exit(idx);
}

void vc4_hvs_unmask_underrun(struct vc4_hvs *hvs, int channel)
{
	struct vc4_dev *vc4 = hvs->vc4;
	struct drm_device *drm = &vc4->base;
	u32 dispctrl;
	int idx;

	if (!drm_dev_enter(drm, &idx))
		return;

	dispctrl = HVS_READ(SCALER_DISPCTRL);
	dispctrl |= ((vc4->gen == VC4_GEN_5) ?
		     SCALER5_DISPCTRL_DSPEISLUR(channel) :
		     SCALER_DISPCTRL_DSPEISLUR(channel));

	HVS_WRITE(SCALER_DISPSTAT,
		  SCALER_DISPSTAT_EUFLOW(channel));
	HVS_WRITE(SCALER_DISPCTRL, dispctrl);

	drm_dev_exit(idx);
}

static void vc4_hvs_report_underrun(struct drm_device *dev)
{
	struct vc4_dev *vc4 = to_vc4_dev(dev);

	atomic_inc(&vc4->underrun);
	DRM_DEV_ERROR(dev->dev, "HVS underrun\n");
}

static irqreturn_t vc4_hvs_irq_handler(int irq, void *data)
{
	struct drm_device *dev = data;
	struct vc4_dev *vc4 = to_vc4_dev(dev);
	struct vc4_hvs *hvs = vc4->hvs;
	irqreturn_t irqret = IRQ_NONE;
	int channel;
	u32 control;
	u32 status;
	u32 dspeislur;

	/*
	 * NOTE: We don't need to protect the register access using
	 * drm_dev_enter() there because the interrupt handler lifetime
	 * is tied to the device itself, and not to the DRM device.
	 *
	 * So when the device will be gone, one of the first thing we
	 * will be doing will be to unregister the interrupt handler,
	 * and then unregister the DRM device. drm_dev_enter() would
	 * thus always succeed if we are here.
	 */

	status = HVS_READ(SCALER_DISPSTAT);
	control = HVS_READ(SCALER_DISPCTRL);

	for (channel = 0; channel < SCALER_CHANNELS_COUNT; channel++) {
		dspeislur = (vc4->gen == VC4_GEN_5) ?
			SCALER5_DISPCTRL_DSPEISLUR(channel) :
			SCALER_DISPCTRL_DSPEISLUR(channel);

		/* Interrupt masking is not always honored, so check it here. */
		if (status & SCALER_DISPSTAT_EUFLOW(channel) &&
		    control & dspeislur) {
			vc4_hvs_mask_underrun(hvs, channel);
			vc4_hvs_report_underrun(dev);

			irqret = IRQ_HANDLED;
		}
	}

	/* Clear every per-channel interrupt flag. */
	HVS_WRITE(SCALER_DISPSTAT, SCALER_DISPSTAT_IRQMASK(0) |
				   SCALER_DISPSTAT_IRQMASK(1) |
				   SCALER_DISPSTAT_IRQMASK(2));

	return irqret;
}

int vc4_hvs_debugfs_init(struct drm_minor *minor)
{
	struct drm_device *drm = minor->dev;
	struct vc4_dev *vc4 = to_vc4_dev(drm);
	struct vc4_hvs *hvs = vc4->hvs;

	if (!vc4->hvs)
		return -ENODEV;

	if (vc4->gen == VC4_GEN_4)
		debugfs_create_bool("hvs_load_tracker", S_IRUGO | S_IWUSR,
				    minor->debugfs_root,
				    &vc4->load_tracker_enabled);

	drm_debugfs_add_file(drm, "hvs_dlists", vc4_hvs_debugfs_dlist, NULL);

	drm_debugfs_add_file(drm, "hvs_underrun", vc4_hvs_debugfs_underrun, NULL);

	vc4_debugfs_add_regset32(drm, "hvs_regs", &hvs->regset);

	return 0;
}

struct vc4_hvs *__vc4_hvs_alloc(struct vc4_dev *vc4,
				void __iomem *regs,
				struct platform_device *pdev)
{
	struct drm_device *drm = &vc4->base;
	struct vc4_hvs *hvs;

	hvs = drmm_kzalloc(drm, sizeof(*hvs), GFP_KERNEL);
	if (!hvs)
		return ERR_PTR(-ENOMEM);

	hvs->vc4 = vc4;
	hvs->regs = regs;
	hvs->pdev = pdev;

	spin_lock_init(&hvs->mm_lock);

	/* Set up the HVS display list memory manager.  We never
	 * overwrite the setup from the bootloader (just 128b out of
	 * our 16K), since we don't want to scramble the screen when
	 * transitioning from the firmware's boot setup to runtime.
	 */
	hvs->dlist_mem_size = (SCALER_DLIST_SIZE >> 2) - HVS_BOOTLOADER_DLIST_END;
	drm_mm_init(&hvs->dlist_mm,
		    HVS_BOOTLOADER_DLIST_END,
		    hvs->dlist_mem_size);

	/* Set up the HVS LBM memory manager.  We could have some more
	 * complicated data structure that allowed reuse of LBM areas
	 * between planes when they don't overlap on the screen, but
	 * for now we just allocate globally.
	 */
	if (vc4->gen == VC4_GEN_4)
		/* 48k words of 2x12-bit pixels */
		drm_mm_init(&hvs->lbm_mm, 0, 48 * 1024);
	else
		/* 60k words of 4x12-bit pixels */
		drm_mm_init(&hvs->lbm_mm, 0, 60 * 1024);

	vc4->hvs = hvs;

	return hvs;
}

static int vc4_hvs_hw_init(struct vc4_hvs *hvs)
{
	struct vc4_dev *vc4 = hvs->vc4;
	u32 dispctrl, reg;

	dispctrl = HVS_READ(SCALER_DISPCTRL);
	dispctrl |= SCALER_DISPCTRL_ENABLE;
	HVS_WRITE(SCALER_DISPCTRL, dispctrl);

	reg = HVS_READ(SCALER_DISPECTRL);
	reg &= ~SCALER_DISPECTRL_DSP2_MUX_MASK;
	HVS_WRITE(SCALER_DISPECTRL,
		  reg | VC4_SET_FIELD(0, SCALER_DISPECTRL_DSP2_MUX));

	reg = HVS_READ(SCALER_DISPCTRL);
	reg &= ~SCALER_DISPCTRL_DSP3_MUX_MASK;
	HVS_WRITE(SCALER_DISPCTRL,
		  reg | VC4_SET_FIELD(3, SCALER_DISPCTRL_DSP3_MUX));

	reg = HVS_READ(SCALER_DISPEOLN);
	reg &= ~SCALER_DISPEOLN_DSP4_MUX_MASK;
	HVS_WRITE(SCALER_DISPEOLN,
		  reg | VC4_SET_FIELD(3, SCALER_DISPEOLN_DSP4_MUX));

	reg = HVS_READ(SCALER_DISPDITHER);
	reg &= ~SCALER_DISPDITHER_DSP5_MUX_MASK;
	HVS_WRITE(SCALER_DISPDITHER,
		  reg | VC4_SET_FIELD(3, SCALER_DISPDITHER_DSP5_MUX));

	dispctrl = HVS_READ(SCALER_DISPCTRL);
	dispctrl |= SCALER_DISPCTRL_DISPEIRQ(0) |
		    SCALER_DISPCTRL_DISPEIRQ(1) |
		    SCALER_DISPCTRL_DISPEIRQ(2);

	if (vc4->gen == VC4_GEN_4)
		dispctrl &= ~(SCALER_DISPCTRL_DMAEIRQ |
			      SCALER_DISPCTRL_SLVWREIRQ |
			      SCALER_DISPCTRL_SLVRDEIRQ |
			      SCALER_DISPCTRL_DSPEIEOF(0) |
			      SCALER_DISPCTRL_DSPEIEOF(1) |
			      SCALER_DISPCTRL_DSPEIEOF(2) |
			      SCALER_DISPCTRL_DSPEIEOLN(0) |
			      SCALER_DISPCTRL_DSPEIEOLN(1) |
			      SCALER_DISPCTRL_DSPEIEOLN(2) |
			      SCALER_DISPCTRL_DSPEISLUR(0) |
			      SCALER_DISPCTRL_DSPEISLUR(1) |
			      SCALER_DISPCTRL_DSPEISLUR(2) |
			      SCALER_DISPCTRL_SCLEIRQ);
	else
		dispctrl &= ~(SCALER_DISPCTRL_DMAEIRQ |
			      SCALER5_DISPCTRL_SLVEIRQ |
			      SCALER5_DISPCTRL_DSPEIEOF(0) |
			      SCALER5_DISPCTRL_DSPEIEOF(1) |
			      SCALER5_DISPCTRL_DSPEIEOF(2) |
			      SCALER5_DISPCTRL_DSPEIEOLN(0) |
			      SCALER5_DISPCTRL_DSPEIEOLN(1) |
			      SCALER5_DISPCTRL_DSPEIEOLN(2) |
			      SCALER5_DISPCTRL_DSPEISLUR(0) |
			      SCALER5_DISPCTRL_DSPEISLUR(1) |
			      SCALER5_DISPCTRL_DSPEISLUR(2) |
			      SCALER_DISPCTRL_SCLEIRQ);


	/* Set AXI panic mode.
	 * VC4 panics when < 2 lines in FIFO.
	 * VC5 panics when less than 1 line in the FIFO.
	 */
	dispctrl &= ~(SCALER_DISPCTRL_PANIC0_MASK |
		      SCALER_DISPCTRL_PANIC1_MASK |
		      SCALER_DISPCTRL_PANIC2_MASK);
	dispctrl |= VC4_SET_FIELD(2, SCALER_DISPCTRL_PANIC0);
	dispctrl |= VC4_SET_FIELD(2, SCALER_DISPCTRL_PANIC1);
	dispctrl |= VC4_SET_FIELD(2, SCALER_DISPCTRL_PANIC2);

	/* Set AXI panic mode.
	 * VC4 panics when < 2 lines in FIFO.
	 * VC5 panics when less than 1 line in the FIFO.
	 */
	dispctrl &= ~(SCALER_DISPCTRL_PANIC0_MASK |
		      SCALER_DISPCTRL_PANIC1_MASK |
		      SCALER_DISPCTRL_PANIC2_MASK);
	dispctrl |= VC4_SET_FIELD(2, SCALER_DISPCTRL_PANIC0);
	dispctrl |= VC4_SET_FIELD(2, SCALER_DISPCTRL_PANIC1);
	dispctrl |= VC4_SET_FIELD(2, SCALER_DISPCTRL_PANIC2);

	HVS_WRITE(SCALER_DISPCTRL, dispctrl);

	return 0;
}

static int vc4_hvs_cob_init(struct vc4_hvs *hvs)
{
	struct vc4_dev *vc4 = hvs->vc4;
	u32 reg, top;

	/*
	 * Recompute Composite Output Buffer (COB) allocations for the
	 * displays
	 */
	switch (vc4->gen) {
	case VC4_GEN_4:
		/* The COB is 20736 pixels, or just over 10 lines at 2048 wide.
		 * The bottom 2048 pixels are full 32bpp RGBA (intended for the
		 * TXP composing RGBA to memory), whilst the remainder are only
		 * 24bpp RGB.
		 *
		 * Assign 3 lines to channels 1 & 2, and just over 4 lines to
		 * channel 0.
		 */
		#define VC4_COB_SIZE		20736
		#define VC4_COB_LINE_WIDTH	2048
		#define VC4_COB_NUM_LINES	3
		reg = 0;
		top = VC4_COB_LINE_WIDTH * VC4_COB_NUM_LINES;
		reg |= (top - 1) << 16;
		HVS_WRITE(SCALER_DISPBASE2, reg);
		reg = top;
		top += VC4_COB_LINE_WIDTH * VC4_COB_NUM_LINES;
		reg |= (top - 1) << 16;
		HVS_WRITE(SCALER_DISPBASE1, reg);
		reg = top;
		top = VC4_COB_SIZE;
		reg |= (top - 1) << 16;
		HVS_WRITE(SCALER_DISPBASE0, reg);
		break;

	case VC4_GEN_5:
		/* The COB is 44416 pixels, or 10.8 lines at 4096 wide.
		 * The bottom 4096 pixels are full RGBA (intended for the TXP
		 * composing RGBA to memory), whilst the remainder are only
		 * RGB. Addressing is always pixel wide.
		 *
		 * Assign 3 lines of 4096 to channels 1 & 2, and just over 4
		 * lines. to channel 0.
		 */
		#define VC5_COB_SIZE		44416
		#define VC5_COB_LINE_WIDTH	4096
		#define VC5_COB_NUM_LINES	3
		reg = 0;
		top = VC5_COB_LINE_WIDTH * VC5_COB_NUM_LINES;
		reg |= top << 16;
		HVS_WRITE(SCALER_DISPBASE2, reg);
		top += 16;
		reg = top;
		top += VC5_COB_LINE_WIDTH * VC5_COB_NUM_LINES;
		reg |= top << 16;
		HVS_WRITE(SCALER_DISPBASE1, reg);
		top += 16;
		reg = top;
		top = VC5_COB_SIZE;
		reg |= top << 16;
		HVS_WRITE(SCALER_DISPBASE0, reg);
		break;

	default:
		return -EINVAL;
	}

	return 0;
}

static int vc4_hvs_bind(struct device *dev, struct device *master, void *data)
{
	struct platform_device *pdev = to_platform_device(dev);
	struct drm_device *drm = dev_get_drvdata(master);
	struct vc4_dev *vc4 = to_vc4_dev(drm);
	struct vc4_hvs *hvs = NULL;
	void __iomem *regs;
	int ret;

	regs = vc4_ioremap_regs(pdev, 0);
	if (IS_ERR(regs))
		return PTR_ERR(regs);

	hvs = __vc4_hvs_alloc(vc4, regs, pdev);
	if (IS_ERR(hvs))
		return PTR_ERR(hvs);

	hvs->regset.base = hvs->regs;
	hvs->regset.regs = vc4_hvs_regs;
	hvs->regset.nregs = ARRAY_SIZE(vc4_hvs_regs);

	if (vc4->gen == VC4_GEN_5) {
		struct rpi_firmware *firmware;
		struct device_node *node;
		unsigned int max_rate;

		node = rpi_firmware_find_node();
		if (!node)
			return -EINVAL;

		firmware = rpi_firmware_get(node);
		of_node_put(node);
		if (!firmware)
			return -EPROBE_DEFER;

		hvs->core_clk = devm_clk_get(&pdev->dev, NULL);
		if (IS_ERR(hvs->core_clk)) {
			dev_err(&pdev->dev, "Couldn't get core clock\n");
			return PTR_ERR(hvs->core_clk);
		}

		max_rate = rpi_firmware_clk_get_max_rate(firmware,
							 RPI_FIRMWARE_CORE_CLK_ID);
		rpi_firmware_put(firmware);
		if (max_rate >= 550000000)
			hvs->vc5_hdmi_enable_hdmi_20 = true;

		if (max_rate >= 600000000)
			hvs->vc5_hdmi_enable_4096by2160 = true;

		hvs->max_core_rate = max_rate;

		ret = clk_prepare_enable(hvs->core_clk);
		if (ret) {
			dev_err(&pdev->dev, "Couldn't enable the core clock\n");
			return ret;
		}
	}

	if (vc4->gen == VC4_GEN_4)
		hvs->dlist = hvs->regs + SCALER_DLIST_START;
	else
		hvs->dlist = hvs->regs + SCALER5_DLIST_START;

	ret = vc4_hvs_hw_init(hvs);
	if (ret)
		return ret;

	/* Upload filter kernels.  We only have the one for now, so we
	 * keep it around for the lifetime of the driver.
	 */
	ret = vc4_hvs_upload_linear_kernel(hvs,
					   &hvs->mitchell_netravali_filter,
					   mitchell_netravali_1_3_1_3_kernel);
	if (ret)
		return ret;

	ret = vc4_hvs_cob_init(hvs);
	if (ret)
		return ret;

	ret = devm_request_irq(dev, platform_get_irq(pdev, 0),
			       vc4_hvs_irq_handler, 0, "vc4 hvs", drm);
	if (ret)
		return ret;

	return 0;
}

static void vc4_hvs_unbind(struct device *dev, struct device *master,
			   void *data)
{
	struct drm_device *drm = dev_get_drvdata(master);
	struct vc4_dev *vc4 = to_vc4_dev(drm);
	struct vc4_hvs *hvs = vc4->hvs;
	struct drm_mm_node *node, *next;

	if (drm_mm_node_allocated(&vc4->hvs->mitchell_netravali_filter))
		drm_mm_remove_node(&vc4->hvs->mitchell_netravali_filter);

	drm_mm_for_each_node_safe(node, next, &vc4->hvs->dlist_mm)
		drm_mm_remove_node(node);

	drm_mm_takedown(&vc4->hvs->dlist_mm);

	drm_mm_for_each_node_safe(node, next, &vc4->hvs->lbm_mm)
		drm_mm_remove_node(node);
	drm_mm_takedown(&vc4->hvs->lbm_mm);

	clk_disable_unprepare(hvs->core_clk);

	vc4->hvs = NULL;
}

static const struct component_ops vc4_hvs_ops = {
	.bind   = vc4_hvs_bind,
	.unbind = vc4_hvs_unbind,
};

static int vc4_hvs_dev_probe(struct platform_device *pdev)
{
	return component_add(&pdev->dev, &vc4_hvs_ops);
}

static void vc4_hvs_dev_remove(struct platform_device *pdev)
{
	component_del(&pdev->dev, &vc4_hvs_ops);
}

static const struct of_device_id vc4_hvs_dt_match[] = {
	{ .compatible = "brcm,bcm2711-hvs" },
	{ .compatible = "brcm,bcm2835-hvs" },
	{}
};

struct platform_driver vc4_hvs_driver = {
	.probe = vc4_hvs_dev_probe,
	.remove_new = vc4_hvs_dev_remove,
	.driver = {
		.name = "vc4_hvs",
		.of_match_table = vc4_hvs_dt_match,
	},
};<|MERGE_RESOLUTION|>--- conflicted
+++ resolved
@@ -224,13 +224,8 @@
 	if (!drm_dev_enter(drm, &idx))
 		return;
 
-<<<<<<< HEAD
-	if (hvs->vc4->gen == VC4_GEN_4)
-		return;
-=======
 	if (hvs->vc4->gen != VC4_GEN_4)
 		goto exit;
->>>>>>> 4c93ede2
 
 	/* The LUT memory is laid out with each HVS channel in order,
 	 * each of which takes 256 writes for R, 256 for G, then 256
