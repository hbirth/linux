--- conflicted
+++ resolved
@@ -3520,11 +3520,7 @@
 
 	rc = bnxt_qplib_free_mrw(&rdev->qplib_res, &mr->qplib_mr);
 	if (rc) {
-<<<<<<< HEAD
-		dev_err(rdev_to_dev(rdev), "Dereg MR failed: %#x\n", rc);
-=======
 		ibdev_err(&rdev->ibdev, "Dereg MR failed: %#x\n", rc);
->>>>>>> 04d5ce62
 		return rc;
 	}
 
