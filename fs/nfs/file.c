// SPDX-License-Identifier: GPL-2.0-only
/*
 *  linux/fs/nfs/file.c
 *
 *  Copyright (C) 1992  Rick Sladkey
 *
 *  Changes Copyright (C) 1994 by Florian La Roche
 *   - Do not copy data too often around in the kernel.
 *   - In nfs_file_read the return value of kmalloc wasn't checked.
 *   - Put in a better version of read look-ahead buffering. Original idea
 *     and implementation by Wai S Kok elekokws@ee.nus.sg.
 *
 *  Expire cache on write to a file by Wai S Kok (Oct 1994).
 *
 *  Total rewrite of read side for new NFS buffer cache.. Linus.
 *
 *  nfs regular file handling functions
 */

#include <linux/module.h>
#include <linux/time.h>
#include <linux/kernel.h>
#include <linux/errno.h>
#include <linux/fcntl.h>
#include <linux/stat.h>
#include <linux/nfs_fs.h>
#include <linux/nfs_mount.h>
#include <linux/mm.h>
#include <linux/pagemap.h>
#include <linux/gfp.h>
#include <linux/swap.h>

#include <linux/uaccess.h>

#include "delegation.h"
#include "internal.h"
#include "iostat.h"
#include "fscache.h"
#include "pnfs.h"

#include "nfstrace.h"

#define NFSDBG_FACILITY		NFSDBG_FILE

static const struct vm_operations_struct nfs_file_vm_ops;

int nfs_check_flags(int flags)
{
	if ((flags & (O_APPEND | O_DIRECT)) == (O_APPEND | O_DIRECT))
		return -EINVAL;

	return 0;
}
EXPORT_SYMBOL_GPL(nfs_check_flags);

/*
 * Open file
 */
static int
nfs_file_open(struct inode *inode, struct file *filp)
{
	int res;

	dprintk("NFS: open file(%pD2)\n", filp);

	nfs_inc_stats(inode, NFSIOS_VFSOPEN);
	res = nfs_check_flags(filp->f_flags);
	if (res)
		return res;

	res = nfs_open(inode, filp);
	return res;
}

int
nfs_file_release(struct inode *inode, struct file *filp)
{
	dprintk("NFS: release(%pD2)\n", filp);

	nfs_inc_stats(inode, NFSIOS_VFSRELEASE);
	nfs_file_clear_open_context(filp);
	nfs_fscache_release_file(inode, filp);
	return 0;
}
EXPORT_SYMBOL_GPL(nfs_file_release);

/**
 * nfs_revalidate_file_size - Revalidate the file size
 * @inode: pointer to inode struct
 * @filp: pointer to struct file
 *
 * Revalidates the file length. This is basically a wrapper around
 * nfs_revalidate_inode() that takes into account the fact that we may
 * have cached writes (in which case we don't care about the server's
 * idea of what the file length is), or O_DIRECT (in which case we
 * shouldn't trust the cache).
 */
static int nfs_revalidate_file_size(struct inode *inode, struct file *filp)
{
	struct nfs_server *server = NFS_SERVER(inode);

	if (filp->f_flags & O_DIRECT)
		goto force_reval;
	if (nfs_check_cache_invalid(inode, NFS_INO_INVALID_SIZE))
		goto force_reval;
	return 0;
force_reval:
	return __nfs_revalidate_inode(server, inode);
}

loff_t nfs_file_llseek(struct file *filp, loff_t offset, int whence)
{
	dprintk("NFS: llseek file(%pD2, %lld, %d)\n",
			filp, offset, whence);

	/*
	 * whence == SEEK_END || SEEK_DATA || SEEK_HOLE => we must revalidate
	 * the cached file length
	 */
	if (whence != SEEK_SET && whence != SEEK_CUR) {
		struct inode *inode = filp->f_mapping->host;

		int retval = nfs_revalidate_file_size(inode, filp);
		if (retval < 0)
			return (loff_t)retval;
	}

	return generic_file_llseek(filp, offset, whence);
}
EXPORT_SYMBOL_GPL(nfs_file_llseek);

/*
 * Flush all dirty pages, and check for write errors.
 */
static int
nfs_file_flush(struct file *file, fl_owner_t id)
{
	struct inode	*inode = file_inode(file);
	errseq_t since;

	dprintk("NFS: flush(%pD2)\n", file);

	nfs_inc_stats(inode, NFSIOS_VFSFLUSH);
	if ((file->f_mode & FMODE_WRITE) == 0)
		return 0;

	/* Flush writes to the server and return any errors */
	since = filemap_sample_wb_err(file->f_mapping);
	nfs_wb_all(inode);
	return filemap_check_wb_err(file->f_mapping, since);
}

ssize_t
nfs_file_read(struct kiocb *iocb, struct iov_iter *to)
{
	struct inode *inode = file_inode(iocb->ki_filp);
	ssize_t result;

	if (iocb->ki_flags & IOCB_DIRECT)
		return nfs_file_direct_read(iocb, to, false);

	dprintk("NFS: read(%pD2, %zu@%lu)\n",
		iocb->ki_filp,
		iov_iter_count(to), (unsigned long) iocb->ki_pos);

	nfs_start_io_read(inode);
	result = nfs_revalidate_mapping(inode, iocb->ki_filp->f_mapping);
	if (!result) {
		result = generic_file_read_iter(iocb, to);
		if (result > 0)
			nfs_add_stats(inode, NFSIOS_NORMALREADBYTES, result);
	}
	nfs_end_io_read(inode);
	return result;
}
EXPORT_SYMBOL_GPL(nfs_file_read);

int
nfs_file_mmap(struct file * file, struct vm_area_struct * vma)
{
	struct inode *inode = file_inode(file);
	int	status;

	dprintk("NFS: mmap(%pD2)\n", file);

	/* Note: generic_file_mmap() returns ENOSYS on nommu systems
	 *       so we call that before revalidating the mapping
	 */
	status = generic_file_mmap(file, vma);
	if (!status) {
		vma->vm_ops = &nfs_file_vm_ops;
		status = nfs_revalidate_mapping(inode, file->f_mapping);
	}
	return status;
}
EXPORT_SYMBOL_GPL(nfs_file_mmap);

/*
 * Flush any dirty pages for this process, and check for write errors.
 * The return status from this call provides a reliable indication of
 * whether any write errors occurred for this process.
 */
static int
nfs_file_fsync_commit(struct file *file, int datasync)
{
	struct inode *inode = file_inode(file);
	int ret, ret2;

	dprintk("NFS: fsync file(%pD2) datasync %d\n", file, datasync);

	nfs_inc_stats(inode, NFSIOS_VFSFSYNC);
	ret = nfs_commit_inode(inode, FLUSH_SYNC);
	ret2 = file_check_and_advance_wb_err(file);
	if (ret2 < 0)
		return ret2;
	return ret;
}

int
nfs_file_fsync(struct file *file, loff_t start, loff_t end, int datasync)
{
	struct inode *inode = file_inode(file);
	struct nfs_inode *nfsi = NFS_I(inode);
	long save_nredirtied = atomic_long_read(&nfsi->redirtied_pages);
	long nredirtied;
	int ret;

	trace_nfs_fsync_enter(inode);

	for (;;) {
		ret = file_write_and_wait_range(file, start, end);
		if (ret != 0)
			break;
		ret = nfs_file_fsync_commit(file, datasync);
		if (ret != 0)
			break;
		ret = pnfs_sync_inode(inode, !!datasync);
		if (ret != 0)
			break;
		nredirtied = atomic_long_read(&nfsi->redirtied_pages);
		if (nredirtied == save_nredirtied)
			break;
		save_nredirtied = nredirtied;
	}

	trace_nfs_fsync_exit(inode, ret);
	return ret;
}
EXPORT_SYMBOL_GPL(nfs_file_fsync);

/*
 * Decide whether a read/modify/write cycle may be more efficient
 * then a modify/write/read cycle when writing to a page in the
 * page cache.
 *
 * Some pNFS layout drivers can only read/write at a certain block
 * granularity like all block devices and therefore we must perform
 * read/modify/write whenever a page hasn't read yet and the data
 * to be written there is not aligned to a block boundary and/or
 * smaller than the block size.
 *
 * The modify/write/read cycle may occur if a page is read before
 * being completely filled by the writer.  In this situation, the
 * page must be completely written to stable storage on the server
 * before it can be refilled by reading in the page from the server.
 * This can lead to expensive, small, FILE_SYNC mode writes being
 * done.
 *
 * It may be more efficient to read the page first if the file is
 * open for reading in addition to writing, the page is not marked
 * as Uptodate, it is not dirty or waiting to be committed,
 * indicating that it was previously allocated and then modified,
 * that there were valid bytes of data in that range of the file,
 * and that the new data won't completely replace the old data in
 * that range of the file.
 */
static bool nfs_full_page_write(struct page *page, loff_t pos, unsigned int len)
{
	unsigned int pglen = nfs_page_length(page);
	unsigned int offset = pos & (PAGE_SIZE - 1);
	unsigned int end = offset + len;

	return !pglen || (end >= pglen && !offset);
}

static bool nfs_want_read_modify_write(struct file *file, struct page *page,
			loff_t pos, unsigned int len)
{
	/*
	 * Up-to-date pages, those with ongoing or full-page write
	 * don't need read/modify/write
	 */
	if (PageUptodate(page) || PagePrivate(page) ||
	    nfs_full_page_write(page, pos, len))
		return false;

	if (pnfs_ld_read_whole_page(file->f_mapping->host))
		return true;
	/* Open for reading too? */
	if (file->f_mode & FMODE_READ)
		return true;
	return false;
}

/*
 * This does the "real" work of the write. We must allocate and lock the
 * page to be sent back to the generic routine, which then copies the
 * data from user space.
 *
 * If the writer ends up delaying the write, the writer needs to
 * increment the page use counts until he is done with the page.
 */
static int nfs_write_begin(struct file *file, struct address_space *mapping,
			loff_t pos, unsigned len, unsigned flags,
			struct page **pagep, void **fsdata)
{
	int ret;
	pgoff_t index = pos >> PAGE_SHIFT;
	struct page *page;
	int once_thru = 0;

	dfprintk(PAGECACHE, "NFS: write_begin(%pD2(%lu), %u@%lld)\n",
		file, mapping->host->i_ino, len, (long long) pos);

start:
	page = grab_cache_page_write_begin(mapping, index, flags);
	if (!page)
		return -ENOMEM;
	*pagep = page;

	ret = nfs_flush_incompatible(file, page);
	if (ret) {
		unlock_page(page);
		put_page(page);
	} else if (!once_thru &&
		   nfs_want_read_modify_write(file, page, pos, len)) {
		once_thru = 1;
		ret = nfs_readpage(file, page);
		put_page(page);
		if (!ret)
			goto start;
	}
	return ret;
}

static int nfs_write_end(struct file *file, struct address_space *mapping,
			loff_t pos, unsigned len, unsigned copied,
			struct page *page, void *fsdata)
{
	unsigned offset = pos & (PAGE_SIZE - 1);
	struct nfs_open_context *ctx = nfs_file_open_context(file);
	int status;

	dfprintk(PAGECACHE, "NFS: write_end(%pD2(%lu), %u@%lld)\n",
		file, mapping->host->i_ino, len, (long long) pos);

	/*
	 * Zero any uninitialised parts of the page, and then mark the page
	 * as up to date if it turns out that we're extending the file.
	 */
	if (!PageUptodate(page)) {
		unsigned pglen = nfs_page_length(page);
		unsigned end = offset + copied;

		if (pglen == 0) {
			zero_user_segments(page, 0, offset,
					end, PAGE_SIZE);
			SetPageUptodate(page);
		} else if (end >= pglen) {
			zero_user_segment(page, end, PAGE_SIZE);
			if (offset == 0)
				SetPageUptodate(page);
		} else
			zero_user_segment(page, pglen, PAGE_SIZE);
	}

	status = nfs_updatepage(file, page, offset, copied);

	unlock_page(page);
	put_page(page);

	if (status < 0)
		return status;
	NFS_I(mapping->host)->write_io += copied;

	if (nfs_ctx_key_to_expire(ctx, mapping->host))
		nfs_wb_all(mapping->host);

	return copied;
}

/*
 * Partially or wholly invalidate a page
 * - Release the private state associated with a page if undergoing complete
 *   page invalidation
 * - Called if either PG_private or PG_fscache is set on the page
 * - Caller holds page lock
 */
static void nfs_invalidate_page(struct page *page, unsigned int offset,
				unsigned int length)
{
	dfprintk(PAGECACHE, "NFS: invalidate_page(%p, %u, %u)\n",
		 page, offset, length);

	if (offset != 0 || length < PAGE_SIZE)
		return;
	/* Cancel any unstarted writes on this page */
	nfs_wb_page_cancel(page_file_mapping(page)->host, page);
	wait_on_page_fscache(page);
}

/*
 * Attempt to release the private state associated with a page
 * - Called if either PG_private or PG_fscache is set on the page
 * - Caller holds page lock
 * - Return true (may release page) or false (may not)
 */
static int nfs_release_page(struct page *page, gfp_t gfp)
{
	dfprintk(PAGECACHE, "NFS: release_page(%p)\n", page);

	/* If PagePrivate() is set, then the page is not freeable */
	if (PagePrivate(page))
		return 0;
	return nfs_fscache_release_page(page, gfp);
}

static void nfs_check_dirty_writeback(struct page *page,
				bool *dirty, bool *writeback)
{
	struct nfs_inode *nfsi;
	struct address_space *mapping = page_file_mapping(page);

	if (!mapping || PageSwapCache(page))
		return;

	/*
	 * Check if an unstable page is currently being committed and
	 * if so, have the VM treat it as if the page is under writeback
	 * so it will not block due to pages that will shortly be freeable.
	 */
	nfsi = NFS_I(mapping->host);
	if (atomic_read(&nfsi->commit_info.rpcs_out)) {
		*writeback = true;
		return;
	}

	/*
	 * If PagePrivate() is set, then the page is not freeable and as the
	 * inode is not being committed, it's not going to be cleaned in the
	 * near future so treat it as dirty
	 */
	if (PagePrivate(page))
		*dirty = true;
}

/*
 * Attempt to clear the private state associated with a page when an error
 * occurs that requires the cached contents of an inode to be written back or
 * destroyed
 * - Called if either PG_private or fscache is set on the page
 * - Caller holds page lock
 * - Return 0 if successful, -error otherwise
 */
static int nfs_launder_page(struct page *page)
{
	struct inode *inode = page_file_mapping(page)->host;

	dfprintk(PAGECACHE, "NFS: launder_page(%ld, %llu)\n",
		inode->i_ino, (long long)page_offset(page));

	wait_on_page_fscache(page);
	return nfs_wb_page(inode, page);
}

static int nfs_swap_activate(struct swap_info_struct *sis, struct file *file,
						sector_t *span)
{
	unsigned long blocks;
	long long isize;
	struct inode *inode = file_inode(file);
	struct rpc_clnt *clnt = NFS_CLIENT(inode);
	struct nfs_client *cl = NFS_SERVER(inode)->nfs_client;

	spin_lock(&inode->i_lock);
	blocks = inode->i_blocks;
	isize = inode->i_size;
	spin_unlock(&inode->i_lock);
	if (blocks*512 < isize) {
		pr_warn("swap activate: swapfile has holes\n");
		return -EINVAL;
	}

	*span = sis->pages;


	if (cl->rpc_ops->enable_swap)
		cl->rpc_ops->enable_swap(inode);

	return rpc_clnt_swap_activate(clnt);
}

static void nfs_swap_deactivate(struct file *file)
{
	struct inode *inode = file_inode(file);
	struct rpc_clnt *clnt = NFS_CLIENT(inode);
	struct nfs_client *cl = NFS_SERVER(inode)->nfs_client;

	rpc_clnt_swap_deactivate(clnt);
	if (cl->rpc_ops->disable_swap)
		cl->rpc_ops->disable_swap(file_inode(file));
}

const struct address_space_operations nfs_file_aops = {
	.readpage = nfs_readpage,
	.readahead = nfs_readahead,
<<<<<<< HEAD
	.set_page_dirty = __set_page_dirty_nobuffers,
=======
	.dirty_folio = filemap_dirty_folio,
>>>>>>> ef70d8ca
	.writepage = nfs_writepage,
	.writepages = nfs_writepages,
	.write_begin = nfs_write_begin,
	.write_end = nfs_write_end,
	.invalidatepage = nfs_invalidate_page,
	.releasepage = nfs_release_page,
	.direct_IO = nfs_direct_IO,
#ifdef CONFIG_MIGRATION
	.migratepage = nfs_migrate_page,
#endif
	.launder_page = nfs_launder_page,
	.is_dirty_writeback = nfs_check_dirty_writeback,
	.error_remove_page = generic_error_remove_page,
	.swap_activate = nfs_swap_activate,
	.swap_deactivate = nfs_swap_deactivate,
};

/*
 * Notification that a PTE pointing to an NFS page is about to be made
 * writable, implying that someone is about to modify the page through a
 * shared-writable mapping
 */
static vm_fault_t nfs_vm_page_mkwrite(struct vm_fault *vmf)
{
	struct page *page = vmf->page;
	struct file *filp = vmf->vma->vm_file;
	struct inode *inode = file_inode(filp);
	unsigned pagelen;
	vm_fault_t ret = VM_FAULT_NOPAGE;
	struct address_space *mapping;

	dfprintk(PAGECACHE, "NFS: vm_page_mkwrite(%pD2(%lu), offset %lld)\n",
		filp, filp->f_mapping->host->i_ino,
		(long long)page_offset(page));

	sb_start_pagefault(inode->i_sb);

	/* make sure the cache has finished storing the page */
	if (PageFsCache(page) &&
	    wait_on_page_fscache_killable(vmf->page) < 0) {
		ret = VM_FAULT_RETRY;
		goto out;
	}

	wait_on_bit_action(&NFS_I(inode)->flags, NFS_INO_INVALIDATING,
			nfs_wait_bit_killable, TASK_KILLABLE);

	lock_page(page);
	mapping = page_file_mapping(page);
	if (mapping != inode->i_mapping)
		goto out_unlock;

	wait_on_page_writeback(page);

	pagelen = nfs_page_length(page);
	if (pagelen == 0)
		goto out_unlock;

	ret = VM_FAULT_LOCKED;
	if (nfs_flush_incompatible(filp, page) == 0 &&
	    nfs_updatepage(filp, page, 0, pagelen) == 0)
		goto out;

	ret = VM_FAULT_SIGBUS;
out_unlock:
	unlock_page(page);
out:
	sb_end_pagefault(inode->i_sb);
	return ret;
}

static const struct vm_operations_struct nfs_file_vm_ops = {
	.fault = filemap_fault,
	.map_pages = filemap_map_pages,
	.page_mkwrite = nfs_vm_page_mkwrite,
};

ssize_t nfs_file_write(struct kiocb *iocb, struct iov_iter *from)
{
	struct file *file = iocb->ki_filp;
	struct inode *inode = file_inode(file);
	unsigned int mntflags = NFS_SERVER(inode)->flags;
	ssize_t result, written;
	errseq_t since;
	int error;

	result = nfs_key_timeout_notify(file, inode);
	if (result)
		return result;

	if (iocb->ki_flags & IOCB_DIRECT)
		return nfs_file_direct_write(iocb, from, false);

	dprintk("NFS: write(%pD2, %zu@%Ld)\n",
		file, iov_iter_count(from), (long long) iocb->ki_pos);

	if (IS_SWAPFILE(inode))
		goto out_swapfile;
	/*
	 * O_APPEND implies that we must revalidate the file length.
	 */
	if (iocb->ki_flags & IOCB_APPEND || iocb->ki_pos > i_size_read(inode)) {
		result = nfs_revalidate_file_size(inode, file);
		if (result)
			return result;
	}

	nfs_clear_invalid_mapping(file->f_mapping);

	since = filemap_sample_wb_err(file->f_mapping);
	nfs_start_io_write(inode);
	result = generic_write_checks(iocb, from);
	if (result > 0) {
		current->backing_dev_info = inode_to_bdi(inode);
		result = generic_perform_write(iocb, from);
		current->backing_dev_info = NULL;
	}
	nfs_end_io_write(inode);
	if (result <= 0)
		goto out;

	written = result;
	iocb->ki_pos += written;
	nfs_add_stats(inode, NFSIOS_NORMALWRITTENBYTES, written);

	if (mntflags & NFS_MOUNT_WRITE_EAGER) {
		result = filemap_fdatawrite_range(file->f_mapping,
						  iocb->ki_pos - written,
						  iocb->ki_pos - 1);
		if (result < 0)
			goto out;
	}
	if (mntflags & NFS_MOUNT_WRITE_WAIT) {
		result = filemap_fdatawait_range(file->f_mapping,
						 iocb->ki_pos - written,
						 iocb->ki_pos - 1);
		if (result < 0)
			goto out;
	}
	result = generic_write_sync(iocb, written);
	if (result < 0)
		return result;

out:
	/* Return error values */
	error = filemap_check_wb_err(file->f_mapping, since);
	switch (error) {
	default:
		break;
	case -EDQUOT:
	case -EFBIG:
	case -ENOSPC:
		nfs_wb_all(inode);
		error = file_check_and_advance_wb_err(file);
		if (error < 0)
			result = error;
	}
	return result;

out_swapfile:
	printk(KERN_INFO "NFS: attempt to write to active swap file!\n");
	return -ETXTBSY;
}
EXPORT_SYMBOL_GPL(nfs_file_write);

static int
do_getlk(struct file *filp, int cmd, struct file_lock *fl, int is_local)
{
	struct inode *inode = filp->f_mapping->host;
	int status = 0;
	unsigned int saved_type = fl->fl_type;

	/* Try local locking first */
	posix_test_lock(filp, fl);
	if (fl->fl_type != F_UNLCK) {
		/* found a conflict */
		goto out;
	}
	fl->fl_type = saved_type;

	if (NFS_PROTO(inode)->have_delegation(inode, FMODE_READ))
		goto out_noconflict;

	if (is_local)
		goto out_noconflict;

	status = NFS_PROTO(inode)->lock(filp, cmd, fl);
out:
	return status;
out_noconflict:
	fl->fl_type = F_UNLCK;
	goto out;
}

static int
do_unlk(struct file *filp, int cmd, struct file_lock *fl, int is_local)
{
	struct inode *inode = filp->f_mapping->host;
	struct nfs_lock_context *l_ctx;
	int status;

	/*
	 * Flush all pending writes before doing anything
	 * with locks..
	 */
	nfs_wb_all(inode);

	l_ctx = nfs_get_lock_context(nfs_file_open_context(filp));
	if (!IS_ERR(l_ctx)) {
		status = nfs_iocounter_wait(l_ctx);
		nfs_put_lock_context(l_ctx);
		/*  NOTE: special case
		 * 	If we're signalled while cleaning up locks on process exit, we
		 * 	still need to complete the unlock.
		 */
		if (status < 0 && !(fl->fl_flags & FL_CLOSE))
			return status;
	}

	/*
	 * Use local locking if mounted with "-onolock" or with appropriate
	 * "-olocal_lock="
	 */
	if (!is_local)
		status = NFS_PROTO(inode)->lock(filp, cmd, fl);
	else
		status = locks_lock_file_wait(filp, fl);
	return status;
}

static int
do_setlk(struct file *filp, int cmd, struct file_lock *fl, int is_local)
{
	struct inode *inode = filp->f_mapping->host;
	int status;

	/*
	 * Flush all pending writes before doing anything
	 * with locks..
	 */
	status = nfs_sync_mapping(filp->f_mapping);
	if (status != 0)
		goto out;

	/*
	 * Use local locking if mounted with "-onolock" or with appropriate
	 * "-olocal_lock="
	 */
	if (!is_local)
		status = NFS_PROTO(inode)->lock(filp, cmd, fl);
	else
		status = locks_lock_file_wait(filp, fl);
	if (status < 0)
		goto out;

	/*
	 * Invalidate cache to prevent missing any changes.  If
	 * the file is mapped, clear the page cache as well so
	 * those mappings will be loaded.
	 *
	 * This makes locking act as a cache coherency point.
	 */
	nfs_sync_mapping(filp->f_mapping);
	if (!NFS_PROTO(inode)->have_delegation(inode, FMODE_READ)) {
		nfs_zap_caches(inode);
		if (mapping_mapped(filp->f_mapping))
			nfs_revalidate_mapping(inode, filp->f_mapping);
	}
out:
	return status;
}

/*
 * Lock a (portion of) a file
 */
int nfs_lock(struct file *filp, int cmd, struct file_lock *fl)
{
	struct inode *inode = filp->f_mapping->host;
	int ret = -ENOLCK;
	int is_local = 0;

	dprintk("NFS: lock(%pD2, t=%x, fl=%x, r=%lld:%lld)\n",
			filp, fl->fl_type, fl->fl_flags,
			(long long)fl->fl_start, (long long)fl->fl_end);

	nfs_inc_stats(inode, NFSIOS_VFSLOCK);

	if (fl->fl_flags & FL_RECLAIM)
		return -ENOGRACE;

	if (NFS_SERVER(inode)->flags & NFS_MOUNT_LOCAL_FCNTL)
		is_local = 1;

	if (NFS_PROTO(inode)->lock_check_bounds != NULL) {
		ret = NFS_PROTO(inode)->lock_check_bounds(fl);
		if (ret < 0)
			goto out_err;
	}

	if (IS_GETLK(cmd))
		ret = do_getlk(filp, cmd, fl, is_local);
	else if (fl->fl_type == F_UNLCK)
		ret = do_unlk(filp, cmd, fl, is_local);
	else
		ret = do_setlk(filp, cmd, fl, is_local);
out_err:
	return ret;
}
EXPORT_SYMBOL_GPL(nfs_lock);

/*
 * Lock a (portion of) a file
 */
int nfs_flock(struct file *filp, int cmd, struct file_lock *fl)
{
	struct inode *inode = filp->f_mapping->host;
	int is_local = 0;

	dprintk("NFS: flock(%pD2, t=%x, fl=%x)\n",
			filp, fl->fl_type, fl->fl_flags);

	if (!(fl->fl_flags & FL_FLOCK))
		return -ENOLCK;

	if (NFS_SERVER(inode)->flags & NFS_MOUNT_LOCAL_FLOCK)
		is_local = 1;

	/* We're simulating flock() locks using posix locks on the server */
	if (fl->fl_type == F_UNLCK)
		return do_unlk(filp, cmd, fl, is_local);
	return do_setlk(filp, cmd, fl, is_local);
}
EXPORT_SYMBOL_GPL(nfs_flock);

const struct file_operations nfs_file_operations = {
	.llseek		= nfs_file_llseek,
	.read_iter	= nfs_file_read,
	.write_iter	= nfs_file_write,
	.mmap		= nfs_file_mmap,
	.open		= nfs_file_open,
	.flush		= nfs_file_flush,
	.release	= nfs_file_release,
	.fsync		= nfs_file_fsync,
	.lock		= nfs_lock,
	.flock		= nfs_flock,
	.splice_read	= generic_file_splice_read,
	.splice_write	= iter_file_splice_write,
	.check_flags	= nfs_check_flags,
	.setlease	= simple_nosetlease,
};
EXPORT_SYMBOL_GPL(nfs_file_operations);<|MERGE_RESOLUTION|>--- conflicted
+++ resolved
@@ -514,11 +514,7 @@
 const struct address_space_operations nfs_file_aops = {
 	.readpage = nfs_readpage,
 	.readahead = nfs_readahead,
-<<<<<<< HEAD
-	.set_page_dirty = __set_page_dirty_nobuffers,
-=======
 	.dirty_folio = filemap_dirty_folio,
->>>>>>> ef70d8ca
 	.writepage = nfs_writepage,
 	.writepages = nfs_writepages,
 	.write_begin = nfs_write_begin,
