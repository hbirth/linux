RHEL_MAJOR = 9
RHEL_MINOR = 5

#
# RHEL_RELEASE
# -------------
#
# Represents build number in 'release' part of RPM's name-version-release.
#   name is <package_name>, e.g. kernel
#   version is upstream kernel version this kernel is based on, e.g. 4.18.0
#   release is <RHEL_RELEASE>.<dist_tag>[<buildid>], e.g. 100.el8
#
# Use this spot to avoid future merge conflicts.
# Do not trim this comment.
<<<<<<< HEAD
RHEL_RELEASE = 429
=======
RHEL_RELEASE = 427.5.1
>>>>>>> 79dbb815

#
# ZSTREAM
# -------
#
#  This variable controls whether we use zstream numbering or not for the
#  package release. The zstream release keeps the build number of the last
#  build done for ystream for the Beta milestone, and increments a second
#  number for each build. The third number is used for branched builds
#  (eg.: for builds with security fixes or hot fixes done outside of the
#  batch release process).
#
#  For example, with ZSTREAM unset or set to "no", all builds will contain
#  a release with only the build number, eg.: kernel-<kernel version>-X.el*,
#  where X is the build number. With ZSTREAM set to "yes", we will have
#  builds with kernel-<kernel version>-X.Y.Z.el*, where X is the last
#  RHEL_RELEASE number before ZSTREAM flag was set to yes, Y will now be the
#  build number and Z will always be 1 except if you're doing a branched build
#  (when you give RHDISTGIT_BRANCH on the command line, in which case the Z
#  number will be incremented instead of the Y).
#
ZSTREAM ?= no

#
# Early y+1 numbering
# --------------------
#
# In early y+1 process, RHEL_RELEASE consists of 2 numbers: x.y
# First is RHEL_RELEASE inherited/merged from y as-is, second number
# is incremented with each build starting from 1. After merge from y,
# it resets back to 1. This way y+1 nvr reflects status of last merge.
#
# Example:
#
# rhel8.0                        rhel-8.1
#   kernel-4.18.0-58.el8   -->     kernel-4.18.0-58.1.el8
#                                  kernel-4.18.0-58.2.el8
#   kernel-4.18.0-59.el8           kernel-4.18.0-59.1.el8
#   kernel-4.18.0-60.el8
#   kernel-4.18.0-61.el8   -->     kernel-4.18.0-61.1.el8
#
#
# Use this spot to avoid future merge conflicts.
# Do not trim this comment.
EARLY_YSTREAM ?= no
EARLY_YBUILD:=
EARLY_YRELEASE:=
ifneq ("$(ZSTREAM)", "yes")
  ifeq ("$(EARLY_YSTREAM)","yes")
    RHEL_RELEASE:=$(RHEL_RELEASE).$(EARLY_YRELEASE)
  endif
endif<|MERGE_RESOLUTION|>--- conflicted
+++ resolved
@@ -12,11 +12,7 @@
 #
 # Use this spot to avoid future merge conflicts.
 # Do not trim this comment.
-<<<<<<< HEAD
-RHEL_RELEASE = 429
-=======
-RHEL_RELEASE = 427.5.1
->>>>>>> 79dbb815
+RHEL_RELEASE = 430
 
 #
 # ZSTREAM
