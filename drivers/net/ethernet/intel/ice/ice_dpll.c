--- conflicted
+++ resolved
@@ -1856,13 +1856,8 @@
 						      &dp->input_prio[i]);
 			if (ret)
 				return ret;
-<<<<<<< HEAD
-			pins[i].prop.capabilities |=
-				DPLL_PIN_CAPABILITIES_PRIORITY_CAN_CHANGE;
-=======
 			caps |= (DPLL_PIN_CAPABILITIES_PRIORITY_CAN_CHANGE |
 				 DPLL_PIN_CAPABILITIES_STATE_CAN_CHANGE);
->>>>>>> 3bb5bb48
 			pins[i].prop.phase_range.min =
 				pf->dplls.input_phase_adj_max;
 			pins[i].prop.phase_range.max =
@@ -1872,12 +1867,9 @@
 				pf->dplls.output_phase_adj_max;
 			pins[i].prop.phase_range.max =
 				-pf->dplls.output_phase_adj_max;
-<<<<<<< HEAD
-=======
 			ret = ice_cgu_get_output_pin_state_caps(hw, i, &caps);
 			if (ret)
 				return ret;
->>>>>>> 3bb5bb48
 		}
 		pins[i].prop.capabilities = caps;
 		ret = ice_dpll_pin_state_update(pf, &pins[i], pin_type, NULL);
