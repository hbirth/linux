--- conflicted
+++ resolved
@@ -50,13 +50,6 @@
 	return syscall(__NR_close_range, fd, max_fd, flags);
 }
 
-<<<<<<< HEAD
-#ifndef ARRAY_SIZE
-#define ARRAY_SIZE(x) (sizeof(x) / sizeof((x)[0]))
-#endif
-
-=======
->>>>>>> 754e0b0e
 TEST(core_close_range)
 {
 	int i, ret;
