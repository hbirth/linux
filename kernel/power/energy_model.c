// SPDX-License-Identifier: GPL-2.0
/*
 * Energy Model of devices
 *
 * Copyright (c) 2018-2021, Arm ltd.
 * Written by: Quentin Perret, Arm ltd.
 * Improvements provided by: Lukasz Luba, Arm ltd.
 */

#define pr_fmt(fmt) "energy_model: " fmt

#include <linux/cpu.h>
#include <linux/cpufreq.h>
#include <linux/cpumask.h>
#include <linux/debugfs.h>
#include <linux/energy_model.h>
#include <linux/sched/topology.h>
#include <linux/slab.h>

/*
 * Mutex serializing the registrations of performance domains and letting
 * callbacks defined by drivers sleep.
 */
static DEFINE_MUTEX(em_pd_mutex);

static bool _is_cpu_device(struct device *dev)
{
	return (dev->bus == &cpu_subsys);
}

#ifdef CONFIG_DEBUG_FS
static struct dentry *rootdir;

static void em_debug_create_ps(struct em_perf_state *ps, struct dentry *pd)
{
	struct dentry *d;
	char name[24];

	snprintf(name, sizeof(name), "ps:%lu", ps->frequency);

	/* Create per-ps directory */
	d = debugfs_create_dir(name, pd);
	debugfs_create_ulong("frequency", 0444, d, &ps->frequency);
	debugfs_create_ulong("power", 0444, d, &ps->power);
	debugfs_create_ulong("cost", 0444, d, &ps->cost);
	debugfs_create_ulong("inefficient", 0444, d, &ps->flags);
}

static int em_debug_cpus_show(struct seq_file *s, void *unused)
{
	seq_printf(s, "%*pbl\n", cpumask_pr_args(to_cpumask(s->private)));

	return 0;
}
DEFINE_SHOW_ATTRIBUTE(em_debug_cpus);

static int em_debug_flags_show(struct seq_file *s, void *unused)
{
	struct em_perf_domain *pd = s->private;

	seq_printf(s, "%#lx\n", pd->flags);

	return 0;
}
DEFINE_SHOW_ATTRIBUTE(em_debug_flags);

static void em_debug_create_pd(struct device *dev)
{
	struct dentry *d;
	int i;

	/* Create the directory of the performance domain */
	d = debugfs_create_dir(dev_name(dev), rootdir);

	if (_is_cpu_device(dev))
		debugfs_create_file("cpus", 0444, d, dev->em_pd->cpus,
				    &em_debug_cpus_fops);

	debugfs_create_file("flags", 0444, d, dev->em_pd,
			    &em_debug_flags_fops);

	/* Create a sub-directory for each performance state */
	for (i = 0; i < dev->em_pd->nr_perf_states; i++)
		em_debug_create_ps(&dev->em_pd->table[i], d);

}

static void em_debug_remove_pd(struct device *dev)
{
	struct dentry *debug_dir;

	debug_dir = debugfs_lookup(dev_name(dev), rootdir);
	debugfs_remove_recursive(debug_dir);
}

static int __init em_debug_init(void)
{
	/* Create /sys/kernel/debug/energy_model directory */
	rootdir = debugfs_create_dir("energy_model", NULL);

	return 0;
}
fs_initcall(em_debug_init);
#else /* CONFIG_DEBUG_FS */
static void em_debug_create_pd(struct device *dev) {}
static void em_debug_remove_pd(struct device *dev) {}
#endif

static int em_create_perf_table(struct device *dev, struct em_perf_domain *pd,
				int nr_states, struct em_data_callback *cb,
				unsigned long flags)
{
	unsigned long power, freq, prev_freq = 0, prev_cost = ULONG_MAX;
	struct em_perf_state *table;
	int i, ret;
	u64 fmax;

	table = kcalloc(nr_states, sizeof(*table), GFP_KERNEL);
	if (!table)
		return -ENOMEM;

	/* Build the list of performance states for this performance domain */
	for (i = 0, freq = 0; i < nr_states; i++, freq++) {
		/*
		 * active_power() is a driver callback which ceils 'freq' to
		 * lowest performance state of 'dev' above 'freq' and updates
		 * 'power' and 'freq' accordingly.
		 */
		ret = cb->active_power(dev, &power, &freq);
		if (ret) {
			dev_err(dev, "EM: invalid perf. state: %d\n",
				ret);
			goto free_ps_table;
		}

		/*
		 * We expect the driver callback to increase the frequency for
		 * higher performance states.
		 */
		if (freq <= prev_freq) {
			dev_err(dev, "EM: non-increasing freq: %lu\n",
				freq);
			goto free_ps_table;
		}

		/*
		 * The power returned by active_state() is expected to be
		 * positive and be in range.
		 */
		if (!power || power > EM_MAX_POWER) {
			dev_err(dev, "EM: invalid power: %lu\n",
				power);
			goto free_ps_table;
		}

		table[i].power = power;
		table[i].frequency = prev_freq = freq;
	}

	/* Compute the cost of each performance state. */
	fmax = (u64) table[nr_states - 1].frequency;
	for (i = nr_states - 1; i >= 0; i--) {
		unsigned long power_res, cost;

		if (flags & EM_PERF_DOMAIN_ARTIFICIAL) {
			ret = cb->get_cost(dev, table[i].frequency, &cost);
			if (ret || !cost || cost > EM_MAX_POWER) {
				dev_err(dev, "EM: invalid cost %lu %d\n",
					cost, ret);
				goto free_ps_table;
			}
		} else {
			power_res = table[i].power;
			cost = div64_u64(fmax * power_res, table[i].frequency);
		}

		table[i].cost = cost;

		if (table[i].cost >= prev_cost) {
			table[i].flags = EM_PERF_STATE_INEFFICIENT;
			dev_dbg(dev, "EM: OPP:%lu is inefficient\n",
				table[i].frequency);
		} else {
			prev_cost = table[i].cost;
		}
	}

	pd->table = table;
	pd->nr_perf_states = nr_states;

	return 0;

free_ps_table:
	kfree(table);
	return -EINVAL;
}

static int em_create_pd(struct device *dev, int nr_states,
			struct em_data_callback *cb, cpumask_t *cpus,
			unsigned long flags)
{
	struct em_perf_domain *pd;
	struct device *cpu_dev;
	int cpu, ret, num_cpus;

	if (_is_cpu_device(dev)) {
		num_cpus = cpumask_weight(cpus);

		/* Prevent max possible energy calculation to not overflow */
		if (num_cpus > EM_MAX_NUM_CPUS) {
			dev_err(dev, "EM: too many CPUs, overflow possible\n");
			return -EINVAL;
		}

		pd = kzalloc(sizeof(*pd) + cpumask_size(), GFP_KERNEL);
		if (!pd)
			return -ENOMEM;

		cpumask_copy(em_span_cpus(pd), cpus);
	} else {
		pd = kzalloc(sizeof(*pd), GFP_KERNEL);
		if (!pd)
			return -ENOMEM;
	}

	ret = em_create_perf_table(dev, pd, nr_states, cb, flags);
	if (ret) {
		kfree(pd);
		return ret;
	}

	if (_is_cpu_device(dev))
		for_each_cpu(cpu, cpus) {
			cpu_dev = get_cpu_device(cpu);
			cpu_dev->em_pd = pd;
		}

	dev->em_pd = pd;

	return 0;
}

static void em_cpufreq_update_efficiencies(struct device *dev)
{
	struct em_perf_domain *pd = dev->em_pd;
	struct em_perf_state *table;
	struct cpufreq_policy *policy;
	int found = 0;
	int i;

	if (!_is_cpu_device(dev) || !pd)
		return;

	policy = cpufreq_cpu_get(cpumask_first(em_span_cpus(pd)));
	if (!policy) {
		dev_warn(dev, "EM: Access to CPUFreq policy failed");
		return;
	}

	table = pd->table;

	for (i = 0; i < pd->nr_perf_states; i++) {
		if (!(table[i].flags & EM_PERF_STATE_INEFFICIENT))
			continue;

		if (!cpufreq_table_set_inefficient(policy, table[i].frequency))
			found++;
	}

	cpufreq_cpu_put(policy);

	if (!found)
		return;

	/*
	 * Efficiencies have been installed in CPUFreq, inefficient frequencies
	 * will be skipped. The EM can do the same.
	 */
	pd->flags |= EM_PERF_DOMAIN_SKIP_INEFFICIENCIES;
}

/**
 * em_pd_get() - Return the performance domain for a device
 * @dev : Device to find the performance domain for
 *
 * Returns the performance domain to which @dev belongs, or NULL if it doesn't
 * exist.
 */
struct em_perf_domain *em_pd_get(struct device *dev)
{
	if (IS_ERR_OR_NULL(dev))
		return NULL;

	return dev->em_pd;
}
EXPORT_SYMBOL_GPL(em_pd_get);

/**
 * em_cpu_get() - Return the performance domain for a CPU
 * @cpu : CPU to find the performance domain for
 *
 * Returns the performance domain to which @cpu belongs, or NULL if it doesn't
 * exist.
 */
struct em_perf_domain *em_cpu_get(int cpu)
{
	struct device *cpu_dev;

	cpu_dev = get_cpu_device(cpu);
	if (!cpu_dev)
		return NULL;

	return em_pd_get(cpu_dev);
}
EXPORT_SYMBOL_GPL(em_cpu_get);

/**
 * em_dev_register_perf_domain() - Register the Energy Model (EM) for a device
 * @dev		: Device for which the EM is to register
 * @nr_states	: Number of performance states to register
 * @cb		: Callback functions providing the data of the Energy Model
 * @cpus	: Pointer to cpumask_t, which in case of a CPU device is
 *		obligatory. It can be taken from i.e. 'policy->cpus'. For other
 *		type of devices this should be set to NULL.
 * @microwatts	: Flag indicating that the power values are in micro-Watts or
 *		in some other scale. It must be set properly.
 *
 * Create Energy Model tables for a performance domain using the callbacks
 * defined in cb.
 *
 * The @microwatts is important to set with correct value. Some kernel
 * sub-systems might rely on this flag and check if all devices in the EM are
 * using the same scale.
 *
 * If multiple clients register the same performance domain, all but the first
 * registration will be ignored.
 *
 * Return 0 on success
 */
int em_dev_register_perf_domain(struct device *dev, unsigned int nr_states,
				struct em_data_callback *cb, cpumask_t *cpus,
				bool microwatts)
{
	unsigned long cap, prev_cap = 0;
	unsigned long flags = 0;
	int cpu, ret;

	if (!dev || !nr_states || !cb)
		return -EINVAL;

	/*
	 * Use a mutex to serialize the registration of performance domains and
	 * let the driver-defined callback functions sleep.
	 */
	mutex_lock(&em_pd_mutex);

	if (dev->em_pd) {
		ret = -EEXIST;
		goto unlock;
	}

	if (_is_cpu_device(dev)) {
		if (!cpus) {
			dev_err(dev, "EM: invalid CPU mask\n");
			ret = -EINVAL;
			goto unlock;
		}

		for_each_cpu(cpu, cpus) {
			if (em_cpu_get(cpu)) {
				dev_err(dev, "EM: exists for CPU%d\n", cpu);
				ret = -EEXIST;
				goto unlock;
			}
			/*
			 * All CPUs of a domain must have the same
			 * micro-architecture since they all share the same
			 * table.
			 */
			cap = arch_scale_cpu_capacity(cpu);
			if (prev_cap && prev_cap != cap) {
				dev_err(dev, "EM: CPUs of %*pbl must have the same capacity\n",
					cpumask_pr_args(cpus));

				ret = -EINVAL;
				goto unlock;
			}
			prev_cap = cap;
		}
	}

	if (microwatts)
		flags |= EM_PERF_DOMAIN_MICROWATTS;
	else if (cb->get_cost)
		flags |= EM_PERF_DOMAIN_ARTIFICIAL;

	ret = em_create_pd(dev, nr_states, cb, cpus, flags);
	if (ret)
		goto unlock;

<<<<<<< HEAD
	if (milliwatts)
		dev->em_pd->flags |= EM_PERF_DOMAIN_MILLIWATTS;
	else if (cb->get_cost)
		dev->em_pd->flags |= EM_PERF_DOMAIN_ARTIFICIAL;
=======
	dev->em_pd->flags |= flags;

	em_cpufreq_update_efficiencies(dev);
>>>>>>> 17b0261a

	em_debug_create_pd(dev);
	dev_info(dev, "EM: created perf domain\n");

unlock:
	mutex_unlock(&em_pd_mutex);
	return ret;
}
EXPORT_SYMBOL_GPL(em_dev_register_perf_domain);

/**
 * em_dev_unregister_perf_domain() - Unregister Energy Model (EM) for a device
 * @dev		: Device for which the EM is registered
 *
 * Unregister the EM for the specified @dev (but not a CPU device).
 */
void em_dev_unregister_perf_domain(struct device *dev)
{
	if (IS_ERR_OR_NULL(dev) || !dev->em_pd)
		return;

	if (_is_cpu_device(dev))
		return;

	/*
	 * The mutex separates all register/unregister requests and protects
	 * from potential clean-up/setup issues in the debugfs directories.
	 * The debugfs directory name is the same as device's name.
	 */
	mutex_lock(&em_pd_mutex);
	em_debug_remove_pd(dev);

	kfree(dev->em_pd->table);
	kfree(dev->em_pd);
	dev->em_pd = NULL;
	mutex_unlock(&em_pd_mutex);
}
EXPORT_SYMBOL_GPL(em_dev_unregister_perf_domain);<|MERGE_RESOLUTION|>--- conflicted
+++ resolved
@@ -398,16 +398,9 @@
 	if (ret)
 		goto unlock;
 
-<<<<<<< HEAD
-	if (milliwatts)
-		dev->em_pd->flags |= EM_PERF_DOMAIN_MILLIWATTS;
-	else if (cb->get_cost)
-		dev->em_pd->flags |= EM_PERF_DOMAIN_ARTIFICIAL;
-=======
 	dev->em_pd->flags |= flags;
 
 	em_cpufreq_update_efficiencies(dev);
->>>>>>> 17b0261a
 
 	em_debug_create_pd(dev);
 	dev_info(dev, "EM: created perf domain\n");
