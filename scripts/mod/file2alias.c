--- conflicted
+++ resolved
@@ -132,12 +132,8 @@
  * based at address m.
  */
 #define DEF_FIELD(m, devid, f) \
-<<<<<<< HEAD
-	typeof(((struct devid *)0)->f) f = TO_NATIVE(*(typeof(f) *)((m) + OFF_##devid##_##f))
-=======
 	typeof(((struct devid *)0)->f) f = \
 		get_unaligned_native((typeof(f) *)((m) + OFF_##devid##_##f))
->>>>>>> 2737dee1
 
 /* Define a variable f that holds the address of field f of struct devid
  * based at address m.  Due to the way typeof works, for a field of type
@@ -605,11 +601,7 @@
 static void do_pcmcia_entry(struct module *mod, void *symval)
 {
 	char alias[256] = {};
-<<<<<<< HEAD
-	unsigned int i;
-=======
-
->>>>>>> 2737dee1
+
 	DEF_FIELD(symval, pcmcia_device_id, match_flags);
 	DEF_FIELD(symval, pcmcia_device_id, manf_id);
 	DEF_FIELD(symval, pcmcia_device_id, card_id);
@@ -618,13 +610,6 @@
 	DEF_FIELD(symval, pcmcia_device_id, device_no);
 	DEF_FIELD_ADDR(symval, pcmcia_device_id, prod_id_hash);
 
-<<<<<<< HEAD
-	for (i=0; i<4; i++) {
-		(*prod_id_hash)[i] = TO_NATIVE((*prod_id_hash)[i]);
-	}
-
-=======
->>>>>>> 2737dee1
 	ADD(alias, "m", match_flags & PCMCIA_DEV_ID_MATCH_MANF_ID,
 	    manf_id);
 	ADD(alias, "c", match_flags & PCMCIA_DEV_ID_MATCH_CARD_ID,
@@ -827,21 +812,14 @@
  * Each byte of the guid will be represented by two hex characters
  * in the name.
  */
-<<<<<<< HEAD
-
-=======
->>>>>>> 2737dee1
 static void do_vmbus_entry(struct module *mod, void *symval)
 {
 	DEF_FIELD_ADDR(symval, hv_vmbus_device_id, guid);
 	char guid_name[sizeof(*guid) * 2 + 1];
 
-<<<<<<< HEAD
-=======
 	for (int i = 0; i < sizeof(*guid); i++)
 		sprintf(&guid_name[i * 2], "%02x", guid->b[i]);
 
->>>>>>> 2737dee1
 	module_alias_printf(mod, false, "vmbus:%s", guid_name);
 }
 
