--- conflicted
+++ resolved
@@ -73,11 +73,7 @@
 		return ret;
 	}
 
-<<<<<<< HEAD
-	ret = xe_bo_pin_external(bo, true);
-=======
 	ret = xe_bo_pin_external(bo, true, exec);
->>>>>>> d9b26233
 	xe_assert(xe, !ret);
 
 	return 0;
