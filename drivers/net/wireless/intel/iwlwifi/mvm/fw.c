// SPDX-License-Identifier: GPL-2.0 OR BSD-3-Clause
/*
 * Copyright (C) 2012-2014, 2018-2021 Intel Corporation
 * Copyright (C) 2013-2015 Intel Mobile Communications GmbH
 * Copyright (C) 2016-2017 Intel Deutschland GmbH
 */
#include <net/mac80211.h>
#include <linux/netdevice.h>
#include <linux/dmi.h>

#include "iwl-trans.h"
#include "iwl-op-mode.h"
#include "fw/img.h"
#include "iwl-debug.h"
#include "iwl-prph.h"
#include "fw/acpi.h"
#include "fw/pnvm.h"

#include "mvm.h"
#include "fw/dbg.h"
#include "iwl-phy-db.h"
#include "iwl-modparams.h"
#include "iwl-nvm-parse.h"

#define MVM_UCODE_ALIVE_TIMEOUT	(HZ)
#define MVM_UCODE_CALIB_TIMEOUT	(2 * HZ)

#define UCODE_VALID_OK	cpu_to_le32(0x1)

#define IWL_PPAG_MASK 3
#define IWL_PPAG_ETSI_MASK BIT(0)

#define IWL_TAS_US_MCC 0x5553
#define IWL_TAS_CANADA_MCC 0x4341

struct iwl_mvm_alive_data {
	bool valid;
	u32 scd_base_addr;
};

static int iwl_send_tx_ant_cfg(struct iwl_mvm *mvm, u8 valid_tx_ant)
{
	struct iwl_tx_ant_cfg_cmd tx_ant_cmd = {
		.valid = cpu_to_le32(valid_tx_ant),
	};

	IWL_DEBUG_FW(mvm, "select valid tx ant: %u\n", valid_tx_ant);
	return iwl_mvm_send_cmd_pdu(mvm, TX_ANT_CONFIGURATION_CMD, 0,
				    sizeof(tx_ant_cmd), &tx_ant_cmd);
}

static int iwl_send_rss_cfg_cmd(struct iwl_mvm *mvm)
{
	int i;
	struct iwl_rss_config_cmd cmd = {
		.flags = cpu_to_le32(IWL_RSS_ENABLE),
		.hash_mask = BIT(IWL_RSS_HASH_TYPE_IPV4_TCP) |
			     BIT(IWL_RSS_HASH_TYPE_IPV4_UDP) |
			     BIT(IWL_RSS_HASH_TYPE_IPV4_PAYLOAD) |
			     BIT(IWL_RSS_HASH_TYPE_IPV6_TCP) |
			     BIT(IWL_RSS_HASH_TYPE_IPV6_UDP) |
			     BIT(IWL_RSS_HASH_TYPE_IPV6_PAYLOAD),
	};

	if (mvm->trans->num_rx_queues == 1)
		return 0;

	/* Do not direct RSS traffic to Q 0 which is our fallback queue */
	for (i = 0; i < ARRAY_SIZE(cmd.indirection_table); i++)
		cmd.indirection_table[i] =
			1 + (i % (mvm->trans->num_rx_queues - 1));
	netdev_rss_key_fill(cmd.secret_key, sizeof(cmd.secret_key));

	return iwl_mvm_send_cmd_pdu(mvm, RSS_CONFIG_CMD, 0, sizeof(cmd), &cmd);
}

static int iwl_mvm_send_dqa_cmd(struct iwl_mvm *mvm)
{
	struct iwl_dqa_enable_cmd dqa_cmd = {
		.cmd_queue = cpu_to_le32(IWL_MVM_DQA_CMD_QUEUE),
	};
	u32 cmd_id = iwl_cmd_id(DQA_ENABLE_CMD, DATA_PATH_GROUP, 0);
	int ret;

	ret = iwl_mvm_send_cmd_pdu(mvm, cmd_id, 0, sizeof(dqa_cmd), &dqa_cmd);
	if (ret)
		IWL_ERR(mvm, "Failed to send DQA enabling command: %d\n", ret);
	else
		IWL_DEBUG_FW(mvm, "Working in DQA mode\n");

	return ret;
}

void iwl_mvm_mfu_assert_dump_notif(struct iwl_mvm *mvm,
				   struct iwl_rx_cmd_buffer *rxb)
{
	struct iwl_rx_packet *pkt = rxb_addr(rxb);
	struct iwl_mfu_assert_dump_notif *mfu_dump_notif = (void *)pkt->data;
	__le32 *dump_data = mfu_dump_notif->data;
	int n_words = le32_to_cpu(mfu_dump_notif->data_size) / sizeof(__le32);
	int i;

	if (mfu_dump_notif->index_num == 0)
		IWL_INFO(mvm, "MFUART assert id 0x%x occurred\n",
			 le32_to_cpu(mfu_dump_notif->assert_id));

	for (i = 0; i < n_words; i++)
		IWL_DEBUG_INFO(mvm,
			       "MFUART assert dump, dword %u: 0x%08x\n",
			       le16_to_cpu(mfu_dump_notif->index_num) *
			       n_words + i,
			       le32_to_cpu(dump_data[i]));
}

static bool iwl_alive_fn(struct iwl_notif_wait_data *notif_wait,
			 struct iwl_rx_packet *pkt, void *data)
{
	unsigned int pkt_len = iwl_rx_packet_payload_len(pkt);
	struct iwl_mvm *mvm =
		container_of(notif_wait, struct iwl_mvm, notif_wait);
	struct iwl_mvm_alive_data *alive_data = data;
	struct iwl_umac_alive *umac;
	struct iwl_lmac_alive *lmac1;
	struct iwl_lmac_alive *lmac2 = NULL;
	u16 status;
	u32 lmac_error_event_table, umac_error_table;
	u32 version = iwl_fw_lookup_notif_ver(mvm->fw, LEGACY_GROUP,
					      UCODE_ALIVE_NTFY, 0);

	/*
	 * For v5 and above, we can check the version, for older
	 * versions we need to check the size.
	 */
	if (version == 5 || version == 6) {
		/* v5 and v6 are compatible (only IMR addition) */
		struct iwl_alive_ntf_v5 *palive;

		if (pkt_len < sizeof(*palive))
			return false;

		palive = (void *)pkt->data;
		umac = &palive->umac_data;
		lmac1 = &palive->lmac_data[0];
		lmac2 = &palive->lmac_data[1];
		status = le16_to_cpu(palive->status);

		mvm->trans->sku_id[0] = le32_to_cpu(palive->sku_id.data[0]);
		mvm->trans->sku_id[1] = le32_to_cpu(palive->sku_id.data[1]);
		mvm->trans->sku_id[2] = le32_to_cpu(palive->sku_id.data[2]);

		IWL_DEBUG_FW(mvm, "Got sku_id: 0x0%x 0x0%x 0x0%x\n",
			     mvm->trans->sku_id[0],
			     mvm->trans->sku_id[1],
			     mvm->trans->sku_id[2]);
	} else if (iwl_rx_packet_payload_len(pkt) == sizeof(struct iwl_alive_ntf_v4)) {
		struct iwl_alive_ntf_v4 *palive;

		if (pkt_len < sizeof(*palive))
			return false;

		palive = (void *)pkt->data;
		umac = &palive->umac_data;
		lmac1 = &palive->lmac_data[0];
		lmac2 = &palive->lmac_data[1];
		status = le16_to_cpu(palive->status);
	} else if (iwl_rx_packet_payload_len(pkt) ==
		   sizeof(struct iwl_alive_ntf_v3)) {
		struct iwl_alive_ntf_v3 *palive3;

		if (pkt_len < sizeof(*palive3))
			return false;

		palive3 = (void *)pkt->data;
		umac = &palive3->umac_data;
		lmac1 = &palive3->lmac_data;
		status = le16_to_cpu(palive3->status);
	} else {
		WARN(1, "unsupported alive notification (size %d)\n",
		     iwl_rx_packet_payload_len(pkt));
		/* get timeout later */
		return false;
	}

	lmac_error_event_table =
		le32_to_cpu(lmac1->dbg_ptrs.error_event_table_ptr);
	iwl_fw_lmac1_set_alive_err_table(mvm->trans, lmac_error_event_table);

	if (lmac2)
		mvm->trans->dbg.lmac_error_event_table[1] =
			le32_to_cpu(lmac2->dbg_ptrs.error_event_table_ptr);

	umac_error_table = le32_to_cpu(umac->dbg_ptrs.error_info_addr) &
							~FW_ADDR_CACHE_CONTROL;

	if (umac_error_table) {
		if (umac_error_table >=
		    mvm->trans->cfg->min_umac_error_event_table) {
			iwl_fw_umac_set_alive_err_table(mvm->trans,
							umac_error_table);
		} else {
			IWL_ERR(mvm,
				"Not valid error log pointer 0x%08X for %s uCode\n",
				umac_error_table,
				(mvm->fwrt.cur_fw_img == IWL_UCODE_INIT) ?
				"Init" : "RT");
		}
	}

	alive_data->scd_base_addr = le32_to_cpu(lmac1->dbg_ptrs.scd_base_ptr);
	alive_data->valid = status == IWL_ALIVE_STATUS_OK;

	IWL_DEBUG_FW(mvm,
		     "Alive ucode status 0x%04x revision 0x%01X 0x%01X\n",
		     status, lmac1->ver_type, lmac1->ver_subtype);

	if (lmac2)
		IWL_DEBUG_FW(mvm, "Alive ucode CDB\n");

	IWL_DEBUG_FW(mvm,
		     "UMAC version: Major - 0x%x, Minor - 0x%x\n",
		     le32_to_cpu(umac->umac_major),
		     le32_to_cpu(umac->umac_minor));

	iwl_fwrt_update_fw_versions(&mvm->fwrt, lmac1, umac);

	return true;
}

static bool iwl_wait_init_complete(struct iwl_notif_wait_data *notif_wait,
				   struct iwl_rx_packet *pkt, void *data)
{
	WARN_ON(pkt->hdr.cmd != INIT_COMPLETE_NOTIF);

	return true;
}

static bool iwl_wait_phy_db_entry(struct iwl_notif_wait_data *notif_wait,
				  struct iwl_rx_packet *pkt, void *data)
{
	struct iwl_phy_db *phy_db = data;

	if (pkt->hdr.cmd != CALIB_RES_NOTIF_PHY_DB) {
		WARN_ON(pkt->hdr.cmd != INIT_COMPLETE_NOTIF);
		return true;
	}

	WARN_ON(iwl_phy_db_set_section(phy_db, pkt));

	return false;
}

static int iwl_mvm_load_ucode_wait_alive(struct iwl_mvm *mvm,
					 enum iwl_ucode_type ucode_type)
{
	struct iwl_notification_wait alive_wait;
	struct iwl_mvm_alive_data alive_data = {};
	const struct fw_img *fw;
	int ret;
	enum iwl_ucode_type old_type = mvm->fwrt.cur_fw_img;
	static const u16 alive_cmd[] = { UCODE_ALIVE_NTFY };
	bool run_in_rfkill =
		ucode_type == IWL_UCODE_INIT || iwl_mvm_has_unified_ucode(mvm);

	if (ucode_type == IWL_UCODE_REGULAR &&
	    iwl_fw_dbg_conf_usniffer(mvm->fw, FW_DBG_START_FROM_ALIVE) &&
	    !(fw_has_capa(&mvm->fw->ucode_capa,
			  IWL_UCODE_TLV_CAPA_USNIFFER_UNIFIED)))
		fw = iwl_get_ucode_image(mvm->fw, IWL_UCODE_REGULAR_USNIFFER);
	else
		fw = iwl_get_ucode_image(mvm->fw, ucode_type);
	if (WARN_ON(!fw))
		return -EINVAL;
	iwl_fw_set_current_image(&mvm->fwrt, ucode_type);
	clear_bit(IWL_MVM_STATUS_FIRMWARE_RUNNING, &mvm->status);

	iwl_init_notification_wait(&mvm->notif_wait, &alive_wait,
				   alive_cmd, ARRAY_SIZE(alive_cmd),
				   iwl_alive_fn, &alive_data);

	/*
	 * We want to load the INIT firmware even in RFKILL
	 * For the unified firmware case, the ucode_type is not
	 * INIT, but we still need to run it.
	 */
	ret = iwl_trans_start_fw(mvm->trans, fw, run_in_rfkill);
	if (ret) {
		iwl_fw_set_current_image(&mvm->fwrt, old_type);
		iwl_remove_notification(&mvm->notif_wait, &alive_wait);
		return ret;
	}

	/*
	 * Some things may run in the background now, but we
	 * just wait for the ALIVE notification here.
	 */
	ret = iwl_wait_notification(&mvm->notif_wait, &alive_wait,
				    MVM_UCODE_ALIVE_TIMEOUT);
	if (ret) {
		struct iwl_trans *trans = mvm->trans;

		/* SecBoot info */
		if (trans->trans_cfg->device_family >=
					IWL_DEVICE_FAMILY_22000) {
			IWL_ERR(mvm,
				"SecBoot CPU1 Status: 0x%x, CPU2 Status: 0x%x\n",
				iwl_read_umac_prph(trans, UMAG_SB_CPU_1_STATUS),
				iwl_read_umac_prph(trans,
						   UMAG_SB_CPU_2_STATUS));
		} else if (trans->trans_cfg->device_family >=
			   IWL_DEVICE_FAMILY_8000) {
			IWL_ERR(mvm,
				"SecBoot CPU1 Status: 0x%x, CPU2 Status: 0x%x\n",
				iwl_read_prph(trans, SB_CPU_1_STATUS),
				iwl_read_prph(trans, SB_CPU_2_STATUS));
		}

		/* LMAC/UMAC PC info */
		if (trans->trans_cfg->device_family >=
					IWL_DEVICE_FAMILY_9000) {
			IWL_ERR(mvm, "UMAC PC: 0x%x\n",
				iwl_read_umac_prph(trans,
						   UREG_UMAC_CURRENT_PC));
			IWL_ERR(mvm, "LMAC PC: 0x%x\n",
				iwl_read_umac_prph(trans,
						   UREG_LMAC1_CURRENT_PC));
			if (iwl_mvm_is_cdb_supported(mvm))
				IWL_ERR(mvm, "LMAC2 PC: 0x%x\n",
					iwl_read_umac_prph(trans,
						UREG_LMAC2_CURRENT_PC));
		}

		if (ret == -ETIMEDOUT)
			iwl_fw_dbg_error_collect(&mvm->fwrt,
						 FW_DBG_TRIGGER_ALIVE_TIMEOUT);

		iwl_fw_set_current_image(&mvm->fwrt, old_type);
		return ret;
	}

	if (!alive_data.valid) {
		IWL_ERR(mvm, "Loaded ucode is not valid!\n");
		iwl_fw_set_current_image(&mvm->fwrt, old_type);
		return -EIO;
	}

	ret = iwl_pnvm_load(mvm->trans, &mvm->notif_wait);
	if (ret) {
		IWL_ERR(mvm, "Timeout waiting for PNVM load!\n");
		iwl_fw_set_current_image(&mvm->fwrt, old_type);
		return ret;
	}

	iwl_trans_fw_alive(mvm->trans, alive_data.scd_base_addr);

	/*
	 * Note: all the queues are enabled as part of the interface
	 * initialization, but in firmware restart scenarios they
	 * could be stopped, so wake them up. In firmware restart,
	 * mac80211 will have the queues stopped as well until the
	 * reconfiguration completes. During normal startup, they
	 * will be empty.
	 */

	memset(&mvm->queue_info, 0, sizeof(mvm->queue_info));
	/*
	 * Set a 'fake' TID for the command queue, since we use the
	 * hweight() of the tid_bitmap as a refcount now. Not that
	 * we ever even consider the command queue as one we might
	 * want to reuse, but be safe nevertheless.
	 */
	mvm->queue_info[IWL_MVM_DQA_CMD_QUEUE].tid_bitmap =
		BIT(IWL_MAX_TID_COUNT + 2);

	set_bit(IWL_MVM_STATUS_FIRMWARE_RUNNING, &mvm->status);
#ifdef CONFIG_IWLWIFI_DEBUGFS
	iwl_fw_set_dbg_rec_on(&mvm->fwrt);
#endif

	/*
	 * All the BSSes in the BSS table include the GP2 in the system
	 * at the beacon Rx time, this is of course no longer relevant
	 * since we are resetting the firmware.
	 * Purge all the BSS table.
	 */
	cfg80211_bss_flush(mvm->hw->wiphy);

	return 0;
}

static int iwl_run_unified_mvm_ucode(struct iwl_mvm *mvm)
{
	struct iwl_notification_wait init_wait;
	struct iwl_nvm_access_complete_cmd nvm_complete = {};
	struct iwl_init_extended_cfg_cmd init_cfg = {
		.init_flags = cpu_to_le32(BIT(IWL_INIT_NVM)),
	};
	static const u16 init_complete[] = {
		INIT_COMPLETE_NOTIF,
	};
	int ret;

	if (mvm->trans->cfg->tx_with_siso_diversity)
		init_cfg.init_flags |= cpu_to_le32(BIT(IWL_INIT_PHY));

	lockdep_assert_held(&mvm->mutex);

	mvm->rfkill_safe_init_done = false;

	iwl_init_notification_wait(&mvm->notif_wait,
				   &init_wait,
				   init_complete,
				   ARRAY_SIZE(init_complete),
				   iwl_wait_init_complete,
				   NULL);

	iwl_dbg_tlv_time_point(&mvm->fwrt, IWL_FW_INI_TIME_POINT_EARLY, NULL);

	/* Will also start the device */
	ret = iwl_mvm_load_ucode_wait_alive(mvm, IWL_UCODE_REGULAR);
	if (ret) {
		IWL_ERR(mvm, "Failed to start RT ucode: %d\n", ret);
		goto error;
	}
	iwl_dbg_tlv_time_point(&mvm->fwrt, IWL_FW_INI_TIME_POINT_AFTER_ALIVE,
			       NULL);

	/* Send init config command to mark that we are sending NVM access
	 * commands
	 */
	ret = iwl_mvm_send_cmd_pdu(mvm, WIDE_ID(SYSTEM_GROUP,
						INIT_EXTENDED_CFG_CMD),
				   CMD_SEND_IN_RFKILL,
				   sizeof(init_cfg), &init_cfg);
	if (ret) {
		IWL_ERR(mvm, "Failed to run init config command: %d\n",
			ret);
		goto error;
	}

	/* Load NVM to NIC if needed */
	if (mvm->nvm_file_name) {
		ret = iwl_read_external_nvm(mvm->trans, mvm->nvm_file_name,
					    mvm->nvm_sections);
		if (ret)
			goto error;
		ret = iwl_mvm_load_nvm_to_nic(mvm);
		if (ret)
			goto error;
	}

	if (IWL_MVM_PARSE_NVM && !mvm->nvm_data) {
		ret = iwl_nvm_init(mvm);
		if (ret) {
			IWL_ERR(mvm, "Failed to read NVM: %d\n", ret);
			goto error;
		}
	}

	ret = iwl_mvm_send_cmd_pdu(mvm, WIDE_ID(REGULATORY_AND_NVM_GROUP,
						NVM_ACCESS_COMPLETE),
				   CMD_SEND_IN_RFKILL,
				   sizeof(nvm_complete), &nvm_complete);
	if (ret) {
		IWL_ERR(mvm, "Failed to run complete NVM access: %d\n",
			ret);
		goto error;
	}

	/* We wait for the INIT complete notification */
	ret = iwl_wait_notification(&mvm->notif_wait, &init_wait,
				    MVM_UCODE_ALIVE_TIMEOUT);
	if (ret)
		return ret;

	/* Read the NVM only at driver load time, no need to do this twice */
	if (!IWL_MVM_PARSE_NVM && !mvm->nvm_data) {
		mvm->nvm_data = iwl_get_nvm(mvm->trans, mvm->fw);
		if (IS_ERR(mvm->nvm_data)) {
			ret = PTR_ERR(mvm->nvm_data);
			mvm->nvm_data = NULL;
			IWL_ERR(mvm, "Failed to read NVM: %d\n", ret);
			return ret;
		}
	}

	mvm->rfkill_safe_init_done = true;

	return 0;

error:
	iwl_remove_notification(&mvm->notif_wait, &init_wait);
	return ret;
}

#ifdef CONFIG_ACPI
static void iwl_mvm_phy_filter_init(struct iwl_mvm *mvm,
				    struct iwl_phy_specific_cfg *phy_filters)
{
	/*
	 * TODO: read specific phy config from BIOS
	 * ACPI table for this feature has not been defined yet,
	 * so for now we use hardcoded values.
	 */

	if (IWL_MVM_PHY_FILTER_CHAIN_A) {
		phy_filters->filter_cfg_chain_a =
			cpu_to_le32(IWL_MVM_PHY_FILTER_CHAIN_A);
	}
	if (IWL_MVM_PHY_FILTER_CHAIN_B) {
		phy_filters->filter_cfg_chain_b =
			cpu_to_le32(IWL_MVM_PHY_FILTER_CHAIN_B);
	}
	if (IWL_MVM_PHY_FILTER_CHAIN_C) {
		phy_filters->filter_cfg_chain_c =
			cpu_to_le32(IWL_MVM_PHY_FILTER_CHAIN_C);
	}
	if (IWL_MVM_PHY_FILTER_CHAIN_D) {
		phy_filters->filter_cfg_chain_d =
			cpu_to_le32(IWL_MVM_PHY_FILTER_CHAIN_D);
	}
}
#else /* CONFIG_ACPI */

static void iwl_mvm_phy_filter_init(struct iwl_mvm *mvm,
				    struct iwl_phy_specific_cfg *phy_filters)
{
}
#endif /* CONFIG_ACPI */

#if defined(CONFIG_ACPI) && defined(CONFIG_EFI)
static int iwl_mvm_sgom_init(struct iwl_mvm *mvm)
{
	u8 cmd_ver;
	int ret;
	struct iwl_host_cmd cmd = {
		.id = WIDE_ID(REGULATORY_AND_NVM_GROUP,
			      SAR_OFFSET_MAPPING_TABLE_CMD),
		.flags = 0,
		.data[0] = &mvm->fwrt.sgom_table,
		.len[0] =  sizeof(mvm->fwrt.sgom_table),
		.dataflags[0] = IWL_HCMD_DFL_NOCOPY,
	};

	if (!mvm->fwrt.sgom_enabled) {
		IWL_DEBUG_RADIO(mvm, "SGOM table is disabled\n");
		return 0;
	}

	cmd_ver = iwl_fw_lookup_cmd_ver(mvm->fw, REGULATORY_AND_NVM_GROUP,
					SAR_OFFSET_MAPPING_TABLE_CMD,
					IWL_FW_CMD_VER_UNKNOWN);

	if (cmd_ver != 2) {
		IWL_DEBUG_RADIO(mvm, "command version is unsupported. version = %d\n",
				cmd_ver);
		return 0;
	}

	ret = iwl_mvm_send_cmd(mvm, &cmd);
	if (ret < 0)
		IWL_ERR(mvm, "failed to send SAR_OFFSET_MAPPING_CMD (%d)\n", ret);

	return ret;
}
#else

static int iwl_mvm_sgom_init(struct iwl_mvm *mvm)
{
	return 0;
}
#endif

static int iwl_send_phy_cfg_cmd(struct iwl_mvm *mvm)
{
	struct iwl_phy_cfg_cmd_v3 phy_cfg_cmd;
	enum iwl_ucode_type ucode_type = mvm->fwrt.cur_fw_img;
	struct iwl_phy_specific_cfg phy_filters = {};
	u8 cmd_ver;
	size_t cmd_size;

	if (iwl_mvm_has_unified_ucode(mvm) &&
	    !mvm->trans->cfg->tx_with_siso_diversity)
		return 0;

	if (mvm->trans->cfg->tx_with_siso_diversity) {
		/*
		 * TODO: currently we don't set the antenna but letting the NIC
		 * to decide which antenna to use. This should come from BIOS.
		 */
		phy_cfg_cmd.phy_cfg =
			cpu_to_le32(FW_PHY_CFG_CHAIN_SAD_ENABLED);
	}

	/* Set parameters */
	phy_cfg_cmd.phy_cfg = cpu_to_le32(iwl_mvm_get_phy_config(mvm));

	/* set flags extra PHY configuration flags from the device's cfg */
	phy_cfg_cmd.phy_cfg |=
		cpu_to_le32(mvm->trans->trans_cfg->extra_phy_cfg_flags);

	phy_cfg_cmd.calib_control.event_trigger =
		mvm->fw->default_calib[ucode_type].event_trigger;
	phy_cfg_cmd.calib_control.flow_trigger =
		mvm->fw->default_calib[ucode_type].flow_trigger;

	cmd_ver = iwl_fw_lookup_cmd_ver(mvm->fw, IWL_ALWAYS_LONG_GROUP,
					PHY_CONFIGURATION_CMD,
					IWL_FW_CMD_VER_UNKNOWN);
	if (cmd_ver == 3) {
		iwl_mvm_phy_filter_init(mvm, &phy_filters);
		memcpy(&phy_cfg_cmd.phy_specific_cfg, &phy_filters,
		       sizeof(struct iwl_phy_specific_cfg));
	}

	IWL_DEBUG_INFO(mvm, "Sending Phy CFG command: 0x%x\n",
		       phy_cfg_cmd.phy_cfg);
	cmd_size = (cmd_ver == 3) ? sizeof(struct iwl_phy_cfg_cmd_v3) :
				    sizeof(struct iwl_phy_cfg_cmd_v1);
	return iwl_mvm_send_cmd_pdu(mvm, PHY_CONFIGURATION_CMD, 0,
				    cmd_size, &phy_cfg_cmd);
}

int iwl_run_init_mvm_ucode(struct iwl_mvm *mvm)
{
	struct iwl_notification_wait calib_wait;
	static const u16 init_complete[] = {
		INIT_COMPLETE_NOTIF,
		CALIB_RES_NOTIF_PHY_DB
	};
	int ret;

	if (iwl_mvm_has_unified_ucode(mvm))
		return iwl_run_unified_mvm_ucode(mvm);

	lockdep_assert_held(&mvm->mutex);

	mvm->rfkill_safe_init_done = false;

	iwl_init_notification_wait(&mvm->notif_wait,
				   &calib_wait,
				   init_complete,
				   ARRAY_SIZE(init_complete),
				   iwl_wait_phy_db_entry,
				   mvm->phy_db);

	iwl_dbg_tlv_time_point(&mvm->fwrt, IWL_FW_INI_TIME_POINT_EARLY, NULL);

	/* Will also start the device */
	ret = iwl_mvm_load_ucode_wait_alive(mvm, IWL_UCODE_INIT);
	if (ret) {
		IWL_ERR(mvm, "Failed to start INIT ucode: %d\n", ret);
		goto remove_notif;
	}

	if (mvm->trans->trans_cfg->device_family < IWL_DEVICE_FAMILY_8000) {
		ret = iwl_mvm_send_bt_init_conf(mvm);
		if (ret)
			goto remove_notif;
	}

	/* Read the NVM only at driver load time, no need to do this twice */
	if (!mvm->nvm_data) {
		ret = iwl_nvm_init(mvm);
		if (ret) {
			IWL_ERR(mvm, "Failed to read NVM: %d\n", ret);
			goto remove_notif;
		}
	}

	/* In case we read the NVM from external file, load it to the NIC */
	if (mvm->nvm_file_name) {
		ret = iwl_mvm_load_nvm_to_nic(mvm);
		if (ret)
			goto remove_notif;
	}

	WARN_ONCE(mvm->nvm_data->nvm_version < mvm->trans->cfg->nvm_ver,
		  "Too old NVM version (0x%0x, required = 0x%0x)",
		  mvm->nvm_data->nvm_version, mvm->trans->cfg->nvm_ver);

	/*
	 * abort after reading the nvm in case RF Kill is on, we will complete
	 * the init seq later when RF kill will switch to off
	 */
	if (iwl_mvm_is_radio_hw_killed(mvm)) {
		IWL_DEBUG_RF_KILL(mvm,
				  "jump over all phy activities due to RF kill\n");
		goto remove_notif;
	}

	mvm->rfkill_safe_init_done = true;

	/* Send TX valid antennas before triggering calibrations */
	ret = iwl_send_tx_ant_cfg(mvm, iwl_mvm_get_valid_tx_ant(mvm));
	if (ret)
		goto remove_notif;

	ret = iwl_send_phy_cfg_cmd(mvm);
	if (ret) {
		IWL_ERR(mvm, "Failed to run INIT calibrations: %d\n",
			ret);
		goto remove_notif;
	}

	/*
	 * Some things may run in the background now, but we
	 * just wait for the calibration complete notification.
	 */
	ret = iwl_wait_notification(&mvm->notif_wait, &calib_wait,
				    MVM_UCODE_CALIB_TIMEOUT);
	if (!ret)
		goto out;

	if (iwl_mvm_is_radio_hw_killed(mvm)) {
		IWL_DEBUG_RF_KILL(mvm, "RFKILL while calibrating.\n");
		ret = 0;
	} else {
		IWL_ERR(mvm, "Failed to run INIT calibrations: %d\n",
			ret);
	}

	goto out;

remove_notif:
	iwl_remove_notification(&mvm->notif_wait, &calib_wait);
out:
	mvm->rfkill_safe_init_done = false;
	if (iwlmvm_mod_params.init_dbg && !mvm->nvm_data) {
		/* we want to debug INIT and we have no NVM - fake */
		mvm->nvm_data = kzalloc(sizeof(struct iwl_nvm_data) +
					sizeof(struct ieee80211_channel) +
					sizeof(struct ieee80211_rate),
					GFP_KERNEL);
		if (!mvm->nvm_data)
			return -ENOMEM;
		mvm->nvm_data->bands[0].channels = mvm->nvm_data->channels;
		mvm->nvm_data->bands[0].n_channels = 1;
		mvm->nvm_data->bands[0].n_bitrates = 1;
		mvm->nvm_data->bands[0].bitrates =
			(void *)mvm->nvm_data->channels + 1;
		mvm->nvm_data->bands[0].bitrates->hw_value = 10;
	}

	return ret;
}

static int iwl_mvm_config_ltr(struct iwl_mvm *mvm)
{
	struct iwl_ltr_config_cmd cmd = {
		.flags = cpu_to_le32(LTR_CFG_FLAG_FEATURE_ENABLE),
	};

	if (!mvm->trans->ltr_enabled)
		return 0;

	return iwl_mvm_send_cmd_pdu(mvm, LTR_CONFIG, 0,
				    sizeof(cmd), &cmd);
}

#ifdef CONFIG_ACPI
int iwl_mvm_sar_select_profile(struct iwl_mvm *mvm, int prof_a, int prof_b)
{
	struct iwl_dev_tx_power_cmd cmd = {
		.common.set_mode = cpu_to_le32(IWL_TX_POWER_MODE_SET_CHAINS),
	};
	__le16 *per_chain;
	int ret;
	u16 len = 0;
	u32 n_subbands;
	u8 cmd_ver = iwl_fw_lookup_cmd_ver(mvm->fw, LONG_GROUP,
					   REDUCE_TX_POWER_CMD,
					   IWL_FW_CMD_VER_UNKNOWN);

	if (cmd_ver == 6) {
		len = sizeof(cmd.v6);
		n_subbands = IWL_NUM_SUB_BANDS_V2;
		per_chain = cmd.v6.per_chain[0][0];
	} else if (fw_has_api(&mvm->fw->ucode_capa,
			      IWL_UCODE_TLV_API_REDUCE_TX_POWER)) {
		len = sizeof(cmd.v5);
		n_subbands = IWL_NUM_SUB_BANDS_V1;
		per_chain = cmd.v5.per_chain[0][0];
	} else if (fw_has_capa(&mvm->fw->ucode_capa,
			       IWL_UCODE_TLV_CAPA_TX_POWER_ACK)) {
		len = sizeof(cmd.v4);
		n_subbands = IWL_NUM_SUB_BANDS_V1;
		per_chain = cmd.v4.per_chain[0][0];
	} else {
		len = sizeof(cmd.v3);
		n_subbands = IWL_NUM_SUB_BANDS_V1;
		per_chain = cmd.v3.per_chain[0][0];
	}

	/* all structs have the same common part, add it */
	len += sizeof(cmd.common);

	ret = iwl_sar_select_profile(&mvm->fwrt, per_chain,
				     IWL_NUM_CHAIN_TABLES,
				     n_subbands, prof_a, prof_b);

	/* return on error or if the profile is disabled (positive number) */
	if (ret)
		return ret;

	iwl_mei_set_power_limit(per_chain);

	IWL_DEBUG_RADIO(mvm, "Sending REDUCE_TX_POWER_CMD per chain\n");
	return iwl_mvm_send_cmd_pdu(mvm, REDUCE_TX_POWER_CMD, 0, len, &cmd);
}

int iwl_mvm_get_sar_geo_profile(struct iwl_mvm *mvm)
{
	union iwl_geo_tx_power_profiles_cmd geo_tx_cmd;
	struct iwl_geo_tx_power_profiles_resp *resp;
	u16 len;
	int ret;
	struct iwl_host_cmd cmd;
	u8 cmd_ver = iwl_fw_lookup_cmd_ver(mvm->fw, PHY_OPS_GROUP,
					   PER_CHAIN_LIMIT_OFFSET_CMD,
					   IWL_FW_CMD_VER_UNKNOWN);

	/* the ops field is at the same spot for all versions, so set in v1 */
	geo_tx_cmd.v1.ops =
		cpu_to_le32(IWL_PER_CHAIN_OFFSET_GET_CURRENT_TABLE);

	if (cmd_ver == 5)
		len = sizeof(geo_tx_cmd.v5);
	else if (cmd_ver == 4)
		len = sizeof(geo_tx_cmd.v4);
	else if (cmd_ver == 3)
		len = sizeof(geo_tx_cmd.v3);
	else if (fw_has_api(&mvm->fwrt.fw->ucode_capa,
			    IWL_UCODE_TLV_API_SAR_TABLE_VER))
		len = sizeof(geo_tx_cmd.v2);
	else
		len = sizeof(geo_tx_cmd.v1);

	if (!iwl_sar_geo_support(&mvm->fwrt))
		return -EOPNOTSUPP;

	cmd = (struct iwl_host_cmd){
		.id =  WIDE_ID(PHY_OPS_GROUP, PER_CHAIN_LIMIT_OFFSET_CMD),
		.len = { len, },
		.flags = CMD_WANT_SKB,
		.data = { &geo_tx_cmd },
	};

	ret = iwl_mvm_send_cmd(mvm, &cmd);
	if (ret) {
		IWL_ERR(mvm, "Failed to get geographic profile info %d\n", ret);
		return ret;
	}

	resp = (void *)cmd.resp_pkt->data;
	ret = le32_to_cpu(resp->profile_idx);

	if (WARN_ON(ret > ACPI_NUM_GEO_PROFILES_REV3))
		ret = -EIO;

	iwl_free_resp(&cmd);
	return ret;
}

static int iwl_mvm_sar_geo_init(struct iwl_mvm *mvm)
{
	union iwl_geo_tx_power_profiles_cmd cmd;
	u16 len;
	u32 n_bands;
	u32 n_profiles;
<<<<<<< HEAD
=======
	u32 sk = 0;
>>>>>>> 754e0b0e
	int ret;
	u8 cmd_ver = iwl_fw_lookup_cmd_ver(mvm->fw, PHY_OPS_GROUP,
					   PER_CHAIN_LIMIT_OFFSET_CMD,
					   IWL_FW_CMD_VER_UNKNOWN);

	BUILD_BUG_ON(offsetof(struct iwl_geo_tx_power_profiles_cmd_v1, ops) !=
		     offsetof(struct iwl_geo_tx_power_profiles_cmd_v2, ops) ||
		     offsetof(struct iwl_geo_tx_power_profiles_cmd_v2, ops) !=
		     offsetof(struct iwl_geo_tx_power_profiles_cmd_v3, ops) ||
		     offsetof(struct iwl_geo_tx_power_profiles_cmd_v3, ops) !=
		     offsetof(struct iwl_geo_tx_power_profiles_cmd_v4, ops) ||
		     offsetof(struct iwl_geo_tx_power_profiles_cmd_v4, ops) !=
		     offsetof(struct iwl_geo_tx_power_profiles_cmd_v5, ops));

	/* the ops field is at the same spot for all versions, so set in v1 */
	cmd.v1.ops = cpu_to_le32(IWL_PER_CHAIN_OFFSET_SET_TABLES);

	if (cmd_ver == 5) {
		len = sizeof(cmd.v5);
		n_bands = ARRAY_SIZE(cmd.v5.table[0]);
		n_profiles = ACPI_NUM_GEO_PROFILES_REV3;
	} else if (cmd_ver == 4) {
		len = sizeof(cmd.v4);
		n_bands = ARRAY_SIZE(cmd.v4.table[0]);
		n_profiles = ACPI_NUM_GEO_PROFILES_REV3;
	} else if (cmd_ver == 3) {
		len = sizeof(cmd.v3);
		n_bands = ARRAY_SIZE(cmd.v3.table[0]);
		n_profiles = ACPI_NUM_GEO_PROFILES;
	} else if (fw_has_api(&mvm->fwrt.fw->ucode_capa,
			      IWL_UCODE_TLV_API_SAR_TABLE_VER)) {
		len = sizeof(cmd.v2);
		n_bands = ARRAY_SIZE(cmd.v2.table[0]);
		n_profiles = ACPI_NUM_GEO_PROFILES;
	} else {
		len = sizeof(cmd.v1);
		n_bands = ARRAY_SIZE(cmd.v1.table[0]);
		n_profiles = ACPI_NUM_GEO_PROFILES;
	}

	BUILD_BUG_ON(offsetof(struct iwl_geo_tx_power_profiles_cmd_v1, table) !=
		     offsetof(struct iwl_geo_tx_power_profiles_cmd_v2, table) ||
		     offsetof(struct iwl_geo_tx_power_profiles_cmd_v2, table) !=
		     offsetof(struct iwl_geo_tx_power_profiles_cmd_v3, table) ||
		     offsetof(struct iwl_geo_tx_power_profiles_cmd_v3, table) !=
		     offsetof(struct iwl_geo_tx_power_profiles_cmd_v4, table) ||
		     offsetof(struct iwl_geo_tx_power_profiles_cmd_v4, table) !=
		     offsetof(struct iwl_geo_tx_power_profiles_cmd_v5, table));
	/* the table is at the same position for all versions, so set use v1 */
	ret = iwl_sar_geo_init(&mvm->fwrt, &cmd.v1.table[0][0],
			       n_bands, n_profiles);

	/*
	 * It is a valid scenario to not support SAR, or miss wgds table,
	 * but in that case there is no need to send the command.
	 */
	if (ret)
		return 0;

	/* Only set to South Korea if the table revision is 1 */
	if (mvm->fwrt.geo_rev == 1)
		sk = 1;

	/*
	 * Set the table_revision to South Korea (1) or not (0).  The
	 * element name is misleading, as it doesn't contain the table
	 * revision number, but whether the South Korea variation
	 * should be used.
	 * This must be done after calling iwl_sar_geo_init().
	 */
	if (cmd_ver == 5)
<<<<<<< HEAD
		cmd.v5.table_revision = cpu_to_le32(mvm->fwrt.geo_rev);
	else if (cmd_ver == 4)
		cmd.v4.table_revision = cpu_to_le32(mvm->fwrt.geo_rev);
	else if (cmd_ver == 3)
		cmd.v3.table_revision = cpu_to_le32(mvm->fwrt.geo_rev);
=======
		cmd.v5.table_revision = cpu_to_le32(sk);
	else if (cmd_ver == 4)
		cmd.v4.table_revision = cpu_to_le32(sk);
	else if (cmd_ver == 3)
		cmd.v3.table_revision = cpu_to_le32(sk);
>>>>>>> 754e0b0e
	else if (fw_has_api(&mvm->fwrt.fw->ucode_capa,
			    IWL_UCODE_TLV_API_SAR_TABLE_VER))
		cmd.v2.table_revision = cpu_to_le32(sk);

	return iwl_mvm_send_cmd_pdu(mvm,
				    WIDE_ID(PHY_OPS_GROUP,
					    PER_CHAIN_LIMIT_OFFSET_CMD),
				    0, len, &cmd);
}

static int iwl_mvm_get_ppag_table(struct iwl_mvm *mvm)
{
	union acpi_object *wifi_pkg, *data, *flags;
	int i, j, ret, tbl_rev, num_sub_bands;
	int idx = 2;

	mvm->fwrt.ppag_flags = 0;

	data = iwl_acpi_get_object(mvm->dev, ACPI_PPAG_METHOD);
	if (IS_ERR(data))
		return PTR_ERR(data);

	/* try to read ppag table rev 2 or 1 (both have the same data size) */
	wifi_pkg = iwl_acpi_get_wifi_pkg(mvm->dev, data,
					 ACPI_PPAG_WIFI_DATA_SIZE_V2, &tbl_rev);
	if (!IS_ERR(wifi_pkg)) {
		if (tbl_rev == 1 || tbl_rev == 2) {
			num_sub_bands = IWL_NUM_SUB_BANDS_V2;
			IWL_DEBUG_RADIO(mvm,
					"Reading PPAG table v2 (tbl_rev=%d)\n",
					tbl_rev);
			goto read_table;
		} else {
			ret = -EINVAL;
			goto out_free;
		}
	}

	/* try to read ppag table revision 0 */
	wifi_pkg = iwl_acpi_get_wifi_pkg(mvm->dev, data,
					 ACPI_PPAG_WIFI_DATA_SIZE_V1, &tbl_rev);
	if (!IS_ERR(wifi_pkg)) {
		if (tbl_rev != 0) {
			ret = -EINVAL;
			goto out_free;
		}
		num_sub_bands = IWL_NUM_SUB_BANDS_V1;
		IWL_DEBUG_RADIO(mvm, "Reading PPAG table v1 (tbl_rev=0)\n");
		goto read_table;
	}
	ret = PTR_ERR(wifi_pkg);
	goto out_free;

read_table:
	mvm->fwrt.ppag_ver = tbl_rev;
	flags = &wifi_pkg->package.elements[1];

	if (flags->type != ACPI_TYPE_INTEGER) {
		ret = -EINVAL;
		goto out_free;
	}

	mvm->fwrt.ppag_flags = flags->integer.value & IWL_PPAG_MASK;

	if (!mvm->fwrt.ppag_flags) {
		ret = 0;
		goto out_free;
	}

	/*
	 * read, verify gain values and save them into the PPAG table.
	 * first sub-band (j=0) corresponds to Low-Band (2.4GHz), and the
	 * following sub-bands to High-Band (5GHz).
	 */
	for (i = 0; i < IWL_NUM_CHAIN_LIMITS; i++) {
		for (j = 0; j < num_sub_bands; j++) {
			union acpi_object *ent;

			ent = &wifi_pkg->package.elements[idx++];
			if (ent->type != ACPI_TYPE_INTEGER) {
				ret = -EINVAL;
				goto out_free;
			}

			mvm->fwrt.ppag_chains[i].subbands[j] = ent->integer.value;

			if ((j == 0 &&
			     (mvm->fwrt.ppag_chains[i].subbands[j] > ACPI_PPAG_MAX_LB ||
			      mvm->fwrt.ppag_chains[i].subbands[j] < ACPI_PPAG_MIN_LB)) ||
			    (j != 0 &&
			     (mvm->fwrt.ppag_chains[i].subbands[j] > ACPI_PPAG_MAX_HB ||
			      mvm->fwrt.ppag_chains[i].subbands[j] < ACPI_PPAG_MIN_HB))) {
				mvm->fwrt.ppag_flags = 0;
				ret = -EINVAL;
				goto out_free;
			}
		}
	}

	ret = 0;
out_free:
	kfree(data);
	return ret;
}

int iwl_mvm_ppag_send_cmd(struct iwl_mvm *mvm)
{
	union iwl_ppag_table_cmd cmd;
	u8 cmd_ver;
	int i, j, ret, num_sub_bands, cmd_size;
	s8 *gain;

	if (!fw_has_capa(&mvm->fw->ucode_capa, IWL_UCODE_TLV_CAPA_SET_PPAG)) {
		IWL_DEBUG_RADIO(mvm,
				"PPAG capability not supported by FW, command not sent.\n");
		return 0;
	}
	if (!mvm->fwrt.ppag_flags) {
		IWL_DEBUG_RADIO(mvm, "PPAG not enabled, command not sent.\n");
		return 0;
	}

	/* The 'flags' field is the same in v1 and in v2 so we can just
	 * use v1 to access it.
	 */
	cmd.v1.flags = cpu_to_le32(mvm->fwrt.ppag_flags);
	cmd_ver = iwl_fw_lookup_cmd_ver(mvm->fw, PHY_OPS_GROUP,
					PER_PLATFORM_ANT_GAIN_CMD,
					IWL_FW_CMD_VER_UNKNOWN);
	if (cmd_ver == 1) {
		num_sub_bands = IWL_NUM_SUB_BANDS_V1;
		gain = cmd.v1.gain[0];
		cmd_size = sizeof(cmd.v1);
		if (mvm->fwrt.ppag_ver == 1 || mvm->fwrt.ppag_ver == 2) {
			IWL_DEBUG_RADIO(mvm,
					"PPAG table rev is %d but FW supports v1, sending truncated table\n",
					mvm->fwrt.ppag_ver);
			cmd.v1.flags &= cpu_to_le32(IWL_PPAG_ETSI_MASK);
		}
	} else if (cmd_ver == 2 || cmd_ver == 3) {
		num_sub_bands = IWL_NUM_SUB_BANDS_V2;
		gain = cmd.v2.gain[0];
		cmd_size = sizeof(cmd.v2);
		if (mvm->fwrt.ppag_ver == 0) {
			IWL_DEBUG_RADIO(mvm,
					"PPAG table is v1 but FW supports v2, sending padded table\n");
		} else if (cmd_ver == 2 && mvm->fwrt.ppag_ver == 2) {
			IWL_DEBUG_RADIO(mvm,
					"PPAG table is v3 but FW supports v2, sending partial bitmap.\n");
			cmd.v1.flags &= cpu_to_le32(IWL_PPAG_ETSI_MASK);
		}
	} else {
		IWL_DEBUG_RADIO(mvm, "Unsupported PPAG command version\n");
		return 0;
	}

	for (i = 0; i < IWL_NUM_CHAIN_LIMITS; i++) {
		for (j = 0; j < num_sub_bands; j++) {
			gain[i * num_sub_bands + j] =
				mvm->fwrt.ppag_chains[i].subbands[j];
			IWL_DEBUG_RADIO(mvm,
					"PPAG table: chain[%d] band[%d]: gain = %d\n",
					i, j, gain[i * num_sub_bands + j]);
		}
	}
	IWL_DEBUG_RADIO(mvm, "Sending PER_PLATFORM_ANT_GAIN_CMD\n");
	ret = iwl_mvm_send_cmd_pdu(mvm, WIDE_ID(PHY_OPS_GROUP,
						PER_PLATFORM_ANT_GAIN_CMD),
				   0, cmd_size, &cmd);
	if (ret < 0)
		IWL_ERR(mvm, "failed to send PER_PLATFORM_ANT_GAIN_CMD (%d)\n",
			ret);

	return ret;
}

static const struct dmi_system_id dmi_ppag_approved_list[] = {
	{ .ident = "HP",
	  .matches = {
			DMI_MATCH(DMI_SYS_VENDOR, "HP"),
		},
	},
	{ .ident = "SAMSUNG",
	  .matches = {
			DMI_MATCH(DMI_SYS_VENDOR, "SAMSUNG ELECTRONICS CO., LTD"),
		},
	},
	{ .ident = "MSFT",
	  .matches = {
			DMI_MATCH(DMI_SYS_VENDOR, "Microsoft Corporation"),
		},
	},
	{ .ident = "ASUS",
	  .matches = {
			DMI_MATCH(DMI_SYS_VENDOR, "ASUSTek COMPUTER INC."),
		},
	},
	{}
};

static int iwl_mvm_ppag_init(struct iwl_mvm *mvm)
{
	/* no need to read the table, done in INIT stage */
	if (!dmi_check_system(dmi_ppag_approved_list)) {
		IWL_DEBUG_RADIO(mvm,
				"System vendor '%s' is not in the approved list, disabling PPAG.\n",
				dmi_get_system_info(DMI_SYS_VENDOR));
		mvm->fwrt.ppag_flags = 0;
		return 0;
	}

	return iwl_mvm_ppag_send_cmd(mvm);
}

static const struct dmi_system_id dmi_tas_approved_list[] = {
	{ .ident = "HP",
	  .matches = {
			DMI_MATCH(DMI_SYS_VENDOR, "HP"),
		},
	},
	{ .ident = "SAMSUNG",
	  .matches = {
			DMI_MATCH(DMI_SYS_VENDOR, "SAMSUNG ELECTRONICS CO., LTD"),
		},
	},
		{ .ident = "LENOVO",
	  .matches = {
			DMI_MATCH(DMI_SYS_VENDOR, "Lenovo"),
		},
	},
	{ .ident = "DELL",
	  .matches = {
			DMI_MATCH(DMI_SYS_VENDOR, "Dell Inc."),
		},
	},

	/* keep last */
	{}
};

static bool iwl_mvm_add_to_tas_block_list(__le32 *list, __le32 *le_size, unsigned int mcc)
{
	int i;
	u32 size = le32_to_cpu(*le_size);

	/* Verify that there is room for another country */
	if (size >= IWL_TAS_BLOCK_LIST_MAX)
		return false;

	for (i = 0; i < size; i++) {
		if (list[i] == cpu_to_le32(mcc))
			return true;
	}

	list[size++] = cpu_to_le32(mcc);
	*le_size = cpu_to_le32(size);
	return true;
}

static void iwl_mvm_tas_init(struct iwl_mvm *mvm)
{
	int ret;
	struct iwl_tas_config_cmd_v3 cmd = {};
	int cmd_size;

	BUILD_BUG_ON(ARRAY_SIZE(cmd.block_list_array) <
		     APCI_WTAS_BLACK_LIST_MAX);

	if (!fw_has_capa(&mvm->fw->ucode_capa, IWL_UCODE_TLV_CAPA_TAS_CFG)) {
		IWL_DEBUG_RADIO(mvm, "TAS not enabled in FW\n");
		return;
	}

	ret = iwl_acpi_get_tas(&mvm->fwrt, &cmd);
	if (ret < 0) {
		IWL_DEBUG_RADIO(mvm,
				"TAS table invalid or unavailable. (%d)\n",
				ret);
		return;
	}

	if (ret == 0)
		return;

	if (!dmi_check_system(dmi_tas_approved_list)) {
		IWL_DEBUG_RADIO(mvm,
				"System vendor '%s' is not in the approved list, disabling TAS in US and Canada.\n",
				dmi_get_system_info(DMI_SYS_VENDOR));
		if ((!iwl_mvm_add_to_tas_block_list(cmd.block_list_array,
						    &cmd.block_list_size, IWL_TAS_US_MCC)) ||
		    (!iwl_mvm_add_to_tas_block_list(cmd.block_list_array,
						    &cmd.block_list_size, IWL_TAS_CANADA_MCC))) {
			IWL_DEBUG_RADIO(mvm,
					"Unable to add US/Canada to TAS block list, disabling TAS\n");
			return;
		}
	}

	cmd_size = iwl_fw_lookup_cmd_ver(mvm->fw, REGULATORY_AND_NVM_GROUP,
					 TAS_CONFIG,
					 IWL_FW_CMD_VER_UNKNOWN) < 3 ?
		sizeof(struct iwl_tas_config_cmd_v2) :
		sizeof(struct iwl_tas_config_cmd_v3);

	ret = iwl_mvm_send_cmd_pdu(mvm, WIDE_ID(REGULATORY_AND_NVM_GROUP,
						TAS_CONFIG),
				   0, cmd_size, &cmd);
	if (ret < 0)
		IWL_DEBUG_RADIO(mvm, "failed to send TAS_CONFIG (%d)\n", ret);
}

static u8 iwl_mvm_eval_dsm_rfi(struct iwl_mvm *mvm)
{
	u8 value;
	int ret = iwl_acpi_get_dsm_u8(mvm->fwrt.dev, 0, DSM_RFI_FUNC_ENABLE,
				      &iwl_rfi_guid, &value);

	if (ret < 0) {
		IWL_DEBUG_RADIO(mvm, "Failed to get DSM RFI, ret=%d\n", ret);

	} else if (value >= DSM_VALUE_RFI_MAX) {
		IWL_DEBUG_RADIO(mvm, "DSM RFI got invalid value, ret=%d\n",
				value);

	} else if (value == DSM_VALUE_RFI_ENABLE) {
		IWL_DEBUG_RADIO(mvm, "DSM RFI is evaluated to enable\n");
		return DSM_VALUE_RFI_ENABLE;
	}

	IWL_DEBUG_RADIO(mvm, "DSM RFI is disabled\n");

	/* default behaviour is disabled */
	return DSM_VALUE_RFI_DISABLE;
}

static void iwl_mvm_lari_cfg(struct iwl_mvm *mvm)
{
	int ret;
	u32 value;
	struct iwl_lari_config_change_cmd_v5 cmd = {};

	cmd.config_bitmap = iwl_acpi_get_lari_config_bitmap(&mvm->fwrt);

	ret = iwl_acpi_get_dsm_u32(mvm->fwrt.dev, 0, DSM_FUNC_11AX_ENABLEMENT,
				   &iwl_guid, &value);
	if (!ret)
		cmd.oem_11ax_allow_bitmap = cpu_to_le32(value);

	ret = iwl_acpi_get_dsm_u32(mvm->fwrt.dev, 0,
				   DSM_FUNC_ENABLE_UNII4_CHAN,
				   &iwl_guid, &value);
	if (!ret)
		cmd.oem_unii4_allow_bitmap = cpu_to_le32(value);

	ret = iwl_acpi_get_dsm_u32(mvm->fwrt.dev, 0,
				   DSM_FUNC_ACTIVATE_CHANNEL,
				   &iwl_guid, &value);
	if (!ret)
		cmd.chan_state_active_bitmap = cpu_to_le32(value);

	ret = iwl_acpi_get_dsm_u32(mvm->fwrt.dev, 0,
				   DSM_FUNC_ENABLE_6E,
				   &iwl_guid, &value);
	if (!ret)
		cmd.oem_uhb_allow_bitmap = cpu_to_le32(value);

	if (cmd.config_bitmap ||
	    cmd.oem_uhb_allow_bitmap ||
	    cmd.oem_11ax_allow_bitmap ||
	    cmd.oem_unii4_allow_bitmap ||
	    cmd.chan_state_active_bitmap) {
		size_t cmd_size;
		u8 cmd_ver = iwl_fw_lookup_cmd_ver(mvm->fw,
						   REGULATORY_AND_NVM_GROUP,
						   LARI_CONFIG_CHANGE, 1);
		if (cmd_ver == 5)
			cmd_size = sizeof(struct iwl_lari_config_change_cmd_v5);
		else if (cmd_ver == 4)
			cmd_size = sizeof(struct iwl_lari_config_change_cmd_v4);
		else if (cmd_ver == 3)
			cmd_size = sizeof(struct iwl_lari_config_change_cmd_v3);
		else if (cmd_ver == 2)
			cmd_size = sizeof(struct iwl_lari_config_change_cmd_v2);
		else
			cmd_size = sizeof(struct iwl_lari_config_change_cmd_v1);

		IWL_DEBUG_RADIO(mvm,
				"sending LARI_CONFIG_CHANGE, config_bitmap=0x%x, oem_11ax_allow_bitmap=0x%x\n",
				le32_to_cpu(cmd.config_bitmap),
				le32_to_cpu(cmd.oem_11ax_allow_bitmap));
		IWL_DEBUG_RADIO(mvm,
				"sending LARI_CONFIG_CHANGE, oem_unii4_allow_bitmap=0x%x, chan_state_active_bitmap=0x%x, cmd_ver=%d\n",
				le32_to_cpu(cmd.oem_unii4_allow_bitmap),
				le32_to_cpu(cmd.chan_state_active_bitmap),
				cmd_ver);
		IWL_DEBUG_RADIO(mvm,
				"sending LARI_CONFIG_CHANGE, oem_uhb_allow_bitmap=0x%x\n",
				le32_to_cpu(cmd.oem_uhb_allow_bitmap));
		ret = iwl_mvm_send_cmd_pdu(mvm,
					   WIDE_ID(REGULATORY_AND_NVM_GROUP,
						   LARI_CONFIG_CHANGE),
					   0, cmd_size, &cmd);
		if (ret < 0)
			IWL_DEBUG_RADIO(mvm,
					"Failed to send LARI_CONFIG_CHANGE (%d)\n",
					ret);
	}
}

void iwl_mvm_get_acpi_tables(struct iwl_mvm *mvm)
{
	int ret;

	/* read PPAG table */
	ret = iwl_mvm_get_ppag_table(mvm);
	if (ret < 0) {
		IWL_DEBUG_RADIO(mvm,
				"PPAG BIOS table invalid or unavailable. (%d)\n",
				ret);
	}

	/* read SAR tables */
	ret = iwl_sar_get_wrds_table(&mvm->fwrt);
	if (ret < 0) {
		IWL_DEBUG_RADIO(mvm,
				"WRDS SAR BIOS table invalid or unavailable. (%d)\n",
				ret);
		/*
		 * If not available, don't fail and don't bother with EWRD and
		 * WGDS */

		if (!iwl_sar_get_wgds_table(&mvm->fwrt)) {
			/*
			 * If basic SAR is not available, we check for WGDS,
			 * which should *not* be available either.  If it is
			 * available, issue an error, because we can't use SAR
			 * Geo without basic SAR.
			 */
			IWL_ERR(mvm, "BIOS contains WGDS but no WRDS\n");
		}

	} else {
		ret = iwl_sar_get_ewrd_table(&mvm->fwrt);
		/* if EWRD is not available, we can still use
		* WRDS, so don't fail */
		if (ret < 0)
			IWL_DEBUG_RADIO(mvm,
					"EWRD SAR BIOS table invalid or unavailable. (%d)\n",
					ret);

		/* read geo SAR table */
		if (iwl_sar_geo_support(&mvm->fwrt)) {
			ret = iwl_sar_get_wgds_table(&mvm->fwrt);
			if (ret < 0)
				IWL_DEBUG_RADIO(mvm,
						"Geo SAR BIOS table invalid or unavailable. (%d)\n",
						ret);
				/* we don't fail if the table is not available */
		}
	}
}
#else /* CONFIG_ACPI */

inline int iwl_mvm_sar_select_profile(struct iwl_mvm *mvm,
				      int prof_a, int prof_b)
{
	return 1;
}

inline int iwl_mvm_get_sar_geo_profile(struct iwl_mvm *mvm)
{
	return -ENOENT;
}

static int iwl_mvm_sar_geo_init(struct iwl_mvm *mvm)
{
	return 0;
}

int iwl_mvm_ppag_send_cmd(struct iwl_mvm *mvm)
{
	return -ENOENT;
}

static int iwl_mvm_ppag_init(struct iwl_mvm *mvm)
{
	return 0;
}

static void iwl_mvm_tas_init(struct iwl_mvm *mvm)
{
}

static void iwl_mvm_lari_cfg(struct iwl_mvm *mvm)
{
}

static u8 iwl_mvm_eval_dsm_rfi(struct iwl_mvm *mvm)
{
	return DSM_VALUE_RFI_DISABLE;
}

void iwl_mvm_get_acpi_tables(struct iwl_mvm *mvm)
{
}

#endif /* CONFIG_ACPI */

void iwl_mvm_send_recovery_cmd(struct iwl_mvm *mvm, u32 flags)
{
	u32 error_log_size = mvm->fw->ucode_capa.error_log_size;
	int ret;
	u32 resp;

	struct iwl_fw_error_recovery_cmd recovery_cmd = {
		.flags = cpu_to_le32(flags),
		.buf_size = 0,
	};
	struct iwl_host_cmd host_cmd = {
		.id = WIDE_ID(SYSTEM_GROUP, FW_ERROR_RECOVERY_CMD),
		.flags = CMD_WANT_SKB,
		.data = {&recovery_cmd, },
		.len = {sizeof(recovery_cmd), },
	};

	/* no error log was defined in TLV */
	if (!error_log_size)
		return;

	if (flags & ERROR_RECOVERY_UPDATE_DB) {
		/* no buf was allocated while HW reset */
		if (!mvm->error_recovery_buf)
			return;

		host_cmd.data[1] = mvm->error_recovery_buf;
		host_cmd.len[1] =  error_log_size;
		host_cmd.dataflags[1] = IWL_HCMD_DFL_NOCOPY;
		recovery_cmd.buf_size = cpu_to_le32(error_log_size);
	}

	ret = iwl_mvm_send_cmd(mvm, &host_cmd);
	kfree(mvm->error_recovery_buf);
	mvm->error_recovery_buf = NULL;

	if (ret) {
		IWL_ERR(mvm, "Failed to send recovery cmd %d\n", ret);
		return;
	}

	/* skb respond is only relevant in ERROR_RECOVERY_UPDATE_DB */
	if (flags & ERROR_RECOVERY_UPDATE_DB) {
		resp = le32_to_cpu(*(__le32 *)host_cmd.resp_pkt->data);
		if (resp)
			IWL_ERR(mvm,
				"Failed to send recovery cmd blob was invalid %d\n",
				resp);
	}
}

static int iwl_mvm_sar_init(struct iwl_mvm *mvm)
{
	return iwl_mvm_sar_select_profile(mvm, 1, 1);
}

static int iwl_mvm_load_rt_fw(struct iwl_mvm *mvm)
{
	int ret;

	if (iwl_mvm_has_unified_ucode(mvm))
		return iwl_run_unified_mvm_ucode(mvm);

	ret = iwl_run_init_mvm_ucode(mvm);

	if (ret) {
		IWL_ERR(mvm, "Failed to run INIT ucode: %d\n", ret);

		if (iwlmvm_mod_params.init_dbg)
			return 0;
		return ret;
	}

	iwl_fw_dbg_stop_sync(&mvm->fwrt);
	iwl_trans_stop_device(mvm->trans);
	ret = iwl_trans_start_hw(mvm->trans);
	if (ret)
		return ret;

	mvm->rfkill_safe_init_done = false;
	ret = iwl_mvm_load_ucode_wait_alive(mvm, IWL_UCODE_REGULAR);
	if (ret)
		return ret;

	mvm->rfkill_safe_init_done = true;

	iwl_dbg_tlv_time_point(&mvm->fwrt, IWL_FW_INI_TIME_POINT_AFTER_ALIVE,
			       NULL);

	return iwl_init_paging(&mvm->fwrt, mvm->fwrt.cur_fw_img);
}

int iwl_mvm_up(struct iwl_mvm *mvm)
{
	int ret, i;
	struct ieee80211_channel *chan;
	struct cfg80211_chan_def chandef;
	struct ieee80211_supported_band *sband = NULL;

	lockdep_assert_held(&mvm->mutex);

	ret = iwl_trans_start_hw(mvm->trans);
	if (ret)
		return ret;

	ret = iwl_mvm_load_rt_fw(mvm);
	if (ret) {
		IWL_ERR(mvm, "Failed to start RT ucode: %d\n", ret);
		if (ret != -ERFKILL)
			iwl_fw_dbg_error_collect(&mvm->fwrt,
						 FW_DBG_TRIGGER_DRIVER);
		goto error;
	}

	iwl_get_shared_mem_conf(&mvm->fwrt);

	ret = iwl_mvm_sf_update(mvm, NULL, false);
	if (ret)
		IWL_ERR(mvm, "Failed to initialize Smart Fifo\n");

	if (!iwl_trans_dbg_ini_valid(mvm->trans)) {
		mvm->fwrt.dump.conf = FW_DBG_INVALID;
		/* if we have a destination, assume EARLY START */
		if (mvm->fw->dbg.dest_tlv)
			mvm->fwrt.dump.conf = FW_DBG_START_FROM_ALIVE;
		iwl_fw_start_dbg_conf(&mvm->fwrt, FW_DBG_START_FROM_ALIVE);
	}

	ret = iwl_send_tx_ant_cfg(mvm, iwl_mvm_get_valid_tx_ant(mvm));
	if (ret)
		goto error;

	if (!iwl_mvm_has_unified_ucode(mvm)) {
		/* Send phy db control command and then phy db calibration */
		ret = iwl_send_phy_db_data(mvm->phy_db);
		if (ret)
			goto error;
	}

	ret = iwl_send_phy_cfg_cmd(mvm);
	if (ret)
		goto error;

	ret = iwl_mvm_send_bt_init_conf(mvm);
	if (ret)
		goto error;

	if (fw_has_capa(&mvm->fw->ucode_capa,
			IWL_UCODE_TLV_CAPA_SOC_LATENCY_SUPPORT)) {
		ret = iwl_set_soc_latency(&mvm->fwrt);
		if (ret)
			goto error;
	}

	/* Init RSS configuration */
	ret = iwl_configure_rxq(&mvm->fwrt);
	if (ret)
		goto error;

	if (iwl_mvm_has_new_rx_api(mvm)) {
		ret = iwl_send_rss_cfg_cmd(mvm);
		if (ret) {
			IWL_ERR(mvm, "Failed to configure RSS queues: %d\n",
				ret);
			goto error;
		}
	}

	/* init the fw <-> mac80211 STA mapping */
	for (i = 0; i < mvm->fw->ucode_capa.num_stations; i++)
		RCU_INIT_POINTER(mvm->fw_id_to_mac_id[i], NULL);

	mvm->tdls_cs.peer.sta_id = IWL_MVM_INVALID_STA;

	/* reset quota debouncing buffer - 0xff will yield invalid data */
	memset(&mvm->last_quota_cmd, 0xff, sizeof(mvm->last_quota_cmd));

	if (fw_has_capa(&mvm->fw->ucode_capa, IWL_UCODE_TLV_CAPA_DQA_SUPPORT)) {
		ret = iwl_mvm_send_dqa_cmd(mvm);
		if (ret)
			goto error;
	}

	/*
	 * Add auxiliary station for scanning.
	 * Newer versions of this command implies that the fw uses
	 * internal aux station for all aux activities that don't
	 * requires a dedicated data queue.
	 */
	if (iwl_fw_lookup_cmd_ver(mvm->fw, LONG_GROUP,
				  ADD_STA,
				  0) < 12) {
		 /*
		  * In old version the aux station uses mac id like other
		  * station and not lmac id
		  */
		ret = iwl_mvm_add_aux_sta(mvm, MAC_INDEX_AUX);
		if (ret)
			goto error;
	}

	/* Add all the PHY contexts */
	i = 0;
	while (!sband && i < NUM_NL80211_BANDS)
		sband = mvm->hw->wiphy->bands[i++];

	if (WARN_ON_ONCE(!sband))
		goto error;

	chan = &sband->channels[0];

	cfg80211_chandef_create(&chandef, chan, NL80211_CHAN_NO_HT);
	for (i = 0; i < NUM_PHY_CTX; i++) {
		/*
		 * The channel used here isn't relevant as it's
		 * going to be overwritten in the other flows.
		 * For now use the first channel we have.
		 */
		ret = iwl_mvm_phy_ctxt_add(mvm, &mvm->phy_ctxts[i],
					   &chandef, 1, 1);
		if (ret)
			goto error;
	}

	if (iwl_mvm_is_tt_in_fw(mvm)) {
		/* in order to give the responsibility of ct-kill and
		 * TX backoff to FW we need to send empty temperature reporting
		 * cmd during init time
		 */
		iwl_mvm_send_temp_report_ths_cmd(mvm);
	} else {
		/* Initialize tx backoffs to the minimal possible */
		iwl_mvm_tt_tx_backoff(mvm, 0);
	}

#ifdef CONFIG_THERMAL
	/* TODO: read the budget from BIOS / Platform NVM */

	/*
	 * In case there is no budget from BIOS / Platform NVM the default
	 * budget should be 2000mW (cooling state 0).
	 */
	if (iwl_mvm_is_ctdp_supported(mvm)) {
		ret = iwl_mvm_ctdp_command(mvm, CTDP_CMD_OPERATION_START,
					   mvm->cooling_dev.cur_state);
		if (ret)
			goto error;
	}
#endif

	if (!fw_has_capa(&mvm->fw->ucode_capa, IWL_UCODE_TLV_CAPA_SET_LTR_GEN2))
		WARN_ON(iwl_mvm_config_ltr(mvm));

	ret = iwl_mvm_power_update_device(mvm);
	if (ret)
		goto error;

	iwl_mvm_lari_cfg(mvm);
	/*
	 * RTNL is not taken during Ct-kill, but we don't need to scan/Tx
	 * anyway, so don't init MCC.
	 */
	if (!test_bit(IWL_MVM_STATUS_HW_CTKILL, &mvm->status)) {
		ret = iwl_mvm_init_mcc(mvm);
		if (ret)
			goto error;
	}

	if (fw_has_capa(&mvm->fw->ucode_capa, IWL_UCODE_TLV_CAPA_UMAC_SCAN)) {
		mvm->scan_type = IWL_SCAN_TYPE_NOT_SET;
		mvm->hb_scan_type = IWL_SCAN_TYPE_NOT_SET;
		ret = iwl_mvm_config_scan(mvm);
		if (ret)
			goto error;
	}

	if (test_bit(IWL_MVM_STATUS_IN_HW_RESTART, &mvm->status))
		iwl_mvm_send_recovery_cmd(mvm, ERROR_RECOVERY_UPDATE_DB);

	if (iwl_acpi_get_eckv(mvm->dev, &mvm->ext_clock_valid))
		IWL_DEBUG_INFO(mvm, "ECKV table doesn't exist in BIOS\n");

	ret = iwl_mvm_ppag_init(mvm);
	if (ret)
		goto error;

	ret = iwl_mvm_sar_init(mvm);
	if (ret == 0)
		ret = iwl_mvm_sar_geo_init(mvm);
	else if (ret < 0)
		goto error;

	ret = iwl_mvm_sgom_init(mvm);
	if (ret)
		goto error;

	iwl_mvm_tas_init(mvm);
	iwl_mvm_leds_sync(mvm);

	iwl_mvm_ftm_initiator_smooth_config(mvm);

	if (fw_has_capa(&mvm->fw->ucode_capa,
			IWL_UCODE_TLV_CAPA_RFIM_SUPPORT)) {
		if (iwl_mvm_eval_dsm_rfi(mvm) == DSM_VALUE_RFI_ENABLE)
			iwl_rfi_send_config_cmd(mvm, NULL);
	}

	IWL_DEBUG_INFO(mvm, "RT uCode started.\n");
	return 0;
 error:
	if (!iwlmvm_mod_params.init_dbg || !ret)
		iwl_mvm_stop_device(mvm);
	return ret;
}

int iwl_mvm_load_d3_fw(struct iwl_mvm *mvm)
{
	int ret, i;

	lockdep_assert_held(&mvm->mutex);

	ret = iwl_trans_start_hw(mvm->trans);
	if (ret)
		return ret;

	ret = iwl_mvm_load_ucode_wait_alive(mvm, IWL_UCODE_WOWLAN);
	if (ret) {
		IWL_ERR(mvm, "Failed to start WoWLAN firmware: %d\n", ret);
		goto error;
	}

	ret = iwl_send_tx_ant_cfg(mvm, iwl_mvm_get_valid_tx_ant(mvm));
	if (ret)
		goto error;

	/* Send phy db control command and then phy db calibration*/
	ret = iwl_send_phy_db_data(mvm->phy_db);
	if (ret)
		goto error;

	ret = iwl_send_phy_cfg_cmd(mvm);
	if (ret)
		goto error;

	/* init the fw <-> mac80211 STA mapping */
	for (i = 0; i < mvm->fw->ucode_capa.num_stations; i++)
		RCU_INIT_POINTER(mvm->fw_id_to_mac_id[i], NULL);

	if (iwl_fw_lookup_cmd_ver(mvm->fw, LONG_GROUP,
				  ADD_STA,
				  0) < 12) {
		/*
		 * Add auxiliary station for scanning.
		 * Newer versions of this command implies that the fw uses
		 * internal aux station for all aux activities that don't
		 * requires a dedicated data queue.
		 * In old version the aux station uses mac id like other
		 * station and not lmac id
		 */
		ret = iwl_mvm_add_aux_sta(mvm, MAC_INDEX_AUX);
		if (ret)
			goto error;
	}

	return 0;
 error:
	iwl_mvm_stop_device(mvm);
	return ret;
}

void iwl_mvm_rx_mfuart_notif(struct iwl_mvm *mvm,
			     struct iwl_rx_cmd_buffer *rxb)
{
	struct iwl_rx_packet *pkt = rxb_addr(rxb);
	struct iwl_mfuart_load_notif *mfuart_notif = (void *)pkt->data;

	IWL_DEBUG_INFO(mvm,
		       "MFUART: installed ver: 0x%08x, external ver: 0x%08x, status: 0x%08x, duration: 0x%08x\n",
		       le32_to_cpu(mfuart_notif->installed_ver),
		       le32_to_cpu(mfuart_notif->external_ver),
		       le32_to_cpu(mfuart_notif->status),
		       le32_to_cpu(mfuart_notif->duration));

	if (iwl_rx_packet_payload_len(pkt) == sizeof(*mfuart_notif))
		IWL_DEBUG_INFO(mvm,
			       "MFUART: image size: 0x%08x\n",
			       le32_to_cpu(mfuart_notif->image_size));
}<|MERGE_RESOLUTION|>--- conflicted
+++ resolved
@@ -867,10 +867,7 @@
 	u16 len;
 	u32 n_bands;
 	u32 n_profiles;
-<<<<<<< HEAD
-=======
 	u32 sk = 0;
->>>>>>> 754e0b0e
 	int ret;
 	u8 cmd_ver = iwl_fw_lookup_cmd_ver(mvm->fw, PHY_OPS_GROUP,
 					   PER_CHAIN_LIMIT_OFFSET_CMD,
@@ -942,19 +939,11 @@
 	 * This must be done after calling iwl_sar_geo_init().
 	 */
 	if (cmd_ver == 5)
-<<<<<<< HEAD
-		cmd.v5.table_revision = cpu_to_le32(mvm->fwrt.geo_rev);
-	else if (cmd_ver == 4)
-		cmd.v4.table_revision = cpu_to_le32(mvm->fwrt.geo_rev);
-	else if (cmd_ver == 3)
-		cmd.v3.table_revision = cpu_to_le32(mvm->fwrt.geo_rev);
-=======
 		cmd.v5.table_revision = cpu_to_le32(sk);
 	else if (cmd_ver == 4)
 		cmd.v4.table_revision = cpu_to_le32(sk);
 	else if (cmd_ver == 3)
 		cmd.v3.table_revision = cpu_to_le32(sk);
->>>>>>> 754e0b0e
 	else if (fw_has_api(&mvm->fwrt.fw->ucode_capa,
 			    IWL_UCODE_TLV_API_SAR_TABLE_VER))
 		cmd.v2.table_revision = cpu_to_le32(sk);
