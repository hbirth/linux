--- conflicted
+++ resolved
@@ -413,25 +413,10 @@
 	}
 	dev->iommu_group = group;
 
-<<<<<<< HEAD
-	mutex_lock(&group->mutex);
-	if (group_list && !group->default_domain && list_empty(&group->entry))
-		list_add_tail(&group->entry, group_list);
-	mutex_unlock(&group->mutex);
-	iommu_group_put(group);
-
-	mutex_unlock(&iommu_probe_device_lock);
-	iommu_device_link(iommu_dev, dev);
-
-	if (dev_is_pci(dev))
-		iommu_dma_set_pci_32bit_workaround(dev);
-
-=======
 	dev->iommu->iommu_dev = iommu_dev;
 	dev->iommu->max_pasids = dev_iommu_get_max_pasids(dev);
 	if (ops->is_attach_deferred)
 		dev->iommu->attach_deferred = ops->is_attach_deferred(dev);
->>>>>>> b3b7d131
 	return 0;
 
 err_unlink:
