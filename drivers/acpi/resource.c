--- conflicted
+++ resolved
@@ -433,8 +433,6 @@
 		},
 	},
 	{
-<<<<<<< HEAD
-=======
 		.ident = "Asus ExpertBook B2402CBA",
 		.matches = {
 			DMI_MATCH(DMI_SYS_VENDOR, "ASUSTeK COMPUTER INC."),
@@ -442,7 +440,6 @@
 		},
 	},
 	{
->>>>>>> 5beb5627
 		.ident = "Asus ExpertBook B2502",
 		.matches = {
 			DMI_MATCH(DMI_SYS_VENDOR, "ASUSTeK COMPUTER INC."),
