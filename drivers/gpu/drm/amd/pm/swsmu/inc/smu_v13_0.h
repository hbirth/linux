--- conflicted
+++ resolved
@@ -210,11 +210,7 @@
 int smu_v13_0_get_max_sustainable_clocks_by_dc(struct smu_context *smu,
 					       struct pp_smu_nv_clock_table *max_clocks);
 
-<<<<<<< HEAD
-bool smu_v13_0_baco_is_support(struct smu_context *smu);
-=======
 int smu_v13_0_get_bamaco_support(struct smu_context *smu);
->>>>>>> 0c383648
 
 int smu_v13_0_baco_enter(struct smu_context *smu);
 int smu_v13_0_baco_exit(struct smu_context *smu);
