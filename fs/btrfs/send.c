--- conflicted
+++ resolved
@@ -307,10 +307,6 @@
 	struct btrfs_lru_cache dir_created_cache;
 	struct btrfs_lru_cache dir_utimes_cache;
 
-<<<<<<< HEAD
-	/* Must be last as it ends in a flexible-array member. */
-=======
->>>>>>> 2a9c8c0b
 	struct fs_path cur_inode_path;
 };
 
