// SPDX-License-Identifier: GPL-2.0
/*
 *
 * Copyright (C) 2019-2021 Paragon Software GmbH, All rights reserved.
 *
 */

#include <linux/fs.h>

#include "debug.h"
#include "ntfs.h"
#include "ntfs_fs.h"

static inline int compare_attr(const struct ATTRIB *left, enum ATTR_TYPE type,
			       const __le16 *name, u8 name_len,
			       const u16 *upcase)
{
	/* First, compare the type codes. */
	int diff = le32_to_cpu(left->type) - le32_to_cpu(type);

	if (diff)
		return diff;

	/* They have the same type code, so we have to compare the names. */
	return ntfs_cmp_names(attr_name(left), left->name_len, name, name_len,
			      upcase, true);
}

/*
 * mi_new_attt_id
 *
 * Return: Unused attribute id that is less than mrec->next_attr_id.
 */
static __le16 mi_new_attt_id(struct mft_inode *mi)
{
	u16 free_id, max_id, t16;
	struct MFT_REC *rec = mi->mrec;
	struct ATTRIB *attr;
	__le16 id;

	id = rec->next_attr_id;
	free_id = le16_to_cpu(id);
	if (free_id < 0x7FFF) {
		rec->next_attr_id = cpu_to_le16(free_id + 1);
		return id;
	}

	/* One record can store up to 1024/24 ~= 42 attributes. */
	free_id = 0;
	max_id = 0;

	attr = NULL;

	for (;;) {
		attr = mi_enum_attr(mi, attr);
		if (!attr) {
			rec->next_attr_id = cpu_to_le16(max_id + 1);
			mi->dirty = true;
			return cpu_to_le16(free_id);
		}

		t16 = le16_to_cpu(attr->id);
		if (t16 == free_id) {
			free_id += 1;
			attr = NULL;
		} else if (max_id < t16)
			max_id = t16;
	}
}

int mi_get(struct ntfs_sb_info *sbi, CLST rno, struct mft_inode **mi)
{
	int err;
	struct mft_inode *m = kzalloc(sizeof(struct mft_inode), GFP_NOFS);

	if (!m)
		return -ENOMEM;

	err = mi_init(m, sbi, rno);
	if (err) {
		kfree(m);
		return err;
	}

	err = mi_read(m, false);
	if (err) {
		mi_put(m);
		return err;
	}

	*mi = m;
	return 0;
}

void mi_put(struct mft_inode *mi)
{
	mi_clear(mi);
	kfree(mi);
}

int mi_init(struct mft_inode *mi, struct ntfs_sb_info *sbi, CLST rno)
{
	mi->sbi = sbi;
	mi->rno = rno;
	mi->mrec = kmalloc(sbi->record_size, GFP_NOFS);
	if (!mi->mrec)
		return -ENOMEM;

	return 0;
}

/*
 * mi_read - Read MFT data.
 */
int mi_read(struct mft_inode *mi, bool is_mft)
{
	int err;
	struct MFT_REC *rec = mi->mrec;
	struct ntfs_sb_info *sbi = mi->sbi;
	u32 bpr = sbi->record_size;
	u64 vbo = (u64)mi->rno << sbi->record_bits;
	struct ntfs_inode *mft_ni = sbi->mft.ni;
	struct runs_tree *run = mft_ni ? &mft_ni->file.run : NULL;
	struct rw_semaphore *rw_lock = NULL;

	if (is_mounted(sbi)) {
		if (!is_mft && mft_ni) {
			rw_lock = &mft_ni->file.run_lock;
			down_read(rw_lock);
		}
	}

	err = ntfs_read_bh(sbi, run, vbo, &rec->rhdr, bpr, &mi->nb);
	if (rw_lock)
		up_read(rw_lock);
	if (!err)
		goto ok;

	if (err == -E_NTFS_FIXUP) {
		mi->dirty = true;
		goto ok;
	}

	if (err != -ENOENT)
		goto out;

	if (rw_lock) {
		ni_lock(mft_ni);
		down_write(rw_lock);
	}
	err = attr_load_runs_vcn(mft_ni, ATTR_DATA, NULL, 0, run,
				 vbo >> sbi->cluster_bits);
	if (rw_lock) {
		up_write(rw_lock);
		ni_unlock(mft_ni);
	}
	if (err)
		goto out;

	if (rw_lock)
		down_read(rw_lock);
	err = ntfs_read_bh(sbi, run, vbo, &rec->rhdr, bpr, &mi->nb);
	if (rw_lock)
		up_read(rw_lock);

	if (err == -E_NTFS_FIXUP) {
		mi->dirty = true;
		goto ok;
	}
	if (err)
		goto out;

ok:
	/* Check field 'total' only here. */
	if (le32_to_cpu(rec->total) != bpr) {
		err = -EINVAL;
		goto out;
	}

	return 0;

out:
	if (err == -E_NTFS_CORRUPT) {
		ntfs_err(sbi->sb, "mft corrupted");
		ntfs_set_state(sbi, NTFS_DIRTY_ERROR);
		err = -EINVAL;
	}

	return err;
}

/*
 * mi_enum_attr - start/continue attributes enumeration in record.
 *
 * NOTE: mi->mrec - memory of size sbi->record_size
 * here we sure that mi->mrec->total == sbi->record_size (see mi_read)
 */
struct ATTRIB *mi_enum_attr(struct mft_inode *mi, struct ATTRIB *attr)
{
	const struct MFT_REC *rec = mi->mrec;
	u32 used = le32_to_cpu(rec->used);
	u32 t32, off, asize, prev_type;
	u16 t16;
	u64 data_size, alloc_size, tot_size;

	if (!attr) {
		u32 total = le32_to_cpu(rec->total);

		off = le16_to_cpu(rec->attr_off);

		if (used > total)
			return NULL;

		if (off >= used || off < MFTRECORD_FIXUP_OFFSET_1 ||
		    !IS_ALIGNED(off, 4)) {
			return NULL;
		}

		/* Skip non-resident records. */
		if (!is_rec_inuse(rec))
			return NULL;

		prev_type = 0;
		attr = Add2Ptr(rec, off);
	} else {
		/* Check if input attr inside record. */
		off = PtrOffset(rec, attr);
		if (off >= used)
			return NULL;

		asize = le32_to_cpu(attr->size);
		if (asize < SIZEOF_RESIDENT) {
			/* Impossible 'cause we should not return such attribute. */
			return NULL;
		}

		/* Overflow check. */
		if (off + asize < off)
			return NULL;

		prev_type = le32_to_cpu(attr->type);
		attr = Add2Ptr(attr, asize);
		off += asize;
	}

	asize = le32_to_cpu(attr->size);

	/* Can we use the first field (attr->type). */
	if (off + 8 > used) {
		static_assert(ALIGN(sizeof(enum ATTR_TYPE), 8) == 8);
		return NULL;
	}

	if (attr->type == ATTR_END) {
		/* End of enumeration. */
		return NULL;
	}

	/* 0x100 is last known attribute for now. */
	t32 = le32_to_cpu(attr->type);
	if (!t32 || (t32 & 0xf) || (t32 > 0x100))
		return NULL;

	/* attributes in record must be ordered by type */
	if (t32 < prev_type)
		return NULL;

	/* Check overflow and boundary. */
	if (off + asize < off || off + asize > used)
		return NULL;

	/* Check size of attribute. */
	if (!attr->non_res) {
		/* Check resident fields. */
		if (asize < SIZEOF_RESIDENT)
			return NULL;

		t16 = le16_to_cpu(attr->res.data_off);
		if (t16 > asize)
			return NULL;

		if (le32_to_cpu(attr->res.data_size) > asize - t16)
			return NULL;

		t32 = sizeof(short) * attr->name_len;
		if (t32 && le16_to_cpu(attr->name_off) + t32 > t16)
			return NULL;

		return attr;
	}

	/* Check nonresident fields. */
	if (attr->non_res != 1)
		return NULL;

	t16 = le16_to_cpu(attr->nres.run_off);
	if (t16 > asize)
		return NULL;

	t32 = sizeof(short) * attr->name_len;
	if (t32 && le16_to_cpu(attr->name_off) + t32 > t16)
		return NULL;

	/* Check start/end vcn. */
	if (le64_to_cpu(attr->nres.svcn) > le64_to_cpu(attr->nres.evcn) + 1)
		return NULL;

	data_size = le64_to_cpu(attr->nres.data_size);
	if (le64_to_cpu(attr->nres.valid_size) > data_size)
		return NULL;

	alloc_size = le64_to_cpu(attr->nres.alloc_size);
	if (data_size > alloc_size)
		return NULL;

	t32 = mi->sbi->cluster_mask;
	if (alloc_size & t32)
		return NULL;

	if (!attr->nres.svcn && is_attr_ext(attr)) {
		/* First segment of sparse/compressed attribute */
		if (asize + 8 < SIZEOF_NONRESIDENT_EX)
			return NULL;

		tot_size = le64_to_cpu(attr->nres.total_size);
		if (tot_size & t32)
			return NULL;

		if (tot_size > alloc_size)
			return NULL;
	} else {
		if (asize + 8 < SIZEOF_NONRESIDENT)
			return NULL;

		if (attr->nres.c_unit)
			return NULL;
	}

	return attr;
}

/*
 * mi_find_attr - Find the attribute by type and name and id.
 */
struct ATTRIB *mi_find_attr(struct mft_inode *mi, struct ATTRIB *attr,
			    enum ATTR_TYPE type, const __le16 *name,
			    u8 name_len, const __le16 *id)
{
	u32 type_in = le32_to_cpu(type);
	u32 atype;

next_attr:
	attr = mi_enum_attr(mi, attr);
	if (!attr)
		return NULL;

	atype = le32_to_cpu(attr->type);
	if (atype > type_in)
		return NULL;

	if (atype < type_in)
		goto next_attr;

	if (attr->name_len != name_len)
		goto next_attr;

	if (name_len && memcmp(attr_name(attr), name, name_len * sizeof(short)))
		goto next_attr;

	if (id && *id != attr->id)
		goto next_attr;

	return attr;
}

int mi_write(struct mft_inode *mi, int wait)
{
	struct MFT_REC *rec;
	int err;
	struct ntfs_sb_info *sbi;

	if (!mi->dirty)
		return 0;

	sbi = mi->sbi;
	rec = mi->mrec;

	err = ntfs_write_bh(sbi, &rec->rhdr, &mi->nb, wait);
	if (err)
		return err;

	if (mi->rno < sbi->mft.recs_mirr)
		sbi->flags |= NTFS_FLAGS_MFTMIRR;

	mi->dirty = false;

	return 0;
}

int mi_format_new(struct mft_inode *mi, struct ntfs_sb_info *sbi, CLST rno,
		  __le16 flags, bool is_mft)
{
	int err;
	u16 seq = 1;
	struct MFT_REC *rec;
	u64 vbo = (u64)rno << sbi->record_bits;

	err = mi_init(mi, sbi, rno);
	if (err)
		return err;

	rec = mi->mrec;

	if (rno == MFT_REC_MFT) {
		;
	} else if (rno < MFT_REC_FREE) {
		seq = rno;
	} else if (rno >= sbi->mft.used) {
		;
	} else if (mi_read(mi, is_mft)) {
		;
	} else if (rec->rhdr.sign == NTFS_FILE_SIGNATURE) {
		/* Record is reused. Update its sequence number. */
		seq = le16_to_cpu(rec->seq) + 1;
		if (!seq)
			seq = 1;
	}

	memcpy(rec, sbi->new_rec, sbi->record_size);

	rec->seq = cpu_to_le16(seq);
	rec->flags = RECORD_FLAG_IN_USE | flags;
	if (MFTRECORD_FIXUP_OFFSET == MFTRECORD_FIXUP_OFFSET_3)
		rec->mft_record = cpu_to_le32(rno);

	mi->dirty = true;

	if (!mi->nb.nbufs) {
		struct ntfs_inode *ni = sbi->mft.ni;
		bool lock = false;

		if (is_mounted(sbi) && !is_mft) {
			down_read(&ni->file.run_lock);
			lock = true;
		}

		err = ntfs_get_bh(sbi, &ni->file.run, vbo, sbi->record_size,
				  &mi->nb);
		if (lock)
			up_read(&ni->file.run_lock);
	}

	return err;
}

/*
 * mi_insert_attr - Reserve space for new attribute.
 *
 * Return: Not full constructed attribute or NULL if not possible to create.
 */
struct ATTRIB *mi_insert_attr(struct mft_inode *mi, enum ATTR_TYPE type,
			      const __le16 *name, u8 name_len, u32 asize,
			      u16 name_off)
{
	size_t tail;
	struct ATTRIB *attr;
	__le16 id;
	struct MFT_REC *rec = mi->mrec;
	struct ntfs_sb_info *sbi = mi->sbi;
	u32 used = le32_to_cpu(rec->used);
	const u16 *upcase = sbi->upcase;

	/* Can we insert mi attribute? */
	if (used + asize > sbi->record_size)
		return NULL;

	/*
	 * Scan through the list of attributes to find the point
	 * at which we should insert it.
	 */
	attr = NULL;
	while ((attr = mi_enum_attr(mi, attr))) {
		int diff = compare_attr(attr, type, name, name_len, upcase);

		if (diff < 0)
			continue;

		if (!diff && !is_attr_indexed(attr))
			return NULL;
		break;
	}

	if (!attr) {
		/* Append. */
		tail = 8;
		attr = Add2Ptr(rec, used - 8);
	} else {
		/* Insert before 'attr'. */
		tail = used - PtrOffset(rec, attr);
	}

	id = mi_new_attt_id(mi);

	memmove(Add2Ptr(attr, asize), attr, tail);
	memset(attr, 0, asize);

	attr->type = type;
	attr->size = cpu_to_le32(asize);
	attr->name_len = name_len;
	attr->name_off = cpu_to_le16(name_off);
	attr->id = id;

	memmove(Add2Ptr(attr, name_off), name, name_len * sizeof(short));
	rec->used = cpu_to_le32(used + asize);

	mi->dirty = true;

	return attr;
}

/*
 * mi_remove_attr - Remove the attribute from record.
 *
 * NOTE: The source attr will point to next attribute.
 */
bool mi_remove_attr(struct ntfs_inode *ni, struct mft_inode *mi,
		    struct ATTRIB *attr)
{
	struct MFT_REC *rec = mi->mrec;
	u32 aoff = PtrOffset(rec, attr);
	u32 used = le32_to_cpu(rec->used);
	u32 asize = le32_to_cpu(attr->size);

	if (aoff + asize > used)
		return false;

<<<<<<< HEAD
	if (ni && is_attr_indexed(attr)) {
		u16 links = le16_to_cpu(ni->mi.mrec->hard_links);
		struct ATTR_FILE_NAME *fname =
			attr->type != ATTR_NAME ?
				NULL :
				resident_data_ex(attr,
						 SIZEOF_ATTRIBUTE_FILENAME);
		if (fname && fname->type == FILE_NAME_DOS) {
			/* Do not decrease links count deleting DOS name. */
		} else if (!links) {
=======
	if (ni && is_attr_indexed(attr) && attr->type == ATTR_NAME) {
		u16 links = le16_to_cpu(ni->mi.mrec->hard_links);
		if (!links) {
>>>>>>> 0c383648
			/* minor error. Not critical. */
		} else {
			ni->mi.mrec->hard_links = cpu_to_le16(links - 1);
			ni->mi.dirty = true;
		}
	}

	used -= asize;
	memmove(attr, Add2Ptr(attr, asize), used - aoff);
	rec->used = cpu_to_le32(used);
	mi->dirty = true;

	return true;
}

/* bytes = "new attribute size" - "old attribute size" */
bool mi_resize_attr(struct mft_inode *mi, struct ATTRIB *attr, int bytes)
{
	struct MFT_REC *rec = mi->mrec;
	u32 aoff = PtrOffset(rec, attr);
	u32 total, used = le32_to_cpu(rec->used);
	u32 nsize, asize = le32_to_cpu(attr->size);
	u32 rsize = le32_to_cpu(attr->res.data_size);
	int tail = (int)(used - aoff - asize);
	int dsize;
	char *next;

	if (tail < 0 || aoff >= used)
		return false;

	if (!bytes)
		return true;

	total = le32_to_cpu(rec->total);
	next = Add2Ptr(attr, asize);

	if (bytes > 0) {
		dsize = ALIGN(bytes, 8);
		if (used + dsize > total)
			return false;
		nsize = asize + dsize;
		/* Move tail */
		memmove(next + dsize, next, tail);
		memset(next, 0, dsize);
		used += dsize;
		rsize += dsize;
	} else {
		dsize = ALIGN(-bytes, 8);
		if (dsize > asize)
			return false;
		nsize = asize - dsize;
		memmove(next - dsize, next, tail);
		used -= dsize;
		rsize -= dsize;
	}

	rec->used = cpu_to_le32(used);
	attr->size = cpu_to_le32(nsize);
	if (!attr->non_res)
		attr->res.data_size = cpu_to_le32(rsize);
	mi->dirty = true;

	return true;
}

/*
 * Pack runs in MFT record.
 * If failed record is not changed.
 */
int mi_pack_runs(struct mft_inode *mi, struct ATTRIB *attr,
		 struct runs_tree *run, CLST len)
{
	int err = 0;
	struct ntfs_sb_info *sbi = mi->sbi;
	u32 new_run_size;
	CLST plen;
	struct MFT_REC *rec = mi->mrec;
	CLST svcn = le64_to_cpu(attr->nres.svcn);
	u32 used = le32_to_cpu(rec->used);
	u32 aoff = PtrOffset(rec, attr);
	u32 asize = le32_to_cpu(attr->size);
	char *next = Add2Ptr(attr, asize);
	u16 run_off = le16_to_cpu(attr->nres.run_off);
	u32 run_size = asize - run_off;
	u32 tail = used - aoff - asize;
	u32 dsize = sbi->record_size - used;

	/* Make a maximum gap in current record. */
	memmove(next + dsize, next, tail);

	/* Pack as much as possible. */
	err = run_pack(run, svcn, len, Add2Ptr(attr, run_off), run_size + dsize,
		       &plen);
	if (err < 0) {
		memmove(next, next + dsize, tail);
		return err;
	}

	new_run_size = ALIGN(err, 8);

	memmove(next + new_run_size - run_size, next + dsize, tail);

	attr->size = cpu_to_le32(asize + new_run_size - run_size);
	attr->nres.evcn = cpu_to_le64(svcn + plen - 1);
	rec->used = cpu_to_le32(used + new_run_size - run_size);
	mi->dirty = true;

	return 0;
}<|MERGE_RESOLUTION|>--- conflicted
+++ resolved
@@ -534,22 +534,9 @@
 	if (aoff + asize > used)
 		return false;
 
-<<<<<<< HEAD
-	if (ni && is_attr_indexed(attr)) {
-		u16 links = le16_to_cpu(ni->mi.mrec->hard_links);
-		struct ATTR_FILE_NAME *fname =
-			attr->type != ATTR_NAME ?
-				NULL :
-				resident_data_ex(attr,
-						 SIZEOF_ATTRIBUTE_FILENAME);
-		if (fname && fname->type == FILE_NAME_DOS) {
-			/* Do not decrease links count deleting DOS name. */
-		} else if (!links) {
-=======
 	if (ni && is_attr_indexed(attr) && attr->type == ATTR_NAME) {
 		u16 links = le16_to_cpu(ni->mi.mrec->hard_links);
 		if (!links) {
->>>>>>> 0c383648
 			/* minor error. Not critical. */
 		} else {
 			ni->mi.mrec->hard_links = cpu_to_le16(links - 1);
