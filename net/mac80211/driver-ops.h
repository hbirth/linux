#ifndef __MAC80211_DRIVER_OPS
#define __MAC80211_DRIVER_OPS

#include <net/mac80211.h>
#include "ieee80211_i.h"
#include "trace.h"

static inline bool check_sdata_in_driver(struct ieee80211_sub_if_data *sdata)
{
	return !WARN(!(sdata->flags & IEEE80211_SDATA_IN_DRIVER),
		     "%s:  Failed check-sdata-in-driver check, flags: 0x%x\n",
		     sdata->dev ? sdata->dev->name : sdata->name, sdata->flags);
}

static inline struct ieee80211_sub_if_data *
get_bss_sdata(struct ieee80211_sub_if_data *sdata)
{
	if (sdata->vif.type == NL80211_IFTYPE_AP_VLAN)
		sdata = container_of(sdata->bss, struct ieee80211_sub_if_data,
				     u.ap);

	return sdata;
}

static inline void drv_tx(struct ieee80211_local *local,
			  struct ieee80211_tx_control *control,
			  struct sk_buff *skb)
{
	local->ops->tx(&local->hw, control, skb);
}

static inline void drv_get_et_strings(struct ieee80211_sub_if_data *sdata,
				      u32 sset, u8 *data)
{
	struct ieee80211_local *local = sdata->local;
	if (local->ops->get_et_strings) {
		trace_drv_get_et_strings(local, sset);
		local->ops->get_et_strings(&local->hw, &sdata->vif, sset, data);
		trace_drv_return_void(local);
	}
}

static inline void drv_get_et_stats(struct ieee80211_sub_if_data *sdata,
				    struct ethtool_stats *stats,
				    u64 *data)
{
	struct ieee80211_local *local = sdata->local;
	if (local->ops->get_et_stats) {
		trace_drv_get_et_stats(local);
		local->ops->get_et_stats(&local->hw, &sdata->vif, stats, data);
		trace_drv_return_void(local);
	}
}

static inline int drv_get_et_sset_count(struct ieee80211_sub_if_data *sdata,
					int sset)
{
	struct ieee80211_local *local = sdata->local;
	int rv = 0;
	if (local->ops->get_et_sset_count) {
		trace_drv_get_et_sset_count(local, sset);
		rv = local->ops->get_et_sset_count(&local->hw, &sdata->vif,
						   sset);
		trace_drv_return_int(local, rv);
	}
	return rv;
}

static inline int drv_start(struct ieee80211_local *local)
{
	int ret;

	might_sleep();

	trace_drv_start(local);
	local->started = true;
	smp_mb();
	ret = local->ops->start(&local->hw);
	trace_drv_return_int(local, ret);
	return ret;
}

static inline void drv_stop(struct ieee80211_local *local)
{
	might_sleep();

	trace_drv_stop(local);
	local->ops->stop(&local->hw);
	trace_drv_return_void(local);

	/* sync away all work on the tasklet before clearing started */
	tasklet_disable(&local->tasklet);
	tasklet_enable(&local->tasklet);

	barrier();

	local->started = false;
}

#ifdef CONFIG_PM
static inline int drv_suspend(struct ieee80211_local *local,
			      struct cfg80211_wowlan *wowlan)
{
	int ret;

	might_sleep();

	trace_drv_suspend(local);
	ret = local->ops->suspend(&local->hw, wowlan);
	trace_drv_return_int(local, ret);
	return ret;
}

static inline int drv_resume(struct ieee80211_local *local)
{
	int ret;

	might_sleep();

	trace_drv_resume(local);
	ret = local->ops->resume(&local->hw);
	trace_drv_return_int(local, ret);
	return ret;
}

static inline void drv_set_wakeup(struct ieee80211_local *local,
				  bool enabled)
{
	might_sleep();

	if (!local->ops->set_wakeup)
		return;

	trace_drv_set_wakeup(local, enabled);
	local->ops->set_wakeup(&local->hw, enabled);
	trace_drv_return_void(local);
}
#endif

static inline int drv_add_interface(struct ieee80211_local *local,
				    struct ieee80211_sub_if_data *sdata)
{
	int ret;

	might_sleep();

	if (WARN_ON(sdata->vif.type == NL80211_IFTYPE_AP_VLAN ||
		    (sdata->vif.type == NL80211_IFTYPE_MONITOR &&
		     !(local->hw.flags & IEEE80211_HW_WANT_MONITOR_VIF) &&
		     !(sdata->u.mntr_flags & MONITOR_FLAG_ACTIVE))))
		return -EINVAL;

	trace_drv_add_interface(local, sdata);
	ret = local->ops->add_interface(&local->hw, &sdata->vif);
	trace_drv_return_int(local, ret);

	if (ret == 0)
		sdata->flags |= IEEE80211_SDATA_IN_DRIVER;

	return ret;
}

static inline int drv_change_interface(struct ieee80211_local *local,
				       struct ieee80211_sub_if_data *sdata,
				       enum nl80211_iftype type, bool p2p)
{
	int ret;

	might_sleep();

	if (!check_sdata_in_driver(sdata))
		return -EIO;

	trace_drv_change_interface(local, sdata, type, p2p);
	ret = local->ops->change_interface(&local->hw, &sdata->vif, type, p2p);
	trace_drv_return_int(local, ret);
	return ret;
}

static inline void drv_remove_interface(struct ieee80211_local *local,
					struct ieee80211_sub_if_data *sdata)
{
	might_sleep();

	if (!check_sdata_in_driver(sdata))
		return;

	trace_drv_remove_interface(local, sdata);
	local->ops->remove_interface(&local->hw, &sdata->vif);
	sdata->flags &= ~IEEE80211_SDATA_IN_DRIVER;
	trace_drv_return_void(local);
}

static inline int drv_config(struct ieee80211_local *local, u32 changed)
{
	int ret;

	might_sleep();

	trace_drv_config(local, changed);
	ret = local->ops->config(&local->hw, changed);
	trace_drv_return_int(local, ret);
	return ret;
}

static inline void drv_bss_info_changed(struct ieee80211_local *local,
					struct ieee80211_sub_if_data *sdata,
					struct ieee80211_bss_conf *info,
					u32 changed)
{
	might_sleep();

	if (WARN_ON_ONCE(changed & (BSS_CHANGED_BEACON |
				    BSS_CHANGED_BEACON_ENABLED) &&
			 sdata->vif.type != NL80211_IFTYPE_AP &&
			 sdata->vif.type != NL80211_IFTYPE_ADHOC &&
			 sdata->vif.type != NL80211_IFTYPE_MESH_POINT))
		return;

	if (WARN_ON_ONCE(sdata->vif.type == NL80211_IFTYPE_P2P_DEVICE ||
			 sdata->vif.type == NL80211_IFTYPE_MONITOR))
		return;

	if (!check_sdata_in_driver(sdata))
		return;

	trace_drv_bss_info_changed(local, sdata, info, changed);
	if (local->ops->bss_info_changed)
		local->ops->bss_info_changed(&local->hw, &sdata->vif, info, changed);
	trace_drv_return_void(local);
}

static inline u64 drv_prepare_multicast(struct ieee80211_local *local,
					struct netdev_hw_addr_list *mc_list)
{
	u64 ret = 0;

	trace_drv_prepare_multicast(local, mc_list->count);

	if (local->ops->prepare_multicast)
		ret = local->ops->prepare_multicast(&local->hw, mc_list);

	trace_drv_return_u64(local, ret);

	return ret;
}

static inline void drv_configure_filter(struct ieee80211_local *local,
					unsigned int changed_flags,
					unsigned int *total_flags,
					u64 multicast)
{
	might_sleep();

	trace_drv_configure_filter(local, changed_flags, total_flags,
				   multicast);
	local->ops->configure_filter(&local->hw, changed_flags, total_flags,
				     multicast);
	trace_drv_return_void(local);
}

static inline int drv_set_tim(struct ieee80211_local *local,
			      struct ieee80211_sta *sta, bool set)
{
	int ret = 0;
	trace_drv_set_tim(local, sta, set);
	if (local->ops->set_tim)
		ret = local->ops->set_tim(&local->hw, sta, set);
	trace_drv_return_int(local, ret);
	return ret;
}

static inline int drv_set_key(struct ieee80211_local *local,
			      enum set_key_cmd cmd,
			      struct ieee80211_sub_if_data *sdata,
			      struct ieee80211_sta *sta,
			      struct ieee80211_key_conf *key)
{
	int ret;

	might_sleep();

	sdata = get_bss_sdata(sdata);
	if (!check_sdata_in_driver(sdata))
		return -EIO;

	trace_drv_set_key(local, cmd, sdata, sta, key);
	ret = local->ops->set_key(&local->hw, cmd, &sdata->vif, sta, key);
	trace_drv_return_int(local, ret);
	return ret;
}

static inline void drv_update_tkip_key(struct ieee80211_local *local,
				       struct ieee80211_sub_if_data *sdata,
				       struct ieee80211_key_conf *conf,
				       struct sta_info *sta, u32 iv32,
				       u16 *phase1key)
{
	struct ieee80211_sta *ista = NULL;

	if (sta)
		ista = &sta->sta;

	sdata = get_bss_sdata(sdata);
	if (!check_sdata_in_driver(sdata))
		return;

	trace_drv_update_tkip_key(local, sdata, conf, ista, iv32);
	if (local->ops->update_tkip_key)
		local->ops->update_tkip_key(&local->hw, &sdata->vif, conf,
					    ista, iv32, phase1key);
	trace_drv_return_void(local);
}

static inline int drv_hw_scan(struct ieee80211_local *local,
			      struct ieee80211_sub_if_data *sdata,
			      struct cfg80211_scan_request *req)
{
	int ret;

	might_sleep();

	if (!check_sdata_in_driver(sdata))
		return -EIO;

	trace_drv_hw_scan(local, sdata);
	ret = local->ops->hw_scan(&local->hw, &sdata->vif, req);
	trace_drv_return_int(local, ret);
	return ret;
}

static inline void drv_cancel_hw_scan(struct ieee80211_local *local,
				      struct ieee80211_sub_if_data *sdata)
{
	might_sleep();

	if (!check_sdata_in_driver(sdata))
		return;

	trace_drv_cancel_hw_scan(local, sdata);
	local->ops->cancel_hw_scan(&local->hw, &sdata->vif);
	trace_drv_return_void(local);
}

static inline int
drv_sched_scan_start(struct ieee80211_local *local,
		     struct ieee80211_sub_if_data *sdata,
		     struct cfg80211_sched_scan_request *req,
		     struct ieee80211_sched_scan_ies *ies)
{
	int ret;

	might_sleep();

	if (!check_sdata_in_driver(sdata))
		return -EIO;

	trace_drv_sched_scan_start(local, sdata);
	ret = local->ops->sched_scan_start(&local->hw, &sdata->vif,
					      req, ies);
	trace_drv_return_int(local, ret);
	return ret;
}

static inline int drv_sched_scan_stop(struct ieee80211_local *local,
				      struct ieee80211_sub_if_data *sdata)
{
	int ret;

	might_sleep();

	if (!check_sdata_in_driver(sdata))
		return -EIO;

	trace_drv_sched_scan_stop(local, sdata);
	ret = local->ops->sched_scan_stop(&local->hw, &sdata->vif);
	trace_drv_return_int(local, ret);

	return ret;
}

static inline void drv_sw_scan_start(struct ieee80211_local *local)
{
	might_sleep();

	trace_drv_sw_scan_start(local);
	if (local->ops->sw_scan_start)
		local->ops->sw_scan_start(&local->hw);
	trace_drv_return_void(local);
}

static inline void drv_sw_scan_complete(struct ieee80211_local *local)
{
	might_sleep();

	trace_drv_sw_scan_complete(local);
	if (local->ops->sw_scan_complete)
		local->ops->sw_scan_complete(&local->hw);
	trace_drv_return_void(local);
}

static inline int drv_get_stats(struct ieee80211_local *local,
				struct ieee80211_low_level_stats *stats)
{
	int ret = -EOPNOTSUPP;

	might_sleep();

	if (local->ops->get_stats)
		ret = local->ops->get_stats(&local->hw, stats);
	trace_drv_get_stats(local, stats, ret);

	return ret;
}

static inline void drv_get_tkip_seq(struct ieee80211_local *local,
				    u8 hw_key_idx, u32 *iv32, u16 *iv16)
{
	if (local->ops->get_tkip_seq)
		local->ops->get_tkip_seq(&local->hw, hw_key_idx, iv32, iv16);
	trace_drv_get_tkip_seq(local, hw_key_idx, iv32, iv16);
}

static inline int drv_set_frag_threshold(struct ieee80211_local *local,
					u32 value)
{
	int ret = 0;

	might_sleep();

	trace_drv_set_frag_threshold(local, value);
	if (local->ops->set_frag_threshold)
		ret = local->ops->set_frag_threshold(&local->hw, value);
	trace_drv_return_int(local, ret);
	return ret;
}

static inline int drv_set_rts_threshold(struct ieee80211_local *local,
					u32 value)
{
	int ret = 0;

	might_sleep();

	trace_drv_set_rts_threshold(local, value);
	if (local->ops->set_rts_threshold)
		ret = local->ops->set_rts_threshold(&local->hw, value);
	trace_drv_return_int(local, ret);
	return ret;
}

static inline int drv_set_coverage_class(struct ieee80211_local *local,
					 u8 value)
{
	int ret = 0;
	might_sleep();

	trace_drv_set_coverage_class(local, value);
	if (local->ops->set_coverage_class)
		local->ops->set_coverage_class(&local->hw, value);
	else
		ret = -EOPNOTSUPP;

	trace_drv_return_int(local, ret);
	return ret;
}

static inline void drv_sta_notify(struct ieee80211_local *local,
				  struct ieee80211_sub_if_data *sdata,
				  enum sta_notify_cmd cmd,
				  struct ieee80211_sta *sta)
{
	sdata = get_bss_sdata(sdata);
	if (!check_sdata_in_driver(sdata))
		return;

	trace_drv_sta_notify(local, sdata, cmd, sta);
	if (local->ops->sta_notify)
		local->ops->sta_notify(&local->hw, &sdata->vif, cmd, sta);
	trace_drv_return_void(local);
}

static inline int drv_sta_add(struct ieee80211_local *local,
			      struct ieee80211_sub_if_data *sdata,
			      struct ieee80211_sta *sta)
{
	int ret = 0;

	might_sleep();

	sdata = get_bss_sdata(sdata);
	if (!check_sdata_in_driver(sdata))
		return -EIO;

	trace_drv_sta_add(local, sdata, sta);
	if (local->ops->sta_add)
		ret = local->ops->sta_add(&local->hw, &sdata->vif, sta);

	trace_drv_return_int(local, ret);

	return ret;
}

static inline void drv_sta_remove(struct ieee80211_local *local,
				  struct ieee80211_sub_if_data *sdata,
				  struct ieee80211_sta *sta)
{
	might_sleep();

	sdata = get_bss_sdata(sdata);
	if (!check_sdata_in_driver(sdata))
		return;

	trace_drv_sta_remove(local, sdata, sta);
	if (local->ops->sta_remove)
		local->ops->sta_remove(&local->hw, &sdata->vif, sta);

	trace_drv_return_void(local);
}

#ifdef CONFIG_MAC80211_DEBUGFS
static inline void drv_sta_add_debugfs(struct ieee80211_local *local,
				       struct ieee80211_sub_if_data *sdata,
				       struct ieee80211_sta *sta,
				       struct dentry *dir)
{
	might_sleep();

	sdata = get_bss_sdata(sdata);
	if (!check_sdata_in_driver(sdata))
		return;

	if (local->ops->sta_add_debugfs)
		local->ops->sta_add_debugfs(&local->hw, &sdata->vif,
					    sta, dir);
}

static inline void drv_sta_remove_debugfs(struct ieee80211_local *local,
					  struct ieee80211_sub_if_data *sdata,
					  struct ieee80211_sta *sta,
					  struct dentry *dir)
{
	might_sleep();

	sdata = get_bss_sdata(sdata);
	check_sdata_in_driver(sdata);

	if (local->ops->sta_remove_debugfs)
		local->ops->sta_remove_debugfs(&local->hw, &sdata->vif,
					       sta, dir);
}
#endif

static inline void drv_sta_pre_rcu_remove(struct ieee80211_local *local,
					  struct ieee80211_sub_if_data *sdata,
					  struct sta_info *sta)
{
	might_sleep();

	sdata = get_bss_sdata(sdata);
	if (!check_sdata_in_driver(sdata))
		return;

	trace_drv_sta_pre_rcu_remove(local, sdata, &sta->sta);
	if (local->ops->sta_pre_rcu_remove)
		local->ops->sta_pre_rcu_remove(&local->hw, &sdata->vif,
					       &sta->sta);
	trace_drv_return_void(local);
}

static inline __must_check
int drv_sta_state(struct ieee80211_local *local,
		  struct ieee80211_sub_if_data *sdata,
		  struct sta_info *sta,
		  enum ieee80211_sta_state old_state,
		  enum ieee80211_sta_state new_state)
{
	int ret = 0;

	might_sleep();

	sdata = get_bss_sdata(sdata);
	if (!check_sdata_in_driver(sdata))
		return -EIO;

	trace_drv_sta_state(local, sdata, &sta->sta, old_state, new_state);
	if (local->ops->sta_state) {
		ret = local->ops->sta_state(&local->hw, &sdata->vif, &sta->sta,
					    old_state, new_state);
	} else if (old_state == IEEE80211_STA_AUTH &&
		   new_state == IEEE80211_STA_ASSOC) {
		ret = drv_sta_add(local, sdata, &sta->sta);
		if (ret == 0)
			sta->uploaded = true;
	} else if (old_state == IEEE80211_STA_ASSOC &&
		   new_state == IEEE80211_STA_AUTH) {
		drv_sta_remove(local, sdata, &sta->sta);
	}
	trace_drv_return_int(local, ret);
	return ret;
}

static inline void drv_sta_rc_update(struct ieee80211_local *local,
				     struct ieee80211_sub_if_data *sdata,
				     struct ieee80211_sta *sta, u32 changed)
{
	sdata = get_bss_sdata(sdata);
	if (!check_sdata_in_driver(sdata))
		return;

	WARN_ON(changed & IEEE80211_RC_SUPP_RATES_CHANGED &&
		(sdata->vif.type != NL80211_IFTYPE_ADHOC &&
		 sdata->vif.type != NL80211_IFTYPE_MESH_POINT));

	trace_drv_sta_rc_update(local, sdata, sta, changed);
	if (local->ops->sta_rc_update)
		local->ops->sta_rc_update(&local->hw, &sdata->vif,
					  sta, changed);

	trace_drv_return_void(local);
}

static inline int drv_conf_tx(struct ieee80211_local *local,
			      struct ieee80211_sub_if_data *sdata, u16 ac,
			      const struct ieee80211_tx_queue_params *params)
{
	int ret = -EOPNOTSUPP;

	might_sleep();

	if (!check_sdata_in_driver(sdata))
		return -EIO;

	trace_drv_conf_tx(local, sdata, ac, params);
	if (local->ops->conf_tx)
		ret = local->ops->conf_tx(&local->hw, &sdata->vif,
					  ac, params);
	trace_drv_return_int(local, ret);
	return ret;
}

static inline u64 drv_get_tsf(struct ieee80211_local *local,
			      struct ieee80211_sub_if_data *sdata)
{
	u64 ret = -1ULL;

	might_sleep();

	if (!check_sdata_in_driver(sdata))
		return ret;

	trace_drv_get_tsf(local, sdata);
	if (local->ops->get_tsf)
		ret = local->ops->get_tsf(&local->hw, &sdata->vif);
	trace_drv_return_u64(local, ret);
	return ret;
}

static inline void drv_set_tsf(struct ieee80211_local *local,
			       struct ieee80211_sub_if_data *sdata,
			       u64 tsf)
{
	might_sleep();

	if (!check_sdata_in_driver(sdata))
		return;

	trace_drv_set_tsf(local, sdata, tsf);
	if (local->ops->set_tsf)
		local->ops->set_tsf(&local->hw, &sdata->vif, tsf);
	trace_drv_return_void(local);
}

static inline void drv_reset_tsf(struct ieee80211_local *local,
				 struct ieee80211_sub_if_data *sdata)
{
	might_sleep();

	if (!check_sdata_in_driver(sdata))
		return;

	trace_drv_reset_tsf(local, sdata);
	if (local->ops->reset_tsf)
		local->ops->reset_tsf(&local->hw, &sdata->vif);
	trace_drv_return_void(local);
}

static inline int drv_tx_last_beacon(struct ieee80211_local *local)
{
	int ret = 0; /* default unsupported op for less congestion */

	might_sleep();

	trace_drv_tx_last_beacon(local);
	if (local->ops->tx_last_beacon)
		ret = local->ops->tx_last_beacon(&local->hw);
	trace_drv_return_int(local, ret);
	return ret;
}

static inline int drv_ampdu_action(struct ieee80211_local *local,
				   struct ieee80211_sub_if_data *sdata,
				   enum ieee80211_ampdu_mlme_action action,
				   struct ieee80211_sta *sta, u16 tid,
				   u16 *ssn, u8 buf_size)
{
	int ret = -EOPNOTSUPP;

	might_sleep();

	sdata = get_bss_sdata(sdata);
	if (!check_sdata_in_driver(sdata))
		return -EIO;

	trace_drv_ampdu_action(local, sdata, action, sta, tid, ssn, buf_size);

	if (local->ops->ampdu_action)
		ret = local->ops->ampdu_action(&local->hw, &sdata->vif, action,
					       sta, tid, ssn, buf_size);

	trace_drv_return_int(local, ret);

	return ret;
}

static inline int drv_get_survey(struct ieee80211_local *local, int idx,
				struct survey_info *survey)
{
	int ret = -EOPNOTSUPP;

	trace_drv_get_survey(local, idx, survey);

	if (local->ops->get_survey)
		ret = local->ops->get_survey(&local->hw, idx, survey);

	trace_drv_return_int(local, ret);

	return ret;
}

static inline void drv_rfkill_poll(struct ieee80211_local *local)
{
	might_sleep();

	if (local->ops->rfkill_poll)
		local->ops->rfkill_poll(&local->hw);
}

static inline void drv_flush(struct ieee80211_local *local,
			     struct ieee80211_sub_if_data *sdata,
			     u32 queues, bool drop)
{
	struct ieee80211_vif *vif = sdata ? &sdata->vif : NULL;

	might_sleep();

<<<<<<< HEAD
	if (sdata)
		check_sdata_in_driver(sdata);
=======
	if (sdata && !check_sdata_in_driver(sdata))
		return;
>>>>>>> 03c44446

	trace_drv_flush(local, queues, drop);
	if (local->ops->flush)
		local->ops->flush(&local->hw, vif, queues, drop);
	trace_drv_return_void(local);
}

static inline void drv_channel_switch(struct ieee80211_local *local,
				     struct ieee80211_channel_switch *ch_switch)
{
	might_sleep();

	trace_drv_channel_switch(local, ch_switch);
	local->ops->channel_switch(&local->hw, ch_switch);
	trace_drv_return_void(local);
}


static inline int drv_set_antenna(struct ieee80211_local *local,
				  u32 tx_ant, u32 rx_ant)
{
	int ret = -EOPNOTSUPP;
	might_sleep();
	if (local->ops->set_antenna)
		ret = local->ops->set_antenna(&local->hw, tx_ant, rx_ant);
	trace_drv_set_antenna(local, tx_ant, rx_ant, ret);
	return ret;
}

static inline int drv_get_antenna(struct ieee80211_local *local,
				  u32 *tx_ant, u32 *rx_ant)
{
	int ret = -EOPNOTSUPP;
	might_sleep();
	if (local->ops->get_antenna)
		ret = local->ops->get_antenna(&local->hw, tx_ant, rx_ant);
	trace_drv_get_antenna(local, *tx_ant, *rx_ant, ret);
	return ret;
}

static inline int drv_remain_on_channel(struct ieee80211_local *local,
					struct ieee80211_sub_if_data *sdata,
					struct ieee80211_channel *chan,
					unsigned int duration,
					enum ieee80211_roc_type type)
{
	int ret;

	might_sleep();

	trace_drv_remain_on_channel(local, sdata, chan, duration, type);
	ret = local->ops->remain_on_channel(&local->hw, &sdata->vif,
					    chan, duration, type);
	trace_drv_return_int(local, ret);

	return ret;
}

static inline int drv_cancel_remain_on_channel(struct ieee80211_local *local)
{
	int ret;

	might_sleep();

	trace_drv_cancel_remain_on_channel(local);
	ret = local->ops->cancel_remain_on_channel(&local->hw);
	trace_drv_return_int(local, ret);

	return ret;
}

static inline int drv_set_ringparam(struct ieee80211_local *local,
				    u32 tx, u32 rx)
{
	int ret = -ENOTSUPP;

	might_sleep();

	trace_drv_set_ringparam(local, tx, rx);
	if (local->ops->set_ringparam)
		ret = local->ops->set_ringparam(&local->hw, tx, rx);
	trace_drv_return_int(local, ret);

	return ret;
}

static inline void drv_get_ringparam(struct ieee80211_local *local,
				     u32 *tx, u32 *tx_max, u32 *rx, u32 *rx_max)
{
	might_sleep();

	trace_drv_get_ringparam(local, tx, tx_max, rx, rx_max);
	if (local->ops->get_ringparam)
		local->ops->get_ringparam(&local->hw, tx, tx_max, rx, rx_max);
	trace_drv_return_void(local);
}

static inline bool drv_tx_frames_pending(struct ieee80211_local *local)
{
	bool ret = false;

	might_sleep();

	trace_drv_tx_frames_pending(local);
	if (local->ops->tx_frames_pending)
		ret = local->ops->tx_frames_pending(&local->hw);
	trace_drv_return_bool(local, ret);

	return ret;
}

static inline int drv_set_bitrate_mask(struct ieee80211_local *local,
				       struct ieee80211_sub_if_data *sdata,
				       const struct cfg80211_bitrate_mask *mask)
{
	int ret = -EOPNOTSUPP;

	might_sleep();

	if (!check_sdata_in_driver(sdata))
		return -EIO;

	trace_drv_set_bitrate_mask(local, sdata, mask);
	if (local->ops->set_bitrate_mask)
		ret = local->ops->set_bitrate_mask(&local->hw,
						   &sdata->vif, mask);
	trace_drv_return_int(local, ret);

	return ret;
}

static inline void drv_set_rekey_data(struct ieee80211_local *local,
				      struct ieee80211_sub_if_data *sdata,
				      struct cfg80211_gtk_rekey_data *data)
{
	if (!check_sdata_in_driver(sdata))
		return;

	trace_drv_set_rekey_data(local, sdata, data);
	if (local->ops->set_rekey_data)
		local->ops->set_rekey_data(&local->hw, &sdata->vif, data);
	trace_drv_return_void(local);
}

static inline void drv_rssi_callback(struct ieee80211_local *local,
				     struct ieee80211_sub_if_data *sdata,
				     const enum ieee80211_rssi_event event)
{
	trace_drv_rssi_callback(local, sdata, event);
	if (local->ops->rssi_callback)
		local->ops->rssi_callback(&local->hw, &sdata->vif, event);
	trace_drv_return_void(local);
}

static inline void
drv_release_buffered_frames(struct ieee80211_local *local,
			    struct sta_info *sta, u16 tids, int num_frames,
			    enum ieee80211_frame_release_type reason,
			    bool more_data)
{
	trace_drv_release_buffered_frames(local, &sta->sta, tids, num_frames,
					  reason, more_data);
	if (local->ops->release_buffered_frames)
		local->ops->release_buffered_frames(&local->hw, &sta->sta, tids,
						    num_frames, reason,
						    more_data);
	trace_drv_return_void(local);
}

static inline void
drv_allow_buffered_frames(struct ieee80211_local *local,
			  struct sta_info *sta, u16 tids, int num_frames,
			  enum ieee80211_frame_release_type reason,
			  bool more_data)
{
	trace_drv_allow_buffered_frames(local, &sta->sta, tids, num_frames,
					reason, more_data);
	if (local->ops->allow_buffered_frames)
		local->ops->allow_buffered_frames(&local->hw, &sta->sta,
						  tids, num_frames, reason,
						  more_data);
	trace_drv_return_void(local);
}

static inline int drv_get_rssi(struct ieee80211_local *local,
				struct ieee80211_sub_if_data *sdata,
				struct ieee80211_sta *sta,
				s8 *rssi_dbm)
{
	int ret;

	might_sleep();

	ret = local->ops->get_rssi(&local->hw, &sdata->vif, sta, rssi_dbm);
	trace_drv_get_rssi(local, sta, *rssi_dbm, ret);

	return ret;
}

static inline void drv_mgd_prepare_tx(struct ieee80211_local *local,
				      struct ieee80211_sub_if_data *sdata)
{
	might_sleep();

	if (!check_sdata_in_driver(sdata))
		return;
	WARN_ON_ONCE(sdata->vif.type != NL80211_IFTYPE_STATION);

	trace_drv_mgd_prepare_tx(local, sdata);
	if (local->ops->mgd_prepare_tx)
		local->ops->mgd_prepare_tx(&local->hw, &sdata->vif);
	trace_drv_return_void(local);
}

static inline int drv_add_chanctx(struct ieee80211_local *local,
				  struct ieee80211_chanctx *ctx)
{
	int ret = -EOPNOTSUPP;

	trace_drv_add_chanctx(local, ctx);
	if (local->ops->add_chanctx)
		ret = local->ops->add_chanctx(&local->hw, &ctx->conf);
	trace_drv_return_int(local, ret);
	if (!ret)
		ctx->driver_present = true;

	return ret;
}

static inline void drv_remove_chanctx(struct ieee80211_local *local,
				      struct ieee80211_chanctx *ctx)
{
	if (WARN_ON(!ctx->driver_present))
		return;

	trace_drv_remove_chanctx(local, ctx);
	if (local->ops->remove_chanctx)
		local->ops->remove_chanctx(&local->hw, &ctx->conf);
	trace_drv_return_void(local);
	ctx->driver_present = false;
}

static inline void drv_change_chanctx(struct ieee80211_local *local,
				      struct ieee80211_chanctx *ctx,
				      u32 changed)
{
	trace_drv_change_chanctx(local, ctx, changed);
	if (local->ops->change_chanctx) {
		WARN_ON_ONCE(!ctx->driver_present);
		local->ops->change_chanctx(&local->hw, &ctx->conf, changed);
	}
	trace_drv_return_void(local);
}

static inline int drv_assign_vif_chanctx(struct ieee80211_local *local,
					 struct ieee80211_sub_if_data *sdata,
					 struct ieee80211_chanctx *ctx)
{
	int ret = 0;

	if (!check_sdata_in_driver(sdata))
		return -EIO;

	trace_drv_assign_vif_chanctx(local, sdata, ctx);
	if (local->ops->assign_vif_chanctx) {
		WARN_ON_ONCE(!ctx->driver_present);
		ret = local->ops->assign_vif_chanctx(&local->hw,
						     &sdata->vif,
						     &ctx->conf);
	}
	trace_drv_return_int(local, ret);

	return ret;
}

static inline void drv_unassign_vif_chanctx(struct ieee80211_local *local,
					    struct ieee80211_sub_if_data *sdata,
					    struct ieee80211_chanctx *ctx)
{
	if (!check_sdata_in_driver(sdata))
		return;

	trace_drv_unassign_vif_chanctx(local, sdata, ctx);
	if (local->ops->unassign_vif_chanctx) {
		WARN_ON_ONCE(!ctx->driver_present);
		local->ops->unassign_vif_chanctx(&local->hw,
						 &sdata->vif,
						 &ctx->conf);
	}
	trace_drv_return_void(local);
}

static inline int drv_start_ap(struct ieee80211_local *local,
			       struct ieee80211_sub_if_data *sdata)
{
	int ret = 0;

	if (!check_sdata_in_driver(sdata))
		return -EIO;

	trace_drv_start_ap(local, sdata, &sdata->vif.bss_conf);
	if (local->ops->start_ap)
		ret = local->ops->start_ap(&local->hw, &sdata->vif);
	trace_drv_return_int(local, ret);
	return ret;
}

static inline void drv_stop_ap(struct ieee80211_local *local,
			       struct ieee80211_sub_if_data *sdata)
{
	if (!check_sdata_in_driver(sdata))
		return;

	trace_drv_stop_ap(local, sdata);
	if (local->ops->stop_ap)
		local->ops->stop_ap(&local->hw, &sdata->vif);
	trace_drv_return_void(local);
}

static inline void drv_restart_complete(struct ieee80211_local *local)
{
	might_sleep();

	trace_drv_restart_complete(local);
	if (local->ops->restart_complete)
		local->ops->restart_complete(&local->hw);
	trace_drv_return_void(local);
}

static inline void
drv_set_default_unicast_key(struct ieee80211_local *local,
			    struct ieee80211_sub_if_data *sdata,
			    int key_idx)
{
	if (!check_sdata_in_driver(sdata))
		return;

	WARN_ON_ONCE(key_idx < -1 || key_idx > 3);

	trace_drv_set_default_unicast_key(local, sdata, key_idx);
	if (local->ops->set_default_unicast_key)
		local->ops->set_default_unicast_key(&local->hw, &sdata->vif,
						    key_idx);
	trace_drv_return_void(local);
}

#if IS_ENABLED(CONFIG_IPV6)
static inline void drv_ipv6_addr_change(struct ieee80211_local *local,
					struct ieee80211_sub_if_data *sdata,
					struct inet6_dev *idev)
{
	trace_drv_ipv6_addr_change(local, sdata);
	if (local->ops->ipv6_addr_change)
		local->ops->ipv6_addr_change(&local->hw, &sdata->vif, idev);
	trace_drv_return_void(local);
}
#endif

static inline void
drv_channel_switch_beacon(struct ieee80211_sub_if_data *sdata,
			  struct cfg80211_chan_def *chandef)
{
	struct ieee80211_local *local = sdata->local;

	if (local->ops->channel_switch_beacon) {
		trace_drv_channel_switch_beacon(local, sdata, chandef);
		local->ops->channel_switch_beacon(&local->hw, &sdata->vif,
						  chandef);
	}
}

static inline int drv_join_ibss(struct ieee80211_local *local,
				struct ieee80211_sub_if_data *sdata)
{
	int ret = 0;

	might_sleep();
	if (!check_sdata_in_driver(sdata))
		return -EIO;

	trace_drv_join_ibss(local, sdata, &sdata->vif.bss_conf);
	if (local->ops->join_ibss)
		ret = local->ops->join_ibss(&local->hw, &sdata->vif);
	trace_drv_return_int(local, ret);
	return ret;
}

static inline void drv_leave_ibss(struct ieee80211_local *local,
				  struct ieee80211_sub_if_data *sdata)
{
	might_sleep();
	if (!check_sdata_in_driver(sdata))
		return;

	trace_drv_leave_ibss(local, sdata);
	if (local->ops->leave_ibss)
		local->ops->leave_ibss(&local->hw, &sdata->vif);
	trace_drv_return_void(local);
}

static inline u32 drv_get_expected_throughput(struct ieee80211_local *local,
					      struct ieee80211_sta *sta)
{
	u32 ret = 0;

	trace_drv_get_expected_throughput(sta);
	if (local->ops->get_expected_throughput)
		ret = local->ops->get_expected_throughput(sta);
	trace_drv_return_u32(local, ret);

	return ret;
}

#endif /* __MAC80211_DRIVER_OPS */<|MERGE_RESOLUTION|>--- conflicted
+++ resolved
@@ -754,13 +754,8 @@
 
 	might_sleep();
 
-<<<<<<< HEAD
-	if (sdata)
-		check_sdata_in_driver(sdata);
-=======
 	if (sdata && !check_sdata_in_driver(sdata))
 		return;
->>>>>>> 03c44446
 
 	trace_drv_flush(local, queues, drop);
 	if (local->ops->flush)
