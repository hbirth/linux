/*
 * arch/arm/include/asm/mutex.h
 *
 * ARM optimized mutex locking primitives
 *
 * Please look into asm-generic/mutex-xchg.h for a formal definition.
 */
#ifndef _ASM_MUTEX_H
#define _ASM_MUTEX_H
/*
 * On pre-ARMv6 hardware this results in a swp-based implementation,
<<<<<<< HEAD
 * which is the most efficient. For ARMv6+, we emit a pair of exclusive
 * accesses instead.
 */
#include <asm-generic/mutex-xchg.h>
#endif
=======
 * which is the most efficient. For ARMv6+, we have exclusive memory
 * accessors and use atomic_dec to avoid the extra xchg operations
 * on the locking slowpaths.
 */
#if __LINUX_ARM_ARCH__ < 6
#include <asm-generic/mutex-xchg.h>
#else
#include <asm-generic/mutex-dec.h>
#endif
#endif	/* _ASM_MUTEX_H */
>>>>>>> 4a8e43fe
<|MERGE_RESOLUTION|>--- conflicted
+++ resolved
@@ -9,13 +9,6 @@
 #define _ASM_MUTEX_H
 /*
  * On pre-ARMv6 hardware this results in a swp-based implementation,
-<<<<<<< HEAD
- * which is the most efficient. For ARMv6+, we emit a pair of exclusive
- * accesses instead.
- */
-#include <asm-generic/mutex-xchg.h>
-#endif
-=======
  * which is the most efficient. For ARMv6+, we have exclusive memory
  * accessors and use atomic_dec to avoid the extra xchg operations
  * on the locking slowpaths.
@@ -25,5 +18,4 @@
 #else
 #include <asm-generic/mutex-dec.h>
 #endif
-#endif	/* _ASM_MUTEX_H */
->>>>>>> 4a8e43fe
+#endif	/* _ASM_MUTEX_H */