--- conflicted
+++ resolved
@@ -9454,24 +9454,6 @@
 	spin_unlock_irqrestore(&zone->lock, flags);
 	return ret;
 }
-<<<<<<< HEAD
-#endif
-
-#ifdef CONFIG_ZONE_DMA
-bool has_managed_dma(void)
-{
-	struct pglist_data *pgdat;
-
-	for_each_online_pgdat(pgdat) {
-		struct zone *zone = &pgdat->node_zones[ZONE_DMA];
-
-		if (managed_zone(zone))
-			return true;
-	}
-	return false;
-}
-#endif /* CONFIG_ZONE_DMA */
-=======
 
 /*
  * Cancel takeoff done by take_page_off_buddy().
@@ -9498,4 +9480,18 @@
 	return ret;
 }
 #endif
->>>>>>> d5f97bda
+
+#ifdef CONFIG_ZONE_DMA
+bool has_managed_dma(void)
+{
+	struct pglist_data *pgdat;
+
+	for_each_online_pgdat(pgdat) {
+		struct zone *zone = &pgdat->node_zones[ZONE_DMA];
+
+		if (managed_zone(zone))
+			return true;
+	}
+	return false;
+}
+#endif /* CONFIG_ZONE_DMA */