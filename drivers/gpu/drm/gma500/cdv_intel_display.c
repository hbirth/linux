--- conflicted
+++ resolved
@@ -977,12 +977,9 @@
 	.set_config = gma_crtc_set_config,
 	.destroy = gma_crtc_destroy,
 	.page_flip = gma_crtc_page_flip,
-<<<<<<< HEAD
-=======
 	.enable_vblank = psb_enable_vblank,
 	.disable_vblank = psb_disable_vblank,
 	.get_vblank_counter = psb_get_vblank_counter,
->>>>>>> 04d5ce62
 };
 
 const struct gma_clock_funcs cdv_clock_funcs = {
