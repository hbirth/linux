--- conflicted
+++ resolved
@@ -129,15 +129,9 @@
 
 #define to_mdev_driver(drv)	container_of(drv, struct mdev_driver, driver)
 
-<<<<<<< HEAD
-extern void *mdev_get_drvdata(struct mdev_device *mdev);
-extern void mdev_set_drvdata(struct mdev_device *mdev, void *data);
-extern const guid_t *mdev_uuid(struct mdev_device *mdev);
-=======
 void *mdev_get_drvdata(struct mdev_device *mdev);
 void mdev_set_drvdata(struct mdev_device *mdev, void *data);
 const guid_t *mdev_uuid(struct mdev_device *mdev);
->>>>>>> 0ecfebd2
 
 extern struct bus_type mdev_bus_type;
 
