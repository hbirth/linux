# SPDX-License-Identifier: GPL-2.0-only
#
# Architectures that offer an FUNCTION_TRACER implementation should
#  select HAVE_FUNCTION_TRACER:
#

config USER_STACKTRACE_SUPPORT
	bool

config NOP_TRACER
	bool

config HAVE_RETHOOK
	bool

config RETHOOK
	bool
	depends on HAVE_RETHOOK
	help
	  Enable generic return hooking feature. This is an internal
	  API, which will be used by other function-entry hooking
	  features like fprobe and kprobes.

config HAVE_FUNCTION_TRACER
	bool
	help
	  See Documentation/trace/ftrace-design.rst

config HAVE_FUNCTION_GRAPH_TRACER
	bool
	help
	  See Documentation/trace/ftrace-design.rst

config HAVE_FUNCTION_GRAPH_FREGS
	bool

config HAVE_FTRACE_GRAPH_FUNC
	bool
	help
	  True if ftrace_graph_func() is defined.

config HAVE_DYNAMIC_FTRACE
	bool
	help
	  See Documentation/trace/ftrace-design.rst

config HAVE_DYNAMIC_FTRACE_WITH_REGS
	bool

config HAVE_DYNAMIC_FTRACE_WITH_DIRECT_CALLS
	bool

config HAVE_DYNAMIC_FTRACE_WITH_CALL_OPS
	bool

config HAVE_EXTRA_IPI_TRACEPOINTS
	bool
	help
	 For architectures that use ipi_raise, ipi_entry and ipi_exit
	 tracepoints.

config HAVE_DYNAMIC_FTRACE_WITH_ARGS
	bool
	help
	 If this is set, then arguments and stack can be found from
	 the ftrace_regs passed into the function callback regs parameter
	 by default, even without setting the REGS flag in the ftrace_ops.
	 This allows for use of ftrace_regs_get_argument() and
	 ftrace_regs_get_stack_pointer().

config HAVE_FTRACE_REGS_HAVING_PT_REGS
	bool
	help
	 If this is set, ftrace_regs has pt_regs, thus it can convert to
	 pt_regs without allocating memory.

config HAVE_DYNAMIC_FTRACE_NO_PATCHABLE
	bool
	help
	  If the architecture generates __patchable_function_entries sections
	  but does not want them included in the ftrace locations.

config HAVE_DYNAMIC_FTRACE_WITH_JMP
	bool
	help
	  If the architecture supports to replace the __fentry__ with a
	  "jmp" instruction.

config HAVE_SYSCALL_TRACEPOINTS
	bool
	help
	  See Documentation/trace/ftrace-design.rst

config HAVE_FENTRY
	bool
	help
	  Arch supports the gcc options -pg with -mfentry

config HAVE_NOP_MCOUNT
	bool
	help
	  Arch supports the gcc options -pg with -mrecord-mcount and -nop-mcount

config HAVE_OBJTOOL_MCOUNT
	bool
	help
	  Arch supports objtool --mcount

config HAVE_OBJTOOL_NOP_MCOUNT
	bool
	help
	  Arch supports the objtool options --mcount with --mnop.
	  An architecture can select this if it wants to enable nop'ing
	  of ftrace locations.

config HAVE_C_RECORDMCOUNT
	bool
	help
	  C version of recordmcount available?

config HAVE_BUILDTIME_MCOUNT_SORT
       bool
       help
         An architecture selects this if it sorts the mcount_loc section
	 at build time.

config BUILDTIME_MCOUNT_SORT
       bool
       default y
       depends on HAVE_BUILDTIME_MCOUNT_SORT && DYNAMIC_FTRACE
       help
         Sort the mcount_loc section at build time.

config TRACER_MAX_TRACE
	bool

config TRACE_CLOCK
	bool

config RING_BUFFER
	bool
	select TRACE_CLOCK
	select IRQ_WORK

config EVENT_TRACING
	select CONTEXT_SWITCH_TRACER
	select GLOB
	bool

config CONTEXT_SWITCH_TRACER
	bool

config RING_BUFFER_ALLOW_SWAP
	bool
	help
	 Allow the use of ring_buffer_swap_cpu.
	 Adds a very slight overhead to tracing when enabled.

config PREEMPTIRQ_TRACEPOINTS
	bool
	depends on TRACE_PREEMPT_TOGGLE || TRACE_IRQFLAGS
	select TRACING
	default y
	help
	  Create preempt/irq toggle tracepoints if needed, so that other parts
	  of the kernel can use them to generate or add hooks to them.

# All tracer options should select GENERIC_TRACER. For those options that are
# enabled by all tracers (context switch and event tracer) they select TRACING.
# This allows those options to appear when no other tracer is selected. But the
# options do not appear when something else selects it. We need the two options
# GENERIC_TRACER and TRACING to avoid circular dependencies to accomplish the
# hiding of the automatic options.

config TRACING
	bool
	select RING_BUFFER
	select STACKTRACE if STACKTRACE_SUPPORT
	select TRACEPOINTS
	select NOP_TRACER
	select BINARY_PRINTF
	select EVENT_TRACING
	select TRACE_CLOCK
	select NEED_TASKS_RCU

config GENERIC_TRACER
	bool
	select TRACING

#
# Minimum requirements an architecture has to meet for us to
# be able to offer generic tracing facilities:
#
config TRACING_SUPPORT
	bool
	depends on TRACE_IRQFLAGS_SUPPORT
	depends on STACKTRACE_SUPPORT
	default y

menuconfig FTRACE
	bool "Tracers"
	depends on TRACING_SUPPORT
	default y if DEBUG_KERNEL
	help
	  Enable the kernel tracing infrastructure.

if FTRACE

config TRACEFS_AUTOMOUNT_DEPRECATED
	bool "Automount tracefs on debugfs [DEPRECATED]"
	depends on TRACING
	default y
	help
	  The tracing interface was moved from /sys/kernel/debug/tracing
	  to /sys/kernel/tracing in 2015, but the tracing file system
	  was still automounted in /sys/kernel/debug for backward
	  compatibility with tooling.

	  The new interface has been around for more than 10 years and
	  the old debug mount will soon be removed.

config BOOTTIME_TRACING
	bool "Boot-time Tracing support"
	depends on TRACING
	select BOOT_CONFIG
	help
	  Enable developer to setup ftrace subsystem via supplemental
	  kernel cmdline at boot time for debugging (tracing) driver
	  initialization and boot process.

config FUNCTION_TRACER
	bool "Kernel Function Tracer"
	depends on HAVE_FUNCTION_TRACER
	select KALLSYMS
	select GENERIC_TRACER
	select CONTEXT_SWITCH_TRACER
	select GLOB
	select NEED_TASKS_RCU
	select TASKS_RUDE_RCU
	help
	  Enable the kernel to trace every kernel function. This is done
	  by using a compiler feature to insert a small, 5-byte No-Operation
	  instruction at the beginning of every kernel function, which NOP
	  sequence is then dynamically patched into a tracer call when
	  tracing is enabled by the administrator. If it's runtime disabled
	  (the bootup default), then the overhead of the instructions is very
	  small and not measurable even in micro-benchmarks (at least on
	  x86, but may have impact on other architectures).

config FUNCTION_GRAPH_TRACER
	bool "Kernel Function Graph Tracer"
	depends on HAVE_FUNCTION_GRAPH_TRACER
	depends on FUNCTION_TRACER
	depends on !X86_32 || !CC_OPTIMIZE_FOR_SIZE
	default y
	help
	  Enable the kernel to trace a function at both its return
	  and its entry.
	  Its first purpose is to trace the duration of functions and
	  draw a call graph for each thread with some information like
	  the return value. This is done by setting the current return
	  address on the current task structure into a stack of calls.

config FUNCTION_GRAPH_RETVAL
	bool "Kernel Function Graph Return Value"
	depends on HAVE_FUNCTION_GRAPH_FREGS
	depends on FUNCTION_GRAPH_TRACER
	default n
	help
	  Support recording and printing the function return value when
	  using function graph tracer. It can be helpful to locate functions
	  that return errors. This feature is off by default, and you can
	  enable it via the trace option funcgraph-retval.
	  See Documentation/trace/ftrace.rst

config FUNCTION_GRAPH_RETADDR
	bool "Kernel Function Graph Return Address"
	depends on FUNCTION_GRAPH_TRACER
	default n
	help
	  Support recording and printing the function return address when
	  using function graph tracer. It can be helpful to locate code line that
	  the function is called. This feature is off by default, and you can
	  enable it via the trace option funcgraph-retaddr.

config FUNCTION_TRACE_ARGS
       bool
	depends on PROBE_EVENTS_BTF_ARGS
	default y
	help
	  If supported with function argument access API and BTF, then
	  the function tracer and function graph tracer will support printing
	  of function arguments. This feature is off by default, and can be
	  enabled via the trace option func-args (for the function tracer) and
	  funcgraph-args (for the function graph tracer)

config DYNAMIC_FTRACE
	bool
	depends on FUNCTION_TRACER
	depends on HAVE_DYNAMIC_FTRACE
	default y
	help
	  This option will modify all the calls to function tracing
	  dynamically (will patch them out of the binary image and
	  replace them with a No-Op instruction) on boot up. During
	  compile time, a table is made of all the locations that ftrace
	  can function trace, and this table is linked into the kernel
	  image. When this is enabled, functions can be individually
	  enabled, and the functions not enabled will not affect
	  performance of the system.

	  See the files in /sys/kernel/tracing:
	    available_filter_functions
	    set_ftrace_filter
	    set_ftrace_notrace

	  This way a CONFIG_FUNCTION_TRACER kernel is slightly larger, but
	  otherwise has native performance as long as no tracing is active.

config DYNAMIC_FTRACE_WITH_REGS
	def_bool y
	depends on DYNAMIC_FTRACE
	depends on HAVE_DYNAMIC_FTRACE_WITH_REGS

config DYNAMIC_FTRACE_WITH_DIRECT_CALLS
	def_bool y
	depends on DYNAMIC_FTRACE_WITH_REGS || DYNAMIC_FTRACE_WITH_ARGS
	depends on HAVE_DYNAMIC_FTRACE_WITH_DIRECT_CALLS

config DYNAMIC_FTRACE_WITH_CALL_OPS
	def_bool y
	depends on HAVE_DYNAMIC_FTRACE_WITH_CALL_OPS

config DYNAMIC_FTRACE_WITH_ARGS
	def_bool y
	depends on DYNAMIC_FTRACE
	depends on HAVE_DYNAMIC_FTRACE_WITH_ARGS

<<<<<<< HEAD
config DYNAMIC_FTRACE_WITH_JMP
	def_bool y
	depends on DYNAMIC_FTRACE
	depends on DYNAMIC_FTRACE_WITH_DIRECT_CALLS
	depends on HAVE_DYNAMIC_FTRACE_WITH_JMP
=======
config FUNCTION_SELF_TRACING
	bool "Function trace tracing code"
	depends on FUNCTION_TRACER
	help
	  Normally all the tracing code is set to notrace, where the function
	  tracer will ignore all the tracing functions. Sometimes it is useful
	  for debugging to trace some of the tracing infratructure itself.
	  Enable this to allow some of the tracing infrastructure to be traced
	  by the function tracer. Note, this will likely add noise to function
	  tracing if events and other tracing features are enabled along with
	  function tracing.

	  If unsure, say N.
>>>>>>> f6ed9c5d

config FPROBE
	bool "Kernel Function Probe (fprobe)"
	depends on HAVE_FUNCTION_GRAPH_FREGS && HAVE_FTRACE_GRAPH_FUNC
	depends on DYNAMIC_FTRACE_WITH_ARGS
	select FUNCTION_GRAPH_TRACER
	default n
	help
	  This option enables kernel function probe (fprobe) based on ftrace.
	  The fprobe is similar to kprobes, but probes only for kernel function
	  entries and exits. This also can probe multiple functions by one
	  fprobe.

	  If unsure, say N.

config FUNCTION_PROFILER
	bool "Kernel function profiler"
	depends on FUNCTION_TRACER
	default n
	help
	  This option enables the kernel function profiler. A file is created
	  in debugfs called function_profile_enabled which defaults to zero.
	  When a 1 is echoed into this file profiling begins, and when a
	  zero is entered, profiling stops. A "functions" file is created in
	  the trace_stat directory; this file shows the list of functions that
	  have been hit and their counters.

	  If in doubt, say N.

config STACK_TRACER
	bool "Trace max stack"
	depends on HAVE_FUNCTION_TRACER
	select FUNCTION_TRACER
	select STACKTRACE
	select KALLSYMS
	help
	  This special tracer records the maximum stack footprint of the
	  kernel and displays it in /sys/kernel/tracing/stack_trace.

	  This tracer works by hooking into every function call that the
	  kernel executes, and keeping a maximum stack depth value and
	  stack-trace saved.  If this is configured with DYNAMIC_FTRACE
	  then it will not have any overhead while the stack tracer
	  is disabled.

	  To enable the stack tracer on bootup, pass in 'stacktrace'
	  on the kernel command line.

	  The stack tracer can also be enabled or disabled via the
	  sysctl kernel.stack_tracer_enabled

	  Say N if unsure.

config TRACE_PREEMPT_TOGGLE
	bool
	help
	  Enables hooks which will be called when preemption is first disabled,
	  and last enabled.

config IRQSOFF_TRACER
	bool "Interrupts-off Latency Tracer"
	default n
	depends on TRACE_IRQFLAGS_SUPPORT
	select TRACE_IRQFLAGS
	select GENERIC_TRACER
	select TRACER_MAX_TRACE
	select RING_BUFFER_ALLOW_SWAP
	select TRACER_SNAPSHOT
	select TRACER_SNAPSHOT_PER_CPU_SWAP
	help
	  This option measures the time spent in irqs-off critical
	  sections, with microsecond accuracy.

	  The default measurement method is a maximum search, which is
	  disabled by default and can be runtime (re-)started
	  via:

	      echo 0 > /sys/kernel/tracing/tracing_max_latency

	  (Note that kernel size and overhead increase with this option
	  enabled. This option and the preempt-off timing option can be
	  used together or separately.)

config PREEMPT_TRACER
	bool "Preemption-off Latency Tracer"
	default n
	depends on PREEMPTION
	select GENERIC_TRACER
	select TRACER_MAX_TRACE
	select RING_BUFFER_ALLOW_SWAP
	select TRACER_SNAPSHOT
	select TRACER_SNAPSHOT_PER_CPU_SWAP
	select TRACE_PREEMPT_TOGGLE
	help
	  This option measures the time spent in preemption-off critical
	  sections, with microsecond accuracy.

	  The default measurement method is a maximum search, which is
	  disabled by default and can be runtime (re-)started
	  via:

	      echo 0 > /sys/kernel/tracing/tracing_max_latency

	  (Note that kernel size and overhead increase with this option
	  enabled. This option and the irqs-off timing option can be
	  used together or separately.)

config SCHED_TRACER
	bool "Scheduling Latency Tracer"
	select GENERIC_TRACER
	select CONTEXT_SWITCH_TRACER
	select TRACER_MAX_TRACE
	select TRACER_SNAPSHOT
	help
	  This tracer tracks the latency of the highest priority task
	  to be scheduled in, starting from the point it has woken up.

config HWLAT_TRACER
	bool "Tracer to detect hardware latencies (like SMIs)"
	select GENERIC_TRACER
	select TRACER_MAX_TRACE
	help
	 This tracer, when enabled will create one or more kernel threads,
	 depending on what the cpumask file is set to, which each thread
	 spinning in a loop looking for interruptions caused by
	 something other than the kernel. For example, if a
	 System Management Interrupt (SMI) takes a noticeable amount of
	 time, this tracer will detect it. This is useful for testing
	 if a system is reliable for Real Time tasks.

	 Some files are created in the tracing directory when this
	 is enabled:

	   hwlat_detector/width   - time in usecs for how long to spin for
	   hwlat_detector/window  - time in usecs between the start of each
				     iteration

	 A kernel thread is created that will spin with interrupts disabled
	 for "width" microseconds in every "window" cycle. It will not spin
	 for "window - width" microseconds, where the system can
	 continue to operate.

	 The output will appear in the trace and trace_pipe files.

	 When the tracer is not running, it has no affect on the system,
	 but when it is running, it can cause the system to be
	 periodically non responsive. Do not run this tracer on a
	 production system.

	 To enable this tracer, echo in "hwlat" into the current_tracer
	 file. Every time a latency is greater than tracing_thresh, it will
	 be recorded into the ring buffer.

config OSNOISE_TRACER
	bool "OS Noise tracer"
	select GENERIC_TRACER
	select TRACER_MAX_TRACE
	help
	  In the context of high-performance computing (HPC), the Operating
	  System Noise (osnoise) refers to the interference experienced by an
	  application due to activities inside the operating system. In the
	  context of Linux, NMIs, IRQs, SoftIRQs, and any other system thread
	  can cause noise to the system. Moreover, hardware-related jobs can
	  also cause noise, for example, via SMIs.

	  The osnoise tracer leverages the hwlat_detector by running a similar
	  loop with preemption, SoftIRQs and IRQs enabled, thus allowing all
	  the sources of osnoise during its execution. The osnoise tracer takes
	  note of the entry and exit point of any source of interferences,
	  increasing a per-cpu interference counter. It saves an interference
	  counter for each source of interference. The interference counter for
	  NMI, IRQs, SoftIRQs, and threads is increased anytime the tool
	  observes these interferences' entry events. When a noise happens
	  without any interference from the operating system level, the
	  hardware noise counter increases, pointing to a hardware-related
	  noise. In this way, osnoise can account for any source of
	  interference. At the end of the period, the osnoise tracer prints
	  the sum of all noise, the max single noise, the percentage of CPU
	  available for the thread, and the counters for the noise sources.

	  In addition to the tracer, a set of tracepoints were added to
	  facilitate the identification of the osnoise source.

	  The output will appear in the trace and trace_pipe files.

	  To enable this tracer, echo in "osnoise" into the current_tracer
          file.

config TIMERLAT_TRACER
	bool "Timerlat tracer"
	select OSNOISE_TRACER
	select GENERIC_TRACER
	help
	  The timerlat tracer aims to help the preemptive kernel developers
	  to find sources of wakeup latencies of real-time threads.

	  The tracer creates a per-cpu kernel thread with real-time priority.
	  The tracer thread sets a periodic timer to wakeup itself, and goes
	  to sleep waiting for the timer to fire. At the wakeup, the thread
	  then computes a wakeup latency value as the difference between
	  the current time and the absolute time that the timer was set
	  to expire.

	  The tracer prints two lines at every activation. The first is the
	  timer latency observed at the hardirq context before the
	  activation of the thread. The second is the timer latency observed
	  by the thread, which is the same level that cyclictest reports. The
	  ACTIVATION ID field serves to relate the irq execution to its
	  respective thread execution.

	  The tracer is build on top of osnoise tracer, and the osnoise:
	  events can be used to trace the source of interference from NMI,
	  IRQs and other threads. It also enables the capture of the
	  stacktrace at the IRQ context, which helps to identify the code
	  path that can cause thread delay.

config MMIOTRACE
	bool "Memory mapped IO tracing"
	depends on HAVE_MMIOTRACE_SUPPORT && PCI
	select GENERIC_TRACER
	help
	  Mmiotrace traces Memory Mapped I/O access and is meant for
	  debugging and reverse engineering. It is called from the ioremap
	  implementation and works via page faults. Tracing is disabled by
	  default and can be enabled at run-time.

	  See Documentation/trace/mmiotrace.rst.
	  If you are not helping to develop drivers, say N.

config ENABLE_DEFAULT_TRACERS
	bool "Trace process context switches and events"
	depends on !GENERIC_TRACER
	select TRACING
	help
	  This tracer hooks to various trace points in the kernel,
	  allowing the user to pick and choose which trace point they
	  want to trace. It also includes the sched_switch tracer plugin.

config FTRACE_SYSCALLS
	bool "Trace syscalls"
	depends on HAVE_SYSCALL_TRACEPOINTS
	select GENERIC_TRACER
	select KALLSYMS
	help
	  Basic tracer to catch the syscall entry and exit events.

config TRACE_SYSCALL_BUF_SIZE_DEFAULT
	int "System call user read max size"
	range 0 165
	default 63
	depends on FTRACE_SYSCALLS
	help
	 Some system call trace events will record the data from a user
	 space address that one of the parameters point to. The amount of
	 data per event is limited. That limit is set by this config and
	 this config also affects how much user space data perf can read.

	 For a tracing instance, this size may be changed by writing into
	 its syscall_user_buf_size file.

config TRACER_SNAPSHOT
	bool "Create a snapshot trace buffer"
	select TRACER_MAX_TRACE
	help
	  Allow tracing users to take snapshot of the current buffer using the
	  ftrace interface, e.g.:

	      echo 1 > /sys/kernel/tracing/snapshot
	      cat snapshot

config TRACER_SNAPSHOT_PER_CPU_SWAP
	bool "Allow snapshot to swap per CPU"
	depends on TRACER_SNAPSHOT
	select RING_BUFFER_ALLOW_SWAP
	help
	  Allow doing a snapshot of a single CPU buffer instead of a
	  full swap (all buffers). If this is set, then the following is
	  allowed:

	      echo 1 > /sys/kernel/tracing/per_cpu/cpu2/snapshot

	  After which, only the tracing buffer for CPU 2 was swapped with
	  the main tracing buffer, and the other CPU buffers remain the same.

	  When this is enabled, this adds a little more overhead to the
	  trace recording, as it needs to add some checks to synchronize
	  recording with swaps. But this does not affect the performance
	  of the overall system. This is enabled by default when the preempt
	  or irq latency tracers are enabled, as those need to swap as well
	  and already adds the overhead (plus a lot more).

config TRACE_BRANCH_PROFILING
	bool
	select GENERIC_TRACER

choice
	prompt "Branch Profiling"
	default BRANCH_PROFILE_NONE
	help
	 The branch profiling is a software profiler. It will add hooks
	 into the C conditionals to test which path a branch takes.

	 The likely/unlikely profiler only looks at the conditions that
	 are annotated with a likely or unlikely macro.

	 The "all branch" profiler will profile every if-statement in the
	 kernel. This profiler will also enable the likely/unlikely
	 profiler.

	 Either of the above profilers adds a bit of overhead to the system.
	 If unsure, choose "No branch profiling".

config BRANCH_PROFILE_NONE
	bool "No branch profiling"
	help
	  No branch profiling. Branch profiling adds a bit of overhead.
	  Only enable it if you want to analyse the branching behavior.
	  Otherwise keep it disabled.

config PROFILE_ANNOTATED_BRANCHES
	bool "Trace likely/unlikely profiler"
	select TRACE_BRANCH_PROFILING
	help
	  This tracer profiles all likely and unlikely macros
	  in the kernel. It will display the results in:

	  /sys/kernel/tracing/trace_stat/branch_annotated

	  Note: this will add a significant overhead; only turn this
	  on if you need to profile the system's use of these macros.

config PROFILE_ALL_BRANCHES
	bool "Profile all if conditionals" if !FORTIFY_SOURCE
	select TRACE_BRANCH_PROFILING
	help
	  This tracer profiles all branch conditions. Every if ()
	  taken in the kernel is recorded whether it hit or miss.
	  The results will be displayed in:

	  /sys/kernel/tracing/trace_stat/branch_all

	  This option also enables the likely/unlikely profiler.

	  This configuration, when enabled, will impose a great overhead
	  on the system. This should only be enabled when the system
	  is to be analyzed in much detail.
endchoice

config TRACING_BRANCHES
	bool
	help
	  Selected by tracers that will trace the likely and unlikely
	  conditions. This prevents the tracers themselves from being
	  profiled. Profiling the tracing infrastructure can only happen
	  when the likelys and unlikelys are not being traced.

config BRANCH_TRACER
	bool "Trace likely/unlikely instances"
	depends on TRACE_BRANCH_PROFILING
	select TRACING_BRANCHES
	help
	  This traces the events of likely and unlikely condition
	  calls in the kernel.  The difference between this and the
	  "Trace likely/unlikely profiler" is that this is not a
	  histogram of the callers, but actually places the calling
	  events into a running trace buffer to see when and where the
	  events happened, as well as their results.

	  Say N if unsure.

config BLK_DEV_IO_TRACE
	bool "Support for tracing block IO actions"
	depends on SYSFS
	depends on BLOCK
	select RELAY
	select DEBUG_FS
	select TRACEPOINTS
	select GENERIC_TRACER
	select STACKTRACE
	help
	  Say Y here if you want to be able to trace the block layer actions
	  on a given queue. Tracing allows you to see any traffic happening
	  on a block device queue. For more information (and the userspace
	  support tools needed), fetch the blktrace tools from:

	  git://git.kernel.dk/blktrace.git

	  Tracing also is possible using the ftrace interface, e.g.:

	    echo 1 > /sys/block/sda/sda1/trace/enable
	    echo blk > /sys/kernel/tracing/current_tracer
	    cat /sys/kernel/tracing/trace_pipe

	  If unsure, say N.

config FPROBE_EVENTS
	depends on FPROBE
	depends on HAVE_REGS_AND_STACK_ACCESS_API
	bool "Enable fprobe-based dynamic events"
	select TRACING
	select PROBE_EVENTS
	select DYNAMIC_EVENTS
	default y
	help
	  This allows user to add tracing events on the function entry and
	  exit via ftrace interface. The syntax is same as the kprobe events
	  and the kprobe events on function entry and exit will be
	  transparently converted to this fprobe events.

config PROBE_EVENTS_BTF_ARGS
	depends on HAVE_FUNCTION_ARG_ACCESS_API
	depends on FPROBE_EVENTS || KPROBE_EVENTS
	depends on DEBUG_INFO_BTF && BPF_SYSCALL
	bool "Support BTF function arguments for probe events"
	default y
	help
	  The user can specify the arguments of the probe event using the names
	  of the arguments of the probed function, when the probe location is a
	  kernel function entry or a tracepoint.
	  This is available only if BTF (BPF Type Format) support is enabled.

config KPROBE_EVENTS
	depends on KPROBES
	depends on HAVE_REGS_AND_STACK_ACCESS_API
	bool "Enable kprobes-based dynamic events"
	select TRACING
	select PROBE_EVENTS
	select DYNAMIC_EVENTS
	default y
	help
	  This allows the user to add tracing events (similar to tracepoints)
	  on the fly via the ftrace interface. See
	  Documentation/trace/kprobetrace.rst for more details.

	  Those events can be inserted wherever kprobes can probe, and record
	  various register and memory values.

	  This option is also required by perf-probe subcommand of perf tools.
	  If you want to use perf tools, this option is strongly recommended.

config KPROBE_EVENTS_ON_NOTRACE
	bool "Do NOT protect notrace function from kprobe events"
	depends on KPROBE_EVENTS
	depends on DYNAMIC_FTRACE
	default n
	help
	  This is only for the developers who want to debug ftrace itself
	  using kprobe events.

	  If kprobes can use ftrace instead of breakpoint, ftrace related
	  functions are protected from kprobe-events to prevent an infinite
	  recursion or any unexpected execution path which leads to a kernel
	  crash.

	  This option disables such protection and allows you to put kprobe
	  events on ftrace functions for debugging ftrace by itself.
	  Note that this might let you shoot yourself in the foot.

	  If unsure, say N.

config UPROBE_EVENTS
	bool "Enable uprobes-based dynamic events"
	depends on ARCH_SUPPORTS_UPROBES
	depends on MMU
	depends on PERF_EVENTS
	select UPROBES
	select PROBE_EVENTS
	select DYNAMIC_EVENTS
	select TRACING
	default y
	help
	  This allows the user to add tracing events on top of userspace
	  dynamic events (similar to tracepoints) on the fly via the trace
	  events interface. Those events can be inserted wherever uprobes
	  can probe, and record various registers.
	  This option is required if you plan to use perf-probe subcommand
	  of perf tools on user space applications.

config EPROBE_EVENTS
	bool "Enable event-based dynamic events"
	depends on TRACING
	depends on HAVE_REGS_AND_STACK_ACCESS_API
	select PROBE_EVENTS
	select DYNAMIC_EVENTS
	default y
	help
	  Eprobes are dynamic events that can be placed on other existing
	  events. It can be used to limit what fields are recorded in
	  an event or even dereference a field of an event. It can
	  convert the type of an event field. For example, turn an
	  address into a string.

config BPF_EVENTS
	depends on BPF_SYSCALL
	depends on (KPROBE_EVENTS || UPROBE_EVENTS) && PERF_EVENTS
	bool
	default y
	help
	  This allows the user to attach BPF programs to kprobe, uprobe, and
	  tracepoint events.

config DYNAMIC_EVENTS
	def_bool n

config PROBE_EVENTS
	def_bool n

config BPF_KPROBE_OVERRIDE
	bool "Enable BPF programs to override a kprobed function"
	depends on BPF_EVENTS
	depends on FUNCTION_ERROR_INJECTION
	default n
	help
	 Allows BPF to override the execution of a probed function and
	 set a different return value.  This is used for error injection.

config FTRACE_MCOUNT_USE_PATCHABLE_FUNCTION_ENTRY
	bool
	depends on DYNAMIC_FTRACE

config FTRACE_MCOUNT_USE_CC
	def_bool y
	depends on $(cc-option,-mrecord-mcount)
	depends on !FTRACE_MCOUNT_USE_PATCHABLE_FUNCTION_ENTRY
	depends on DYNAMIC_FTRACE

config FTRACE_MCOUNT_USE_OBJTOOL
	def_bool y
	depends on HAVE_OBJTOOL_MCOUNT
	depends on !FTRACE_MCOUNT_USE_PATCHABLE_FUNCTION_ENTRY
	depends on !FTRACE_MCOUNT_USE_CC
	depends on DYNAMIC_FTRACE
	select OBJTOOL

config FTRACE_MCOUNT_USE_RECORDMCOUNT
	def_bool y
	depends on !FTRACE_MCOUNT_USE_PATCHABLE_FUNCTION_ENTRY
	depends on !FTRACE_MCOUNT_USE_CC
	depends on !FTRACE_MCOUNT_USE_OBJTOOL
	depends on DYNAMIC_FTRACE

config TRACING_MAP
	bool
	depends on ARCH_HAVE_NMI_SAFE_CMPXCHG
	help
	  tracing_map is a special-purpose lock-free map for tracing,
	  separated out as a stand-alone facility in order to allow it
	  to be shared between multiple tracers.  It isn't meant to be
	  generally used outside of that context, and is normally
	  selected by tracers that use it.

config SYNTH_EVENTS
	bool "Synthetic trace events"
	select TRACING
	select DYNAMIC_EVENTS
	default n
	help
	  Synthetic events are user-defined trace events that can be
	  used to combine data from other trace events or in fact any
	  data source.  Synthetic events can be generated indirectly
	  via the trace() action of histogram triggers or directly
	  by way of an in-kernel API.

	  See Documentation/trace/events.rst or
	  Documentation/trace/histogram.rst for details and examples.

	  If in doubt, say N.

config USER_EVENTS
	bool "User trace events"
	select TRACING
	select DYNAMIC_EVENTS
	help
	  User trace events are user-defined trace events that
	  can be used like an existing kernel trace event.  User trace
	  events are generated by writing to a tracefs file.  User
	  processes can determine if their tracing events should be
	  generated by registering a value and bit with the kernel
	  that reflects when it is enabled or not.

	  See Documentation/trace/user_events.rst.
	  If in doubt, say N.

config HIST_TRIGGERS
	bool "Histogram triggers"
	depends on ARCH_HAVE_NMI_SAFE_CMPXCHG
	select TRACING_MAP
	select TRACING
	select DYNAMIC_EVENTS
	select SYNTH_EVENTS
	default n
	help
	  Hist triggers allow one or more arbitrary trace event fields
	  to be aggregated into hash tables and dumped to stdout by
	  reading a debugfs/tracefs file.  They're useful for
	  gathering quick and dirty (though precise) summaries of
	  event activity as an initial guide for further investigation
	  using more advanced tools.

	  Inter-event tracing of quantities such as latencies is also
	  supported using hist triggers under this option.

	  See Documentation/trace/histogram.rst.
	  If in doubt, say N.

config TRACE_EVENT_INJECT
	bool "Trace event injection"
	depends on TRACING
	help
	  Allow user-space to inject a specific trace event into the ring
	  buffer. This is mainly used for testing purpose.

	  If unsure, say N.

config TRACEPOINT_BENCHMARK
	bool "Add tracepoint that benchmarks tracepoints"
	help
	 This option creates the tracepoint "benchmark:benchmark_event".
	 When the tracepoint is enabled, it kicks off a kernel thread that
	 goes into an infinite loop (calling cond_resched() to let other tasks
	 run), and calls the tracepoint. Each iteration will record the time
	 it took to write to the tracepoint and the next iteration that
	 data will be passed to the tracepoint itself. That is, the tracepoint
	 will report the time it took to do the previous tracepoint.
	 The string written to the tracepoint is a static string of 128 bytes
	 to keep the time the same. The initial string is simply a write of
	 "START". The second string records the cold cache time of the first
	 write which is not added to the rest of the calculations.

	 As it is a tight loop, it benchmarks as hot cache. That's fine because
	 we care most about hot paths that are probably in cache already.

	 An example of the output:

	      START
	      first=3672 [COLD CACHED]
	      last=632 first=3672 max=632 min=632 avg=316 std=446 std^2=199712
	      last=278 first=3672 max=632 min=278 avg=303 std=316 std^2=100337
	      last=277 first=3672 max=632 min=277 avg=296 std=258 std^2=67064
	      last=273 first=3672 max=632 min=273 avg=292 std=224 std^2=50411
	      last=273 first=3672 max=632 min=273 avg=288 std=200 std^2=40389
	      last=281 first=3672 max=632 min=273 avg=287 std=183 std^2=33666


config RING_BUFFER_BENCHMARK
	tristate "Ring buffer benchmark stress tester"
	depends on RING_BUFFER
	help
	  This option creates a test to stress the ring buffer and benchmark it.
	  It creates its own ring buffer such that it will not interfere with
	  any other users of the ring buffer (such as ftrace). It then creates
	  a producer and consumer that will run for 10 seconds and sleep for
	  10 seconds. Each interval it will print out the number of events
	  it recorded and give a rough estimate of how long each iteration took.

	  It does not disable interrupts or raise its priority, so it may be
	  affected by processes that are running.

	  If unsure, say N.

config TRACE_EVAL_MAP_FILE
       bool "Show eval mappings for trace events"
       depends on TRACING
       help
	The "print fmt" of the trace events will show the enum/sizeof names
	instead of their values. This can cause problems for user space tools
	that use this string to parse the raw data as user space does not know
	how to convert the string to its value.

	To fix this, there's a special macro in the kernel that can be used
	to convert an enum/sizeof into its value. If this macro is used, then
	the print fmt strings will be converted to their values.

	If something does not get converted properly, this option can be
	used to show what enums/sizeof the kernel tried to convert.

	This option is for debugging the conversions. A file is created
	in the tracing directory called "eval_map" that will show the
	names matched with their values and what trace event system they
	belong too.

	Normally, the mapping of the strings to values will be freed after
	boot up or module load. With this option, they will not be freed, as
	they are needed for the "eval_map" file. Enabling this option will
	increase the memory footprint of the running kernel.

	If unsure, say N.

config FTRACE_RECORD_RECURSION
	bool "Record functions that recurse in function tracing"
	depends on FUNCTION_TRACER
	help
	  All callbacks that attach to the function tracing have some sort
	  of protection against recursion. Even though the protection exists,
	  it adds overhead. This option will create a file in the tracefs
	  file system called "recursed_functions" that will list the functions
	  that triggered a recursion.

	  This will add more overhead to cases that have recursion.

	  If unsure, say N

config FTRACE_RECORD_RECURSION_SIZE
	int "Max number of recursed functions to record"
	default 128
	depends on FTRACE_RECORD_RECURSION
	help
	  This defines the limit of number of functions that can be
	  listed in the "recursed_functions" file, that lists all
	  the functions that caused a recursion to happen.
	  This file can be reset, but the limit can not change in
	  size at runtime.

config FTRACE_VALIDATE_RCU_IS_WATCHING
	bool "Validate RCU is on during ftrace execution"
	depends on FUNCTION_TRACER
	depends on ARCH_WANTS_NO_INSTR
	help
	  All callbacks that attach to the function tracing have some sort of
	  protection against recursion. This option is only to verify that
	  ftrace (and other users of ftrace_test_recursion_trylock()) are not
	  called outside of RCU, as if they are, it can cause a race. But it
	  also has a noticeable overhead when enabled.

	  If unsure, say N

config RING_BUFFER_RECORD_RECURSION
	bool "Record functions that recurse in the ring buffer"
	depends on FTRACE_RECORD_RECURSION
	# default y, because it is coupled with FTRACE_RECORD_RECURSION
	default y
	help
	  The ring buffer has its own internal recursion. Although when
	  recursion happens it won't cause harm because of the protection,
	  but it does cause unwanted overhead. Enabling this option will
	  place where recursion was detected into the ftrace "recursed_functions"
	  file.

	  This will add more overhead to cases that have recursion.

config GCOV_PROFILE_FTRACE
	bool "Enable GCOV profiling on ftrace subsystem"
	depends on GCOV_KERNEL
	help
	  Enable GCOV profiling on ftrace subsystem for checking
	  which functions/lines are tested.

	  If unsure, say N.

	  Note that on a kernel compiled with this config, ftrace will
	  run significantly slower.

config FTRACE_SELFTEST
	bool

config FTRACE_STARTUP_TEST
	bool "Perform a startup test on ftrace"
	depends on GENERIC_TRACER
	select FTRACE_SELFTEST
	help
	  This option performs a series of startup tests on ftrace. On bootup
	  a series of tests are made to verify that the tracer is
	  functioning properly. It will do tests on all the configured
	  tracers of ftrace.

config EVENT_TRACE_STARTUP_TEST
	bool "Run selftest on trace events"
	depends on FTRACE_STARTUP_TEST
	default y
	help
	  This option performs a test on all trace events in the system.
	  It basically just enables each event and runs some code that
	  will trigger events (not necessarily the event it enables)
	  This may take some time run as there are a lot of events.

config EVENT_TRACE_TEST_SYSCALLS
	bool "Run selftest on syscall events"
	depends on EVENT_TRACE_STARTUP_TEST
	help
	 This option will also enable testing every syscall event.
	 It only enables the event and disables it and runs various loads
	 with the event enabled. This adds a bit more time for kernel boot
	 up since it runs this on every system call defined.

	 TBD - enable a way to actually call the syscalls as we test their
	       events

config FTRACE_SORT_STARTUP_TEST
       bool "Verify compile time sorting of ftrace functions"
       depends on DYNAMIC_FTRACE
       depends on BUILDTIME_MCOUNT_SORT
       help
	 Sorting of the mcount_loc sections that is used to find the
	 where the ftrace knows where to patch functions for tracing
	 and other callbacks is done at compile time. But if the sort
	 is not done correctly, it will cause non-deterministic failures.
	 When this is set, the sorted sections will be verified that they
	 are in deed sorted and will warn if they are not.

	 If unsure, say N

config RING_BUFFER_STARTUP_TEST
       bool "Ring buffer startup self test"
       depends on RING_BUFFER
       help
	 Run a simple self test on the ring buffer on boot up. Late in the
	 kernel boot sequence, the test will start that kicks off
	 a thread per cpu. Each thread will write various size events
	 into the ring buffer. Another thread is created to send IPIs
	 to each of the threads, where the IPI handler will also write
	 to the ring buffer, to test/stress the nesting ability.
	 If any anomalies are discovered, a warning will be displayed
	 and all ring buffers will be disabled.

	 The test runs for 10 seconds. This will slow your boot time
	 by at least 10 more seconds.

	 At the end of the test, statistics and more checks are done.
	 It will output the stats of each per cpu buffer: What
	 was written, the sizes, what was read, what was lost, and
	 other similar details.

	 If unsure, say N

config RING_BUFFER_VALIDATE_TIME_DELTAS
	bool "Verify ring buffer time stamp deltas"
	depends on RING_BUFFER
	help
	  This will audit the time stamps on the ring buffer sub
	  buffer to make sure that all the time deltas for the
	  events on a sub buffer matches the current time stamp.
	  This audit is performed for every event that is not
	  interrupted, or interrupting another event. A check
	  is also made when traversing sub buffers to make sure
	  that all the deltas on the previous sub buffer do not
	  add up to be greater than the current time stamp.

	  NOTE: This adds significant overhead to recording of events,
	  and should only be used to test the logic of the ring buffer.
	  Do not use it on production systems.

	  Only say Y if you understand what this does, and you
	  still want it enabled. Otherwise say N

config MMIOTRACE_TEST
	tristate "Test module for mmiotrace"
	depends on MMIOTRACE && m
	help
	  This is a dumb module for testing mmiotrace. It is very dangerous
	  as it will write garbage to IO memory starting at a given address.
	  However, it should be safe to use on e.g. unused portion of VRAM.

	  Say N, unless you absolutely know what you are doing.

config PREEMPTIRQ_DELAY_TEST
	tristate "Test module to create a preempt / IRQ disable delay thread to test latency tracers"
	depends on m
	help
	  Select this option to build a test module that can help test latency
	  tracers by executing a preempt or irq disable section with a user
	  configurable delay. The module busy waits for the duration of the
	  critical section.

	  For example, the following invocation generates a burst of three
	  irq-disabled critical sections for 500us:
	  modprobe preemptirq_delay_test test_mode=irq delay=500 burst_size=3

	  What's more, if you want to attach the test on the cpu which the latency
	  tracer is running on, specify cpu_affinity=cpu_num at the end of the
	  command.

	  If unsure, say N

config SYNTH_EVENT_GEN_TEST
	tristate "Test module for in-kernel synthetic event generation"
	depends on SYNTH_EVENTS && m
	help
          This option creates a test module to check the base
          functionality of in-kernel synthetic event definition and
          generation.

          To test, insert the module, and then check the trace buffer
	  for the generated sample events.

	  If unsure, say N.

config KPROBE_EVENT_GEN_TEST
	tristate "Test module for in-kernel kprobe event generation"
	depends on KPROBE_EVENTS && m
	help
          This option creates a test module to check the base
          functionality of in-kernel kprobe event definition.

          To test, insert the module, and then check the trace buffer
	  for the generated kprobe events.

	  If unsure, say N.

config HIST_TRIGGERS_DEBUG
	bool "Hist trigger debug support"
	depends on HIST_TRIGGERS
	help
          Add "hist_debug" file for each event, which when read will
          dump out a bunch of internal details about the hist triggers
          defined on that event.

          The hist_debug file serves a couple of purposes:

            - Helps developers verify that nothing is broken.

            - Provides educational information to support the details
              of the hist trigger internals as described by
              Documentation/trace/histogram-design.rst.

          The hist_debug output only covers the data structures
          related to the histogram definitions themselves and doesn't
          display the internals of map buckets or variable values of
          running histograms.

          If unsure, say N.

source "kernel/trace/rv/Kconfig"

endif # FTRACE<|MERGE_RESOLUTION|>--- conflicted
+++ resolved
@@ -336,13 +336,12 @@
 	depends on DYNAMIC_FTRACE
 	depends on HAVE_DYNAMIC_FTRACE_WITH_ARGS
 
-<<<<<<< HEAD
 config DYNAMIC_FTRACE_WITH_JMP
 	def_bool y
 	depends on DYNAMIC_FTRACE
 	depends on DYNAMIC_FTRACE_WITH_DIRECT_CALLS
 	depends on HAVE_DYNAMIC_FTRACE_WITH_JMP
-=======
+
 config FUNCTION_SELF_TRACING
 	bool "Function trace tracing code"
 	depends on FUNCTION_TRACER
@@ -356,7 +355,6 @@
 	  function tracing.
 
 	  If unsure, say N.
->>>>>>> f6ed9c5d
 
 config FPROBE
 	bool "Kernel Function Probe (fprobe)"
