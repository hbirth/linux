// SPDX-License-Identifier: GPL-2.0
/*
 * Basic worker thread pool for io_uring
 *
 * Copyright (C) 2019 Jens Axboe
 *
 */
#include <linux/kernel.h>
#include <linux/init.h>
#include <linux/errno.h>
#include <linux/sched/signal.h>
#include <linux/percpu.h>
#include <linux/slab.h>
#include <linux/rculist_nulls.h>
#include <linux/cpu.h>
#include <linux/tracehook.h>
#include <linux/audit.h>
#include <uapi/linux/io_uring.h>

#include "io-wq.h"

#define WORKER_IDLE_TIMEOUT	(5 * HZ)

enum {
	IO_WORKER_F_UP		= 1,	/* up and active */
	IO_WORKER_F_RUNNING	= 2,	/* account as running */
	IO_WORKER_F_FREE	= 4,	/* worker on free list */
	IO_WORKER_F_BOUND	= 8,	/* is doing bounded work */
};

enum {
	IO_WQ_BIT_EXIT		= 0,	/* wq exiting */
};

enum {
	IO_ACCT_STALLED_BIT	= 0,	/* stalled on hash */
};

/*
 * One for each thread in a wqe pool
 */
struct io_worker {
	refcount_t ref;
	unsigned flags;
	struct hlist_nulls_node nulls_node;
	struct list_head all_list;
	struct task_struct *task;
	struct io_wqe *wqe;

	struct io_wq_work *cur_work;
	spinlock_t lock;

	struct completion ref_done;

	unsigned long create_state;
	struct callback_head create_work;
	int create_index;

	union {
		struct rcu_head rcu;
		struct work_struct work;
	};
};

#if BITS_PER_LONG == 64
#define IO_WQ_HASH_ORDER	6
#else
#define IO_WQ_HASH_ORDER	5
#endif

#define IO_WQ_NR_HASH_BUCKETS	(1u << IO_WQ_HASH_ORDER)

struct io_wqe_acct {
	unsigned nr_workers;
	unsigned max_workers;
	int index;
	atomic_t nr_running;
	struct io_wq_work_list work_list;
	unsigned long flags;
};

enum {
	IO_WQ_ACCT_BOUND,
	IO_WQ_ACCT_UNBOUND,
	IO_WQ_ACCT_NR,
};

/*
 * Per-node worker thread pool
 */
struct io_wqe {
	raw_spinlock_t lock;
	struct io_wqe_acct acct[2];

	int node;

	struct hlist_nulls_head free_list;
	struct list_head all_list;

	struct wait_queue_entry wait;

	struct io_wq *wq;
	struct io_wq_work *hash_tail[IO_WQ_NR_HASH_BUCKETS];

	cpumask_var_t cpu_mask;
};

/*
 * Per io_wq state
  */
struct io_wq {
	unsigned long state;

	free_work_fn *free_work;
	io_wq_work_fn *do_work;

	struct io_wq_hash *hash;

	atomic_t worker_refs;
	struct completion worker_done;

	struct hlist_node cpuhp_node;

	struct task_struct *task;

	struct io_wqe *wqes[];
};

static enum cpuhp_state io_wq_online;

struct io_cb_cancel_data {
	work_cancel_fn *fn;
	void *data;
	int nr_running;
	int nr_pending;
	bool cancel_all;
};

static bool create_io_worker(struct io_wq *wq, struct io_wqe *wqe, int index);
static void io_wqe_dec_running(struct io_worker *worker);
static bool io_acct_cancel_pending_work(struct io_wqe *wqe,
					struct io_wqe_acct *acct,
					struct io_cb_cancel_data *match);

static bool io_worker_get(struct io_worker *worker)
{
	return refcount_inc_not_zero(&worker->ref);
}

static void io_worker_release(struct io_worker *worker)
{
	if (refcount_dec_and_test(&worker->ref))
		complete(&worker->ref_done);
}

static inline struct io_wqe_acct *io_get_acct(struct io_wqe *wqe, bool bound)
{
	return &wqe->acct[bound ? IO_WQ_ACCT_BOUND : IO_WQ_ACCT_UNBOUND];
}

static inline struct io_wqe_acct *io_work_get_acct(struct io_wqe *wqe,
						   struct io_wq_work *work)
{
	return io_get_acct(wqe, !(work->flags & IO_WQ_WORK_UNBOUND));
}

static inline struct io_wqe_acct *io_wqe_get_acct(struct io_worker *worker)
{
	return io_get_acct(worker->wqe, worker->flags & IO_WORKER_F_BOUND);
}

static void io_worker_ref_put(struct io_wq *wq)
{
	if (atomic_dec_and_test(&wq->worker_refs))
		complete(&wq->worker_done);
}

static void io_worker_exit(struct io_worker *worker)
{
	struct io_wqe *wqe = worker->wqe;

	if (refcount_dec_and_test(&worker->ref))
		complete(&worker->ref_done);
	wait_for_completion(&worker->ref_done);

	raw_spin_lock(&wqe->lock);
	if (worker->flags & IO_WORKER_F_FREE)
		hlist_nulls_del_rcu(&worker->nulls_node);
	list_del_rcu(&worker->all_list);
	preempt_disable();
	io_wqe_dec_running(worker);
	worker->flags = 0;
	current->flags &= ~PF_IO_WORKER;
	preempt_enable();
	raw_spin_unlock(&wqe->lock);

	kfree_rcu(worker, rcu);
	io_worker_ref_put(wqe->wq);
	do_exit(0);
}

static inline bool io_acct_run_queue(struct io_wqe_acct *acct)
{
	if (!wq_list_empty(&acct->work_list) &&
	    !test_bit(IO_ACCT_STALLED_BIT, &acct->flags))
		return true;
	return false;
}

/*
 * Check head of free list for an available worker. If one isn't available,
 * caller must create one.
 */
static bool io_wqe_activate_free_worker(struct io_wqe *wqe,
					struct io_wqe_acct *acct)
	__must_hold(RCU)
{
	struct hlist_nulls_node *n;
	struct io_worker *worker;

	/*
	 * Iterate free_list and see if we can find an idle worker to
	 * activate. If a given worker is on the free_list but in the process
	 * of exiting, keep trying.
	 */
	hlist_nulls_for_each_entry_rcu(worker, n, &wqe->free_list, nulls_node) {
		if (!io_worker_get(worker))
			continue;
		if (io_wqe_get_acct(worker) != acct) {
			io_worker_release(worker);
			continue;
		}
		if (wake_up_process(worker->task)) {
			io_worker_release(worker);
			return true;
		}
		io_worker_release(worker);
	}

	return false;
}

/*
 * We need a worker. If we find a free one, we're good. If not, and we're
 * below the max number of workers, create one.
 */
static bool io_wqe_create_worker(struct io_wqe *wqe, struct io_wqe_acct *acct)
{
<<<<<<< HEAD
=======
	bool do_create = false;

>>>>>>> ef70d8ca
	/*
	 * Most likely an attempt to queue unbounded work on an io_wq that
	 * wasn't setup with any unbounded workers.
	 */
	if (unlikely(!acct->max_workers))
		pr_warn_once("io-wq is not configured for unbound workers");

	raw_spin_lock(&wqe->lock);
<<<<<<< HEAD
	if (acct->nr_workers == acct->max_workers) {
		raw_spin_unlock(&wqe->lock);
		return true;
	}
	acct->nr_workers++;
	raw_spin_unlock(&wqe->lock);
	atomic_inc(&acct->nr_running);
	atomic_inc(&wqe->wq->worker_refs);
	return create_io_worker(wqe->wq, wqe, acct->index);
=======
	if (acct->nr_workers < acct->max_workers) {
		acct->nr_workers++;
		do_create = true;
	}
	raw_spin_unlock(&wqe->lock);
	if (do_create) {
		atomic_inc(&acct->nr_running);
		atomic_inc(&wqe->wq->worker_refs);
		return create_io_worker(wqe->wq, wqe, acct->index);
	}

	return true;
>>>>>>> ef70d8ca
}

static void io_wqe_inc_running(struct io_worker *worker)
{
	struct io_wqe_acct *acct = io_wqe_get_acct(worker);

	atomic_inc(&acct->nr_running);
}

static void create_worker_cb(struct callback_head *cb)
{
	struct io_worker *worker;
	struct io_wq *wq;
	struct io_wqe *wqe;
	struct io_wqe_acct *acct;
	bool do_create = false;

	worker = container_of(cb, struct io_worker, create_work);
	wqe = worker->wqe;
	wq = wqe->wq;
	acct = &wqe->acct[worker->create_index];
	raw_spin_lock(&wqe->lock);
	if (acct->nr_workers < acct->max_workers) {
		acct->nr_workers++;
		do_create = true;
	}
	raw_spin_unlock(&wqe->lock);
	if (do_create) {
		create_io_worker(wq, wqe, worker->create_index);
	} else {
		atomic_dec(&acct->nr_running);
		io_worker_ref_put(wq);
	}
	clear_bit_unlock(0, &worker->create_state);
	io_worker_release(worker);
}

static bool io_queue_worker_create(struct io_worker *worker,
				   struct io_wqe_acct *acct,
				   task_work_func_t func)
{
	struct io_wqe *wqe = worker->wqe;
	struct io_wq *wq = wqe->wq;

	/* raced with exit, just ignore create call */
	if (test_bit(IO_WQ_BIT_EXIT, &wq->state))
		goto fail;
	if (!io_worker_get(worker))
		goto fail;
	/*
	 * create_state manages ownership of create_work/index. We should
	 * only need one entry per worker, as the worker going to sleep
	 * will trigger the condition, and waking will clear it once it
	 * runs the task_work.
	 */
	if (test_bit(0, &worker->create_state) ||
	    test_and_set_bit_lock(0, &worker->create_state))
		goto fail_release;

	init_task_work(&worker->create_work, func);
	worker->create_index = acct->index;
	if (!task_work_add(wq->task, &worker->create_work, TWA_SIGNAL))
		return true;
	clear_bit_unlock(0, &worker->create_state);
fail_release:
	io_worker_release(worker);
fail:
	atomic_dec(&acct->nr_running);
	io_worker_ref_put(wq);
	return false;
}

static void io_wqe_dec_running(struct io_worker *worker)
	__must_hold(wqe->lock)
{
	struct io_wqe_acct *acct = io_wqe_get_acct(worker);
	struct io_wqe *wqe = worker->wqe;

	if (!(worker->flags & IO_WORKER_F_UP))
		return;

	if (atomic_dec_and_test(&acct->nr_running) && io_acct_run_queue(acct)) {
		atomic_inc(&acct->nr_running);
		atomic_inc(&wqe->wq->worker_refs);
		io_queue_worker_create(worker, acct, create_worker_cb);
	}
}

/*
 * Worker will start processing some work. Move it to the busy list, if
 * it's currently on the freelist
 */
static void __io_worker_busy(struct io_wqe *wqe, struct io_worker *worker,
			     struct io_wq_work *work)
	__must_hold(wqe->lock)
{
	if (worker->flags & IO_WORKER_F_FREE) {
		worker->flags &= ~IO_WORKER_F_FREE;
		hlist_nulls_del_init_rcu(&worker->nulls_node);
	}
}

/*
 * No work, worker going to sleep. Move to freelist, and unuse mm if we
 * have one attached. Dropping the mm may potentially sleep, so we drop
 * the lock in that case and return success. Since the caller has to
 * retry the loop in that case (we changed task state), we don't regrab
 * the lock if we return success.
 */
static void __io_worker_idle(struct io_wqe *wqe, struct io_worker *worker)
	__must_hold(wqe->lock)
{
	if (!(worker->flags & IO_WORKER_F_FREE)) {
		worker->flags |= IO_WORKER_F_FREE;
		hlist_nulls_add_head_rcu(&worker->nulls_node, &wqe->free_list);
	}
}

static inline unsigned int io_get_work_hash(struct io_wq_work *work)
{
	return work->flags >> IO_WQ_HASH_SHIFT;
}

static void io_wait_on_hash(struct io_wqe *wqe, unsigned int hash)
{
	struct io_wq *wq = wqe->wq;

	spin_lock_irq(&wq->hash->wait.lock);
	if (list_empty(&wqe->wait.entry)) {
		__add_wait_queue(&wq->hash->wait, &wqe->wait);
		if (!test_bit(hash, &wq->hash->map)) {
			__set_current_state(TASK_RUNNING);
			list_del_init(&wqe->wait.entry);
		}
	}
	spin_unlock_irq(&wq->hash->wait.lock);
}

static struct io_wq_work *io_get_next_work(struct io_wqe_acct *acct,
					   struct io_worker *worker)
	__must_hold(wqe->lock)
{
	struct io_wq_work_node *node, *prev;
	struct io_wq_work *work, *tail;
	unsigned int stall_hash = -1U;
	struct io_wqe *wqe = worker->wqe;

	wq_list_for_each(node, prev, &acct->work_list) {
		unsigned int hash;

		work = container_of(node, struct io_wq_work, list);

		/* not hashed, can run anytime */
		if (!io_wq_is_hashed(work)) {
			wq_list_del(&acct->work_list, node, prev);
			return work;
		}

		hash = io_get_work_hash(work);
		/* all items with this hash lie in [work, tail] */
		tail = wqe->hash_tail[hash];

		/* hashed, can run if not already running */
		if (!test_and_set_bit(hash, &wqe->wq->hash->map)) {
			wqe->hash_tail[hash] = NULL;
			wq_list_cut(&acct->work_list, &tail->list, prev);
			return work;
		}
		if (stall_hash == -1U)
			stall_hash = hash;
		/* fast forward to a next hash, for-each will fix up @prev */
		node = &tail->list;
	}

	if (stall_hash != -1U) {
		/*
		 * Set this before dropping the lock to avoid racing with new
		 * work being added and clearing the stalled bit.
		 */
		set_bit(IO_ACCT_STALLED_BIT, &acct->flags);
		raw_spin_unlock(&wqe->lock);
		io_wait_on_hash(wqe, stall_hash);
		raw_spin_lock(&wqe->lock);
	}

	return NULL;
}

static bool io_flush_signals(void)
{
	if (unlikely(test_thread_flag(TIF_NOTIFY_SIGNAL))) {
		__set_current_state(TASK_RUNNING);
		clear_notify_signal();
		if (task_work_pending(current))
			task_work_run();
		return true;
	}
	return false;
}

static void io_assign_current_work(struct io_worker *worker,
				   struct io_wq_work *work)
{
	if (work) {
		io_flush_signals();
		cond_resched();
	}

	spin_lock(&worker->lock);
	worker->cur_work = work;
	spin_unlock(&worker->lock);
}

static void io_wqe_enqueue(struct io_wqe *wqe, struct io_wq_work *work);

static void io_worker_handle_work(struct io_worker *worker)
	__releases(wqe->lock)
{
	struct io_wqe_acct *acct = io_wqe_get_acct(worker);
	struct io_wqe *wqe = worker->wqe;
	struct io_wq *wq = wqe->wq;
	bool do_kill = test_bit(IO_WQ_BIT_EXIT, &wq->state);

	do {
		struct io_wq_work *work;
get_next:
		/*
		 * If we got some work, mark us as busy. If we didn't, but
		 * the list isn't empty, it means we stalled on hashed work.
		 * Mark us stalled so we don't keep looking for work when we
		 * can't make progress, any work completion or insertion will
		 * clear the stalled flag.
		 */
		work = io_get_next_work(acct, worker);
		if (work)
			__io_worker_busy(wqe, worker, work);

		raw_spin_unlock(&wqe->lock);
		if (!work)
			break;
		io_assign_current_work(worker, work);
		__set_current_state(TASK_RUNNING);

		/* handle a whole dependent link */
		do {
			struct io_wq_work *next_hashed, *linked;
			unsigned int hash = io_get_work_hash(work);

			next_hashed = wq_next_work(work);

			if (unlikely(do_kill) && (work->flags & IO_WQ_WORK_UNBOUND))
				work->flags |= IO_WQ_WORK_CANCEL;
			wq->do_work(work);
			io_assign_current_work(worker, NULL);

			linked = wq->free_work(work);
			work = next_hashed;
			if (!work && linked && !io_wq_is_hashed(linked)) {
				work = linked;
				linked = NULL;
			}
			io_assign_current_work(worker, work);
			if (linked)
				io_wqe_enqueue(wqe, linked);

			if (hash != -1U && !next_hashed) {
				clear_bit(hash, &wq->hash->map);
				clear_bit(IO_ACCT_STALLED_BIT, &acct->flags);
				if (wq_has_sleeper(&wq->hash->wait))
					wake_up(&wq->hash->wait);
				raw_spin_lock(&wqe->lock);
				/* skip unnecessary unlock-lock wqe->lock */
				if (!work)
					goto get_next;
				raw_spin_unlock(&wqe->lock);
			}
		} while (work);

		raw_spin_lock(&wqe->lock);
	} while (1);
}

static int io_wqe_worker(void *data)
{
	struct io_worker *worker = data;
	struct io_wqe_acct *acct = io_wqe_get_acct(worker);
	struct io_wqe *wqe = worker->wqe;
	struct io_wq *wq = wqe->wq;
	bool last_timeout = false;
	char buf[TASK_COMM_LEN];

	worker->flags |= (IO_WORKER_F_UP | IO_WORKER_F_RUNNING);

	snprintf(buf, sizeof(buf), "iou-wrk-%d", wq->task->pid);
	set_task_comm(current, buf);

	audit_alloc_kernel(current);

	while (!test_bit(IO_WQ_BIT_EXIT, &wq->state)) {
		long ret;

		set_current_state(TASK_INTERRUPTIBLE);
loop:
		raw_spin_lock(&wqe->lock);
		if (io_acct_run_queue(acct)) {
			io_worker_handle_work(worker);
			goto loop;
		}
		/* timed out, exit unless we're the last worker */
		if (last_timeout && acct->nr_workers > 1) {
<<<<<<< HEAD
			acct->nr_workers--;
=======
>>>>>>> ef70d8ca
			raw_spin_unlock(&wqe->lock);
			__set_current_state(TASK_RUNNING);
			break;
		}
		last_timeout = false;
		__io_worker_idle(wqe, worker);
		raw_spin_unlock(&wqe->lock);
		if (io_flush_signals())
			continue;
		ret = schedule_timeout(WORKER_IDLE_TIMEOUT);
		if (signal_pending(current)) {
			struct ksignal ksig;

			if (!get_signal(&ksig))
				continue;
			break;
		}
		last_timeout = !ret;
	}

	if (test_bit(IO_WQ_BIT_EXIT, &wq->state)) {
		raw_spin_lock(&wqe->lock);
		io_worker_handle_work(worker);
	}

	audit_free(current);
	io_worker_exit(worker);
	return 0;
}

/*
 * Called when a worker is scheduled in. Mark us as currently running.
 */
void io_wq_worker_running(struct task_struct *tsk)
{
	struct io_worker *worker = tsk->worker_private;

	if (!worker)
		return;
	if (!(worker->flags & IO_WORKER_F_UP))
		return;
	if (worker->flags & IO_WORKER_F_RUNNING)
		return;
	worker->flags |= IO_WORKER_F_RUNNING;
	io_wqe_inc_running(worker);
}

/*
 * Called when worker is going to sleep. If there are no workers currently
 * running and we have work pending, wake up a free one or create a new one.
 */
void io_wq_worker_sleeping(struct task_struct *tsk)
{
	struct io_worker *worker = tsk->worker_private;

	if (!worker)
		return;
	if (!(worker->flags & IO_WORKER_F_UP))
		return;
	if (!(worker->flags & IO_WORKER_F_RUNNING))
		return;

	worker->flags &= ~IO_WORKER_F_RUNNING;

	raw_spin_lock(&worker->wqe->lock);
	io_wqe_dec_running(worker);
	raw_spin_unlock(&worker->wqe->lock);
<<<<<<< HEAD
}

static void io_init_new_worker(struct io_wqe *wqe, struct io_worker *worker,
			       struct task_struct *tsk)
{
	tsk->pf_io_worker = worker;
	worker->task = tsk;
	set_cpus_allowed_ptr(tsk, wqe->cpu_mask);
	tsk->flags |= PF_NO_SETAFFINITY;

	raw_spin_lock(&wqe->lock);
	hlist_nulls_add_head_rcu(&worker->nulls_node, &wqe->free_list);
	list_add_tail_rcu(&worker->all_list, &wqe->all_list);
	worker->flags |= IO_WORKER_F_FREE;
	raw_spin_unlock(&wqe->lock);
	wake_up_new_task(tsk);
}

static bool io_wq_work_match_all(struct io_wq_work *work, void *data)
{
	return true;
}

static inline bool io_should_retry_thread(long err)
{
	switch (err) {
	case -EAGAIN:
	case -ERESTARTSYS:
	case -ERESTARTNOINTR:
	case -ERESTARTNOHAND:
		return true;
	default:
		return false;
	}
}

static void create_worker_cont(struct callback_head *cb)
{
	struct io_worker *worker;
	struct task_struct *tsk;
	struct io_wqe *wqe;

	worker = container_of(cb, struct io_worker, create_work);
	clear_bit_unlock(0, &worker->create_state);
	wqe = worker->wqe;
	tsk = create_io_thread(io_wqe_worker, worker, wqe->node);
	if (!IS_ERR(tsk)) {
		io_init_new_worker(wqe, worker, tsk);
		io_worker_release(worker);
		return;
	} else if (!io_should_retry_thread(PTR_ERR(tsk))) {
		struct io_wqe_acct *acct = io_wqe_get_acct(worker);

		atomic_dec(&acct->nr_running);
		raw_spin_lock(&wqe->lock);
		acct->nr_workers--;
		if (!acct->nr_workers) {
			struct io_cb_cancel_data match = {
				.fn		= io_wq_work_match_all,
				.cancel_all	= true,
			};

			while (io_acct_cancel_pending_work(wqe, acct, &match))
				raw_spin_lock(&wqe->lock);
		}
		raw_spin_unlock(&wqe->lock);
		io_worker_ref_put(wqe->wq);
		kfree(worker);
		return;
	}

	/* re-create attempts grab a new worker ref, drop the existing one */
	io_worker_release(worker);
	schedule_work(&worker->work);
}

static void io_workqueue_create(struct work_struct *work)
{
	struct io_worker *worker = container_of(work, struct io_worker, work);
	struct io_wqe_acct *acct = io_wqe_get_acct(worker);

	if (!io_queue_worker_create(worker, acct, create_worker_cont)) {
		clear_bit_unlock(0, &worker->create_state);
		io_worker_release(worker);
		kfree(worker);
	}
}

=======
}

static void io_init_new_worker(struct io_wqe *wqe, struct io_worker *worker,
			       struct task_struct *tsk)
{
	tsk->worker_private = worker;
	worker->task = tsk;
	set_cpus_allowed_ptr(tsk, wqe->cpu_mask);
	tsk->flags |= PF_NO_SETAFFINITY;

	raw_spin_lock(&wqe->lock);
	hlist_nulls_add_head_rcu(&worker->nulls_node, &wqe->free_list);
	list_add_tail_rcu(&worker->all_list, &wqe->all_list);
	worker->flags |= IO_WORKER_F_FREE;
	raw_spin_unlock(&wqe->lock);
	wake_up_new_task(tsk);
}

static bool io_wq_work_match_all(struct io_wq_work *work, void *data)
{
	return true;
}

static inline bool io_should_retry_thread(long err)
{
	switch (err) {
	case -EAGAIN:
	case -ERESTARTSYS:
	case -ERESTARTNOINTR:
	case -ERESTARTNOHAND:
		return true;
	default:
		return false;
	}
}

static void create_worker_cont(struct callback_head *cb)
{
	struct io_worker *worker;
	struct task_struct *tsk;
	struct io_wqe *wqe;

	worker = container_of(cb, struct io_worker, create_work);
	clear_bit_unlock(0, &worker->create_state);
	wqe = worker->wqe;
	tsk = create_io_thread(io_wqe_worker, worker, wqe->node);
	if (!IS_ERR(tsk)) {
		io_init_new_worker(wqe, worker, tsk);
		io_worker_release(worker);
		return;
	} else if (!io_should_retry_thread(PTR_ERR(tsk))) {
		struct io_wqe_acct *acct = io_wqe_get_acct(worker);

		atomic_dec(&acct->nr_running);
		raw_spin_lock(&wqe->lock);
		acct->nr_workers--;
		if (!acct->nr_workers) {
			struct io_cb_cancel_data match = {
				.fn		= io_wq_work_match_all,
				.cancel_all	= true,
			};

			while (io_acct_cancel_pending_work(wqe, acct, &match))
				raw_spin_lock(&wqe->lock);
		}
		raw_spin_unlock(&wqe->lock);
		io_worker_ref_put(wqe->wq);
		return;
	}

	/* re-create attempts grab a new worker ref, drop the existing one */
	io_worker_release(worker);
	schedule_work(&worker->work);
}

static void io_workqueue_create(struct work_struct *work)
{
	struct io_worker *worker = container_of(work, struct io_worker, work);
	struct io_wqe_acct *acct = io_wqe_get_acct(worker);

	if (!io_queue_worker_create(worker, acct, create_worker_cont)) {
		clear_bit_unlock(0, &worker->create_state);
		io_worker_release(worker);
	}
}

>>>>>>> ef70d8ca
static bool create_io_worker(struct io_wq *wq, struct io_wqe *wqe, int index)
{
	struct io_wqe_acct *acct = &wqe->acct[index];
	struct io_worker *worker;
	struct task_struct *tsk;

	__set_current_state(TASK_RUNNING);

	worker = kzalloc_node(sizeof(*worker), GFP_KERNEL, wqe->node);
	if (!worker) {
fail:
		atomic_dec(&acct->nr_running);
		raw_spin_lock(&wqe->lock);
		acct->nr_workers--;
		raw_spin_unlock(&wqe->lock);
		io_worker_ref_put(wq);
		return false;
<<<<<<< HEAD
	}

	refcount_set(&worker->ref, 1);
	worker->wqe = wqe;
	spin_lock_init(&worker->lock);
	init_completion(&worker->ref_done);

	if (index == IO_WQ_ACCT_BOUND)
		worker->flags |= IO_WORKER_F_BOUND;

	tsk = create_io_thread(io_wqe_worker, worker, wqe->node);
	if (!IS_ERR(tsk)) {
		io_init_new_worker(wqe, worker, tsk);
	} else if (!io_should_retry_thread(PTR_ERR(tsk))) {
		kfree(worker);
		goto fail;
	} else {
		INIT_WORK(&worker->work, io_workqueue_create);
		schedule_work(&worker->work);
	}

=======
	}

	refcount_set(&worker->ref, 1);
	worker->wqe = wqe;
	spin_lock_init(&worker->lock);
	init_completion(&worker->ref_done);

	if (index == IO_WQ_ACCT_BOUND)
		worker->flags |= IO_WORKER_F_BOUND;

	tsk = create_io_thread(io_wqe_worker, worker, wqe->node);
	if (!IS_ERR(tsk)) {
		io_init_new_worker(wqe, worker, tsk);
	} else if (!io_should_retry_thread(PTR_ERR(tsk))) {
		goto fail;
	} else {
		INIT_WORK(&worker->work, io_workqueue_create);
		schedule_work(&worker->work);
	}

>>>>>>> ef70d8ca
	return true;
}

/*
 * Iterate the passed in list and call the specific function for each
 * worker that isn't exiting
 */
static bool io_wq_for_each_worker(struct io_wqe *wqe,
				  bool (*func)(struct io_worker *, void *),
				  void *data)
{
	struct io_worker *worker;
	bool ret = false;

	list_for_each_entry_rcu(worker, &wqe->all_list, all_list) {
		if (io_worker_get(worker)) {
			/* no task if node is/was offline */
			if (worker->task)
				ret = func(worker, data);
			io_worker_release(worker);
			if (ret)
				break;
		}
	}

	return ret;
}

static bool io_wq_worker_wake(struct io_worker *worker, void *data)
{
	set_notify_signal(worker->task);
	wake_up_process(worker->task);
	return false;
}

static void io_run_cancel(struct io_wq_work *work, struct io_wqe *wqe)
{
	struct io_wq *wq = wqe->wq;

	do {
		work->flags |= IO_WQ_WORK_CANCEL;
		wq->do_work(work);
		work = wq->free_work(work);
	} while (work);
}

static void io_wqe_insert_work(struct io_wqe *wqe, struct io_wq_work *work)
{
	struct io_wqe_acct *acct = io_work_get_acct(wqe, work);
	unsigned int hash;
	struct io_wq_work *tail;

	if (!io_wq_is_hashed(work)) {
append:
		wq_list_add_tail(&work->list, &acct->work_list);
		return;
	}

	hash = io_get_work_hash(work);
	tail = wqe->hash_tail[hash];
	wqe->hash_tail[hash] = work;
	if (!tail)
		goto append;

	wq_list_add_after(&work->list, &tail->list, &acct->work_list);
<<<<<<< HEAD
}

static bool io_wq_work_match_item(struct io_wq_work *work, void *data)
{
	return work == data;
=======
>>>>>>> ef70d8ca
}

static void io_wqe_enqueue(struct io_wqe *wqe, struct io_wq_work *work)
{
	struct io_wqe_acct *acct = io_work_get_acct(wqe, work);
	unsigned work_flags = work->flags;
	bool do_create;

	/*
	 * If io-wq is exiting for this task, or if the request has explicitly
	 * been marked as one that should not get executed, cancel it here.
	 */
	if (test_bit(IO_WQ_BIT_EXIT, &wqe->wq->state) ||
	    (work->flags & IO_WQ_WORK_CANCEL)) {
run_cancel:
		io_run_cancel(work, wqe);
		return;
	}

	raw_spin_lock(&wqe->lock);
	io_wqe_insert_work(wqe, work);
	clear_bit(IO_ACCT_STALLED_BIT, &acct->flags);
<<<<<<< HEAD

	rcu_read_lock();
	do_create = !io_wqe_activate_free_worker(wqe, acct);
	rcu_read_unlock();

	raw_spin_unlock(&wqe->lock);

=======

	rcu_read_lock();
	do_create = !io_wqe_activate_free_worker(wqe, acct);
	rcu_read_unlock();

	raw_spin_unlock(&wqe->lock);

>>>>>>> ef70d8ca
	if (do_create && ((work_flags & IO_WQ_WORK_CONCURRENT) ||
	    !atomic_read(&acct->nr_running))) {
		bool did_create;

		did_create = io_wqe_create_worker(wqe, acct);
<<<<<<< HEAD
		if (likely(did_create))
			return;

		raw_spin_lock(&wqe->lock);
		/* fatal condition, failed to create the first worker */
		if (!acct->nr_workers) {
			struct io_cb_cancel_data match = {
				.fn		= io_wq_work_match_item,
				.data		= work,
				.cancel_all	= false,
			};

			if (io_acct_cancel_pending_work(wqe, acct, &match))
				raw_spin_lock(&wqe->lock);
		}
		raw_spin_unlock(&wqe->lock);
=======
		if (unlikely(!did_create)) {
			raw_spin_lock(&wqe->lock);
			/* fatal condition, failed to create the first worker */
			if (!acct->nr_workers) {
				raw_spin_unlock(&wqe->lock);
				goto run_cancel;
			}
			raw_spin_unlock(&wqe->lock);
		}
>>>>>>> ef70d8ca
	}
}

void io_wq_enqueue(struct io_wq *wq, struct io_wq_work *work)
{
	struct io_wqe *wqe = wq->wqes[numa_node_id()];

	io_wqe_enqueue(wqe, work);
}

/*
 * Work items that hash to the same value will not be done in parallel.
 * Used to limit concurrent writes, generally hashed by inode.
 */
void io_wq_hash_work(struct io_wq_work *work, void *val)
{
	unsigned int bit;

	bit = hash_ptr(val, IO_WQ_HASH_ORDER);
	work->flags |= (IO_WQ_WORK_HASHED | (bit << IO_WQ_HASH_SHIFT));
}

static bool io_wq_worker_cancel(struct io_worker *worker, void *data)
{
	struct io_cb_cancel_data *match = data;

	/*
	 * Hold the lock to avoid ->cur_work going out of scope, caller
	 * may dereference the passed in work.
	 */
	spin_lock(&worker->lock);
	if (worker->cur_work &&
	    match->fn(worker->cur_work, match->data)) {
		set_notify_signal(worker->task);
		match->nr_running++;
	}
	spin_unlock(&worker->lock);

	return match->nr_running && !match->cancel_all;
}

static inline void io_wqe_remove_pending(struct io_wqe *wqe,
					 struct io_wq_work *work,
					 struct io_wq_work_node *prev)
{
	struct io_wqe_acct *acct = io_work_get_acct(wqe, work);
	unsigned int hash = io_get_work_hash(work);
	struct io_wq_work *prev_work = NULL;

	if (io_wq_is_hashed(work) && work == wqe->hash_tail[hash]) {
		if (prev)
			prev_work = container_of(prev, struct io_wq_work, list);
		if (prev_work && io_get_work_hash(prev_work) == hash)
			wqe->hash_tail[hash] = prev_work;
		else
			wqe->hash_tail[hash] = NULL;
	}
	wq_list_del(&acct->work_list, &work->list, prev);
}

static bool io_acct_cancel_pending_work(struct io_wqe *wqe,
					struct io_wqe_acct *acct,
					struct io_cb_cancel_data *match)
	__releases(wqe->lock)
{
	struct io_wq_work_node *node, *prev;
	struct io_wq_work *work;

	wq_list_for_each(node, prev, &acct->work_list) {
		work = container_of(node, struct io_wq_work, list);
		if (!match->fn(work, match->data))
			continue;
		io_wqe_remove_pending(wqe, work, prev);
		raw_spin_unlock(&wqe->lock);
		io_run_cancel(work, wqe);
		match->nr_pending++;
		/* not safe to continue after unlock */
		return true;
<<<<<<< HEAD
	}

	return false;
}

static void io_wqe_cancel_pending_work(struct io_wqe *wqe,
				       struct io_cb_cancel_data *match)
{
	int i;
retry:
	raw_spin_lock(&wqe->lock);
	for (i = 0; i < IO_WQ_ACCT_NR; i++) {
		struct io_wqe_acct *acct = io_get_acct(wqe, i == 0);

		if (io_acct_cancel_pending_work(wqe, acct, match)) {
			if (match->cancel_all)
				goto retry;
			return;
		}
	}
=======
	}

	return false;
}

static void io_wqe_cancel_pending_work(struct io_wqe *wqe,
				       struct io_cb_cancel_data *match)
{
	int i;
retry:
	raw_spin_lock(&wqe->lock);
	for (i = 0; i < IO_WQ_ACCT_NR; i++) {
		struct io_wqe_acct *acct = io_get_acct(wqe, i == 0);

		if (io_acct_cancel_pending_work(wqe, acct, match)) {
			if (match->cancel_all)
				goto retry;
			return;
		}
	}
>>>>>>> ef70d8ca
	raw_spin_unlock(&wqe->lock);
}

static void io_wqe_cancel_running_work(struct io_wqe *wqe,
				       struct io_cb_cancel_data *match)
{
	rcu_read_lock();
	io_wq_for_each_worker(wqe, io_wq_worker_cancel, match);
	rcu_read_unlock();
}

enum io_wq_cancel io_wq_cancel_cb(struct io_wq *wq, work_cancel_fn *cancel,
				  void *data, bool cancel_all)
{
	struct io_cb_cancel_data match = {
		.fn		= cancel,
		.data		= data,
		.cancel_all	= cancel_all,
	};
	int node;

	/*
	 * First check pending list, if we're lucky we can just remove it
	 * from there. CANCEL_OK means that the work is returned as-new,
	 * no completion will be posted for it.
	 */
	for_each_node(node) {
		struct io_wqe *wqe = wq->wqes[node];

		io_wqe_cancel_pending_work(wqe, &match);
		if (match.nr_pending && !match.cancel_all)
			return IO_WQ_CANCEL_OK;
	}

	/*
	 * Now check if a free (going busy) or busy worker has the work
	 * currently running. If we find it there, we'll return CANCEL_RUNNING
	 * as an indication that we attempt to signal cancellation. The
	 * completion will run normally in this case.
	 */
	for_each_node(node) {
		struct io_wqe *wqe = wq->wqes[node];

		io_wqe_cancel_running_work(wqe, &match);
		if (match.nr_running && !match.cancel_all)
			return IO_WQ_CANCEL_RUNNING;
	}

	if (match.nr_running)
		return IO_WQ_CANCEL_RUNNING;
	if (match.nr_pending)
		return IO_WQ_CANCEL_OK;
	return IO_WQ_CANCEL_NOTFOUND;
}

static int io_wqe_hash_wake(struct wait_queue_entry *wait, unsigned mode,
			    int sync, void *key)
{
	struct io_wqe *wqe = container_of(wait, struct io_wqe, wait);
	int i;

	list_del_init(&wait->entry);

	rcu_read_lock();
	for (i = 0; i < IO_WQ_ACCT_NR; i++) {
		struct io_wqe_acct *acct = &wqe->acct[i];

		if (test_and_clear_bit(IO_ACCT_STALLED_BIT, &acct->flags))
			io_wqe_activate_free_worker(wqe, acct);
	}
	rcu_read_unlock();
	return 1;
}

struct io_wq *io_wq_create(unsigned bounded, struct io_wq_data *data)
{
	int ret, node, i;
	struct io_wq *wq;

	if (WARN_ON_ONCE(!data->free_work || !data->do_work))
		return ERR_PTR(-EINVAL);
	if (WARN_ON_ONCE(!bounded))
		return ERR_PTR(-EINVAL);

	wq = kzalloc(struct_size(wq, wqes, nr_node_ids), GFP_KERNEL);
	if (!wq)
		return ERR_PTR(-ENOMEM);
	ret = cpuhp_state_add_instance_nocalls(io_wq_online, &wq->cpuhp_node);
	if (ret)
		goto err_wq;

	refcount_inc(&data->hash->refs);
	wq->hash = data->hash;
	wq->free_work = data->free_work;
	wq->do_work = data->do_work;

	ret = -ENOMEM;
	for_each_node(node) {
		struct io_wqe *wqe;
		int alloc_node = node;

		if (!node_online(alloc_node))
			alloc_node = NUMA_NO_NODE;
		wqe = kzalloc_node(sizeof(struct io_wqe), GFP_KERNEL, alloc_node);
		if (!wqe)
			goto err;
		if (!alloc_cpumask_var(&wqe->cpu_mask, GFP_KERNEL))
			goto err;
		cpumask_copy(wqe->cpu_mask, cpumask_of_node(node));
		wq->wqes[node] = wqe;
		wqe->node = alloc_node;
		wqe->acct[IO_WQ_ACCT_BOUND].max_workers = bounded;
		wqe->acct[IO_WQ_ACCT_UNBOUND].max_workers =
					task_rlimit(current, RLIMIT_NPROC);
		INIT_LIST_HEAD(&wqe->wait.entry);
		wqe->wait.func = io_wqe_hash_wake;
		for (i = 0; i < IO_WQ_ACCT_NR; i++) {
			struct io_wqe_acct *acct = &wqe->acct[i];

			acct->index = i;
			atomic_set(&acct->nr_running, 0);
			INIT_WQ_LIST(&acct->work_list);
		}
		wqe->wq = wq;
		raw_spin_lock_init(&wqe->lock);
		INIT_HLIST_NULLS_HEAD(&wqe->free_list, 0);
		INIT_LIST_HEAD(&wqe->all_list);
	}

	wq->task = get_task_struct(data->task);
	atomic_set(&wq->worker_refs, 1);
	init_completion(&wq->worker_done);
	return wq;
err:
	io_wq_put_hash(data->hash);
	cpuhp_state_remove_instance_nocalls(io_wq_online, &wq->cpuhp_node);
	for_each_node(node) {
		if (!wq->wqes[node])
			continue;
		free_cpumask_var(wq->wqes[node]->cpu_mask);
		kfree(wq->wqes[node]);
	}
err_wq:
	kfree(wq);
	return ERR_PTR(ret);
}

static bool io_task_work_match(struct callback_head *cb, void *data)
{
	struct io_worker *worker;

<<<<<<< HEAD
	if (cb->func != create_worker_cb && cb->func != create_worker_cont)
=======
	if (cb->func != create_worker_cb || cb->func != create_worker_cont)
>>>>>>> ef70d8ca
		return false;
	worker = container_of(cb, struct io_worker, create_work);
	return worker->wqe->wq == data;
}

void io_wq_exit_start(struct io_wq *wq)
{
	set_bit(IO_WQ_BIT_EXIT, &wq->state);
}

static void io_wq_exit_workers(struct io_wq *wq)
{
	struct callback_head *cb;
	int node;

	if (!wq->task)
		return;

	while ((cb = task_work_cancel_match(wq->task, io_task_work_match, wq)) != NULL) {
		struct io_worker *worker;
<<<<<<< HEAD
		struct io_wqe_acct *acct;

		worker = container_of(cb, struct io_worker, create_work);
		acct = io_wqe_get_acct(worker);
		atomic_dec(&acct->nr_running);
		raw_spin_lock(&worker->wqe->lock);
		acct->nr_workers--;
		raw_spin_unlock(&worker->wqe->lock);
=======

		worker = container_of(cb, struct io_worker, create_work);
		atomic_dec(&worker->wqe->acct[worker->create_index].nr_running);
>>>>>>> ef70d8ca
		io_worker_ref_put(wq);
		clear_bit_unlock(0, &worker->create_state);
		io_worker_release(worker);
	}

	rcu_read_lock();
	for_each_node(node) {
		struct io_wqe *wqe = wq->wqes[node];

		io_wq_for_each_worker(wqe, io_wq_worker_wake, NULL);
	}
	rcu_read_unlock();
	io_worker_ref_put(wq);
	wait_for_completion(&wq->worker_done);

	for_each_node(node) {
		spin_lock_irq(&wq->hash->wait.lock);
		list_del_init(&wq->wqes[node]->wait.entry);
		spin_unlock_irq(&wq->hash->wait.lock);
	}
	put_task_struct(wq->task);
	wq->task = NULL;
}

static void io_wq_destroy(struct io_wq *wq)
{
	int node;

	cpuhp_state_remove_instance_nocalls(io_wq_online, &wq->cpuhp_node);

	for_each_node(node) {
		struct io_wqe *wqe = wq->wqes[node];
		struct io_cb_cancel_data match = {
			.fn		= io_wq_work_match_all,
			.cancel_all	= true,
		};
		io_wqe_cancel_pending_work(wqe, &match);
		free_cpumask_var(wqe->cpu_mask);
		kfree(wqe);
	}
	io_wq_put_hash(wq->hash);
	kfree(wq);
}

void io_wq_put_and_exit(struct io_wq *wq)
{
	WARN_ON_ONCE(!test_bit(IO_WQ_BIT_EXIT, &wq->state));

	io_wq_exit_workers(wq);
	io_wq_destroy(wq);
}

struct online_data {
	unsigned int cpu;
	bool online;
};

static bool io_wq_worker_affinity(struct io_worker *worker, void *data)
{
	struct online_data *od = data;

	if (od->online)
		cpumask_set_cpu(od->cpu, worker->wqe->cpu_mask);
	else
		cpumask_clear_cpu(od->cpu, worker->wqe->cpu_mask);
	return false;
}

static int __io_wq_cpu_online(struct io_wq *wq, unsigned int cpu, bool online)
{
	struct online_data od = {
		.cpu = cpu,
		.online = online
	};
	int i;

	rcu_read_lock();
	for_each_node(i)
		io_wq_for_each_worker(wq->wqes[i], io_wq_worker_affinity, &od);
	rcu_read_unlock();
	return 0;
}

static int io_wq_cpu_online(unsigned int cpu, struct hlist_node *node)
{
	struct io_wq *wq = hlist_entry_safe(node, struct io_wq, cpuhp_node);

	return __io_wq_cpu_online(wq, cpu, true);
}

static int io_wq_cpu_offline(unsigned int cpu, struct hlist_node *node)
{
	struct io_wq *wq = hlist_entry_safe(node, struct io_wq, cpuhp_node);

	return __io_wq_cpu_online(wq, cpu, false);
}

int io_wq_cpu_affinity(struct io_wq *wq, cpumask_var_t mask)
{
	int i;

	rcu_read_lock();
	for_each_node(i) {
		struct io_wqe *wqe = wq->wqes[i];

		if (mask)
			cpumask_copy(wqe->cpu_mask, mask);
		else
			cpumask_copy(wqe->cpu_mask, cpumask_of_node(i));
	}
	rcu_read_unlock();
	return 0;
}

/*
 * Set max number of unbounded workers, returns old value. If new_count is 0,
 * then just return the old value.
 */
int io_wq_max_workers(struct io_wq *wq, int *new_count)
{
	int i, node, prev = 0;

<<<<<<< HEAD
	BUILD_BUG_ON((int) IO_WQ_ACCT_BOUND   != (int) IO_WQ_BOUND);
	BUILD_BUG_ON((int) IO_WQ_ACCT_UNBOUND != (int) IO_WQ_UNBOUND);
	BUILD_BUG_ON((int) IO_WQ_ACCT_NR      != 2);

=======
>>>>>>> ef70d8ca
	for (i = 0; i < 2; i++) {
		if (new_count[i] > task_rlimit(current, RLIMIT_NPROC))
			new_count[i] = task_rlimit(current, RLIMIT_NPROC);
	}

	rcu_read_lock();
	for_each_node(node) {
		struct io_wqe_acct *acct;

		for (i = 0; i < IO_WQ_ACCT_NR; i++) {
			acct = &wq->wqes[node]->acct[i];
			prev = max_t(int, acct->max_workers, prev);
			if (new_count[i])
				acct->max_workers = new_count[i];
			new_count[i] = prev;
		}
	}
	rcu_read_unlock();
	return 0;
}

static __init int io_wq_init(void)
{
	int ret;

	ret = cpuhp_setup_state_multi(CPUHP_AP_ONLINE_DYN, "io-wq/online",
					io_wq_cpu_online, io_wq_cpu_offline);
	if (ret < 0)
		return ret;
	io_wq_online = ret;
	return 0;
}
subsys_initcall(io_wq_init);<|MERGE_RESOLUTION|>--- conflicted
+++ resolved
@@ -246,11 +246,6 @@
  */
 static bool io_wqe_create_worker(struct io_wqe *wqe, struct io_wqe_acct *acct)
 {
-<<<<<<< HEAD
-=======
-	bool do_create = false;
-
->>>>>>> ef70d8ca
 	/*
 	 * Most likely an attempt to queue unbounded work on an io_wq that
 	 * wasn't setup with any unbounded workers.
@@ -259,7 +254,6 @@
 		pr_warn_once("io-wq is not configured for unbound workers");
 
 	raw_spin_lock(&wqe->lock);
-<<<<<<< HEAD
 	if (acct->nr_workers == acct->max_workers) {
 		raw_spin_unlock(&wqe->lock);
 		return true;
@@ -269,20 +263,6 @@
 	atomic_inc(&acct->nr_running);
 	atomic_inc(&wqe->wq->worker_refs);
 	return create_io_worker(wqe->wq, wqe, acct->index);
-=======
-	if (acct->nr_workers < acct->max_workers) {
-		acct->nr_workers++;
-		do_create = true;
-	}
-	raw_spin_unlock(&wqe->lock);
-	if (do_create) {
-		atomic_inc(&acct->nr_running);
-		atomic_inc(&wqe->wq->worker_refs);
-		return create_io_worker(wqe->wq, wqe, acct->index);
-	}
-
-	return true;
->>>>>>> ef70d8ca
 }
 
 static void io_wqe_inc_running(struct io_worker *worker)
@@ -593,10 +573,7 @@
 		}
 		/* timed out, exit unless we're the last worker */
 		if (last_timeout && acct->nr_workers > 1) {
-<<<<<<< HEAD
 			acct->nr_workers--;
-=======
->>>>>>> ef70d8ca
 			raw_spin_unlock(&wqe->lock);
 			__set_current_state(TASK_RUNNING);
 			break;
@@ -664,13 +641,12 @@
 	raw_spin_lock(&worker->wqe->lock);
 	io_wqe_dec_running(worker);
 	raw_spin_unlock(&worker->wqe->lock);
-<<<<<<< HEAD
 }
 
 static void io_init_new_worker(struct io_wqe *wqe, struct io_worker *worker,
 			       struct task_struct *tsk)
 {
-	tsk->pf_io_worker = worker;
+	tsk->worker_private = worker;
 	worker->task = tsk;
 	set_cpus_allowed_ptr(tsk, wqe->cpu_mask);
 	tsk->flags |= PF_NO_SETAFFINITY;
@@ -753,94 +729,6 @@
 	}
 }
 
-=======
-}
-
-static void io_init_new_worker(struct io_wqe *wqe, struct io_worker *worker,
-			       struct task_struct *tsk)
-{
-	tsk->worker_private = worker;
-	worker->task = tsk;
-	set_cpus_allowed_ptr(tsk, wqe->cpu_mask);
-	tsk->flags |= PF_NO_SETAFFINITY;
-
-	raw_spin_lock(&wqe->lock);
-	hlist_nulls_add_head_rcu(&worker->nulls_node, &wqe->free_list);
-	list_add_tail_rcu(&worker->all_list, &wqe->all_list);
-	worker->flags |= IO_WORKER_F_FREE;
-	raw_spin_unlock(&wqe->lock);
-	wake_up_new_task(tsk);
-}
-
-static bool io_wq_work_match_all(struct io_wq_work *work, void *data)
-{
-	return true;
-}
-
-static inline bool io_should_retry_thread(long err)
-{
-	switch (err) {
-	case -EAGAIN:
-	case -ERESTARTSYS:
-	case -ERESTARTNOINTR:
-	case -ERESTARTNOHAND:
-		return true;
-	default:
-		return false;
-	}
-}
-
-static void create_worker_cont(struct callback_head *cb)
-{
-	struct io_worker *worker;
-	struct task_struct *tsk;
-	struct io_wqe *wqe;
-
-	worker = container_of(cb, struct io_worker, create_work);
-	clear_bit_unlock(0, &worker->create_state);
-	wqe = worker->wqe;
-	tsk = create_io_thread(io_wqe_worker, worker, wqe->node);
-	if (!IS_ERR(tsk)) {
-		io_init_new_worker(wqe, worker, tsk);
-		io_worker_release(worker);
-		return;
-	} else if (!io_should_retry_thread(PTR_ERR(tsk))) {
-		struct io_wqe_acct *acct = io_wqe_get_acct(worker);
-
-		atomic_dec(&acct->nr_running);
-		raw_spin_lock(&wqe->lock);
-		acct->nr_workers--;
-		if (!acct->nr_workers) {
-			struct io_cb_cancel_data match = {
-				.fn		= io_wq_work_match_all,
-				.cancel_all	= true,
-			};
-
-			while (io_acct_cancel_pending_work(wqe, acct, &match))
-				raw_spin_lock(&wqe->lock);
-		}
-		raw_spin_unlock(&wqe->lock);
-		io_worker_ref_put(wqe->wq);
-		return;
-	}
-
-	/* re-create attempts grab a new worker ref, drop the existing one */
-	io_worker_release(worker);
-	schedule_work(&worker->work);
-}
-
-static void io_workqueue_create(struct work_struct *work)
-{
-	struct io_worker *worker = container_of(work, struct io_worker, work);
-	struct io_wqe_acct *acct = io_wqe_get_acct(worker);
-
-	if (!io_queue_worker_create(worker, acct, create_worker_cont)) {
-		clear_bit_unlock(0, &worker->create_state);
-		io_worker_release(worker);
-	}
-}
-
->>>>>>> ef70d8ca
 static bool create_io_worker(struct io_wq *wq, struct io_wqe *wqe, int index)
 {
 	struct io_wqe_acct *acct = &wqe->acct[index];
@@ -858,7 +746,6 @@
 		raw_spin_unlock(&wqe->lock);
 		io_worker_ref_put(wq);
 		return false;
-<<<<<<< HEAD
 	}
 
 	refcount_set(&worker->ref, 1);
@@ -880,28 +767,6 @@
 		schedule_work(&worker->work);
 	}
 
-=======
-	}
-
-	refcount_set(&worker->ref, 1);
-	worker->wqe = wqe;
-	spin_lock_init(&worker->lock);
-	init_completion(&worker->ref_done);
-
-	if (index == IO_WQ_ACCT_BOUND)
-		worker->flags |= IO_WORKER_F_BOUND;
-
-	tsk = create_io_thread(io_wqe_worker, worker, wqe->node);
-	if (!IS_ERR(tsk)) {
-		io_init_new_worker(wqe, worker, tsk);
-	} else if (!io_should_retry_thread(PTR_ERR(tsk))) {
-		goto fail;
-	} else {
-		INIT_WORK(&worker->work, io_workqueue_create);
-		schedule_work(&worker->work);
-	}
-
->>>>>>> ef70d8ca
 	return true;
 }
 
@@ -967,14 +832,11 @@
 		goto append;
 
 	wq_list_add_after(&work->list, &tail->list, &acct->work_list);
-<<<<<<< HEAD
 }
 
 static bool io_wq_work_match_item(struct io_wq_work *work, void *data)
 {
 	return work == data;
-=======
->>>>>>> ef70d8ca
 }
 
 static void io_wqe_enqueue(struct io_wqe *wqe, struct io_wq_work *work)
@@ -989,7 +851,6 @@
 	 */
 	if (test_bit(IO_WQ_BIT_EXIT, &wqe->wq->state) ||
 	    (work->flags & IO_WQ_WORK_CANCEL)) {
-run_cancel:
 		io_run_cancel(work, wqe);
 		return;
 	}
@@ -997,7 +858,6 @@
 	raw_spin_lock(&wqe->lock);
 	io_wqe_insert_work(wqe, work);
 	clear_bit(IO_ACCT_STALLED_BIT, &acct->flags);
-<<<<<<< HEAD
 
 	rcu_read_lock();
 	do_create = !io_wqe_activate_free_worker(wqe, acct);
@@ -1005,21 +865,11 @@
 
 	raw_spin_unlock(&wqe->lock);
 
-=======
-
-	rcu_read_lock();
-	do_create = !io_wqe_activate_free_worker(wqe, acct);
-	rcu_read_unlock();
-
-	raw_spin_unlock(&wqe->lock);
-
->>>>>>> ef70d8ca
 	if (do_create && ((work_flags & IO_WQ_WORK_CONCURRENT) ||
 	    !atomic_read(&acct->nr_running))) {
 		bool did_create;
 
 		did_create = io_wqe_create_worker(wqe, acct);
-<<<<<<< HEAD
 		if (likely(did_create))
 			return;
 
@@ -1036,17 +886,6 @@
 				raw_spin_lock(&wqe->lock);
 		}
 		raw_spin_unlock(&wqe->lock);
-=======
-		if (unlikely(!did_create)) {
-			raw_spin_lock(&wqe->lock);
-			/* fatal condition, failed to create the first worker */
-			if (!acct->nr_workers) {
-				raw_spin_unlock(&wqe->lock);
-				goto run_cancel;
-			}
-			raw_spin_unlock(&wqe->lock);
-		}
->>>>>>> ef70d8ca
 	}
 }
 
@@ -1125,7 +964,6 @@
 		match->nr_pending++;
 		/* not safe to continue after unlock */
 		return true;
-<<<<<<< HEAD
 	}
 
 	return false;
@@ -1146,28 +984,6 @@
 			return;
 		}
 	}
-=======
-	}
-
-	return false;
-}
-
-static void io_wqe_cancel_pending_work(struct io_wqe *wqe,
-				       struct io_cb_cancel_data *match)
-{
-	int i;
-retry:
-	raw_spin_lock(&wqe->lock);
-	for (i = 0; i < IO_WQ_ACCT_NR; i++) {
-		struct io_wqe_acct *acct = io_get_acct(wqe, i == 0);
-
-		if (io_acct_cancel_pending_work(wqe, acct, match)) {
-			if (match->cancel_all)
-				goto retry;
-			return;
-		}
-	}
->>>>>>> ef70d8ca
 	raw_spin_unlock(&wqe->lock);
 }
 
@@ -1319,11 +1135,7 @@
 {
 	struct io_worker *worker;
 
-<<<<<<< HEAD
 	if (cb->func != create_worker_cb && cb->func != create_worker_cont)
-=======
-	if (cb->func != create_worker_cb || cb->func != create_worker_cont)
->>>>>>> ef70d8ca
 		return false;
 	worker = container_of(cb, struct io_worker, create_work);
 	return worker->wqe->wq == data;
@@ -1344,7 +1156,6 @@
 
 	while ((cb = task_work_cancel_match(wq->task, io_task_work_match, wq)) != NULL) {
 		struct io_worker *worker;
-<<<<<<< HEAD
 		struct io_wqe_acct *acct;
 
 		worker = container_of(cb, struct io_worker, create_work);
@@ -1353,11 +1164,6 @@
 		raw_spin_lock(&worker->wqe->lock);
 		acct->nr_workers--;
 		raw_spin_unlock(&worker->wqe->lock);
-=======
-
-		worker = container_of(cb, struct io_worker, create_work);
-		atomic_dec(&worker->wqe->acct[worker->create_index].nr_running);
->>>>>>> ef70d8ca
 		io_worker_ref_put(wq);
 		clear_bit_unlock(0, &worker->create_state);
 		io_worker_release(worker);
@@ -1480,13 +1286,10 @@
 {
 	int i, node, prev = 0;
 
-<<<<<<< HEAD
 	BUILD_BUG_ON((int) IO_WQ_ACCT_BOUND   != (int) IO_WQ_BOUND);
 	BUILD_BUG_ON((int) IO_WQ_ACCT_UNBOUND != (int) IO_WQ_UNBOUND);
 	BUILD_BUG_ON((int) IO_WQ_ACCT_NR      != 2);
 
-=======
->>>>>>> ef70d8ca
 	for (i = 0; i < 2; i++) {
 		if (new_count[i] > task_rlimit(current, RLIMIT_NPROC))
 			new_count[i] = task_rlimit(current, RLIMIT_NPROC);
