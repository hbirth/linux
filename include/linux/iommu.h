/* SPDX-License-Identifier: GPL-2.0-only */
/*
 * Copyright (C) 2007-2008 Advanced Micro Devices, Inc.
 * Author: Joerg Roedel <joerg.roedel@amd.com>
 */

#ifndef __LINUX_IOMMU_H
#define __LINUX_IOMMU_H

#include <linux/scatterlist.h>
#include <linux/device.h>
#include <linux/types.h>
#include <linux/errno.h>
#include <linux/err.h>
#include <linux/of.h>
#include <uapi/linux/iommu.h>

#define IOMMU_READ	(1 << 0)
#define IOMMU_WRITE	(1 << 1)
#define IOMMU_CACHE	(1 << 2) /* DMA cache coherency */
#define IOMMU_NOEXEC	(1 << 3)
#define IOMMU_MMIO	(1 << 4) /* e.g. things like MSI doorbells */
/*
 * Where the bus hardware includes a privilege level as part of its access type
 * markings, and certain devices are capable of issuing transactions marked as
 * either 'supervisor' or 'user', the IOMMU_PRIV flag requests that the other
 * given permission flags only apply to accesses at the higher privilege level,
 * and that unprivileged transactions should have as little access as possible.
 * This would usually imply the same permissions as kernel mappings on the CPU,
 * if the IOMMU page table format is equivalent.
 */
#define IOMMU_PRIV	(1 << 5)

struct iommu_ops;
struct iommu_group;
struct bus_type;
struct device;
struct iommu_domain;
struct iommu_domain_ops;
struct notifier_block;
struct iommu_sva;
struct iommu_fault_event;
struct iommu_dma_cookie;

/* iommu fault flags */
#define IOMMU_FAULT_READ	0x0
#define IOMMU_FAULT_WRITE	0x1

typedef int (*iommu_fault_handler_t)(struct iommu_domain *,
			struct device *, unsigned long, int, void *);
typedef int (*iommu_dev_fault_handler_t)(struct iommu_fault *, void *);

struct iommu_domain_geometry {
	dma_addr_t aperture_start; /* First address that can be mapped    */
	dma_addr_t aperture_end;   /* Last address that can be mapped     */
	bool force_aperture;       /* DMA only allowed in mappable range? */
};

/* Domain feature flags */
#define __IOMMU_DOMAIN_PAGING	(1U << 0)  /* Support for iommu_map/unmap */
#define __IOMMU_DOMAIN_DMA_API	(1U << 1)  /* Domain for use in DMA-API
					      implementation              */
#define __IOMMU_DOMAIN_PT	(1U << 2)  /* Domain is identity mapped   */
#define __IOMMU_DOMAIN_DMA_FQ	(1U << 3)  /* DMA-API uses flush queue    */

#define __IOMMU_DOMAIN_SVA	(1U << 4)  /* Shared process address space */

#define IOMMU_DOMAIN_ALLOC_FLAGS ~__IOMMU_DOMAIN_DMA_FQ
/*
 * This are the possible domain-types
 *
 *	IOMMU_DOMAIN_BLOCKED	- All DMA is blocked, can be used to isolate
 *				  devices
 *	IOMMU_DOMAIN_IDENTITY	- DMA addresses are system physical addresses
 *	IOMMU_DOMAIN_UNMANAGED	- DMA mappings managed by IOMMU-API user, used
 *				  for VMs
 *	IOMMU_DOMAIN_DMA	- Internally used for DMA-API implementations.
 *				  This flag allows IOMMU drivers to implement
 *				  certain optimizations for these domains
 *	IOMMU_DOMAIN_DMA_FQ	- As above, but definitely using batched TLB
 *				  invalidation.
 *	IOMMU_DOMAIN_SVA	- DMA addresses are shared process addresses
 *				  represented by mm_struct's.
 */
#define IOMMU_DOMAIN_BLOCKED	(0U)
#define IOMMU_DOMAIN_IDENTITY	(__IOMMU_DOMAIN_PT)
#define IOMMU_DOMAIN_UNMANAGED	(__IOMMU_DOMAIN_PAGING)
#define IOMMU_DOMAIN_DMA	(__IOMMU_DOMAIN_PAGING |	\
				 __IOMMU_DOMAIN_DMA_API)
#define IOMMU_DOMAIN_DMA_FQ	(__IOMMU_DOMAIN_PAGING |	\
				 __IOMMU_DOMAIN_DMA_API |	\
				 __IOMMU_DOMAIN_DMA_FQ)
#define IOMMU_DOMAIN_SVA	(__IOMMU_DOMAIN_SVA)

struct iommu_domain {
	unsigned type;
	const struct iommu_domain_ops *ops;
	unsigned long pgsize_bitmap;	/* Bitmap of page sizes in use */
	struct iommu_domain_geometry geometry;
	struct iommu_dma_cookie *iova_cookie;
	enum iommu_page_response_code (*iopf_handler)(struct iommu_fault *fault,
						      void *data);
	void *fault_data;
	union {
		struct {
			iommu_fault_handler_t handler;
			void *handler_token;
		};
		struct {	/* IOMMU_DOMAIN_SVA */
			struct mm_struct *mm;
			int users;
		};
	};
};

static inline bool iommu_is_dma_domain(struct iommu_domain *domain)
{
	return domain->type & __IOMMU_DOMAIN_DMA_API;
}

enum iommu_cap {
	IOMMU_CAP_CACHE_COHERENCY,	/* IOMMU_CACHE is supported */
	IOMMU_CAP_NOEXEC,		/* IOMMU_NOEXEC flag */
	IOMMU_CAP_PRE_BOOT_PROTECTION,	/* Firmware says it used the IOMMU for
					   DMA protection and we should too */
	/*
	 * Per-device flag indicating if enforce_cache_coherency() will work on
	 * this device.
	 */
	IOMMU_CAP_ENFORCE_CACHE_COHERENCY,
	/*
	 * IOMMU driver does not issue TLB maintenance during .unmap, so can
	 * usefully support the non-strict DMA flush queue.
	 */
	IOMMU_CAP_DEFERRED_FLUSH,
};

/* These are the possible reserved region types */
enum iommu_resv_type {
	/* Memory regions which must be mapped 1:1 at all times */
	IOMMU_RESV_DIRECT,
	/*
	 * Memory regions which are advertised to be 1:1 but are
	 * commonly considered relaxable in some conditions,
	 * for instance in device assignment use case (USB, Graphics)
	 */
	IOMMU_RESV_DIRECT_RELAXABLE,
	/* Arbitrary "never map this or give it to a device" address ranges */
	IOMMU_RESV_RESERVED,
	/* Hardware MSI region (untranslated) */
	IOMMU_RESV_MSI,
	/* Software-managed MSI translation window */
	IOMMU_RESV_SW_MSI,
};

/**
 * struct iommu_resv_region - descriptor for a reserved memory region
 * @list: Linked list pointers
 * @start: System physical start address of the region
 * @length: Length of the region in bytes
 * @prot: IOMMU Protection flags (READ/WRITE/...)
 * @type: Type of the reserved region
 * @free: Callback to free associated memory allocations
 */
struct iommu_resv_region {
	struct list_head	list;
	phys_addr_t		start;
	size_t			length;
	int			prot;
	enum iommu_resv_type	type;
	void (*free)(struct device *dev, struct iommu_resv_region *region);
};

struct iommu_iort_rmr_data {
	struct iommu_resv_region rr;

	/* Stream IDs associated with IORT RMR entry */
	const u32 *sids;
	u32 num_sids;
};

/**
 * enum iommu_dev_features - Per device IOMMU features
 * @IOMMU_DEV_FEAT_SVA: Shared Virtual Addresses
 * @IOMMU_DEV_FEAT_IOPF: I/O Page Faults such as PRI or Stall. Generally
 *			 enabling %IOMMU_DEV_FEAT_SVA requires
 *			 %IOMMU_DEV_FEAT_IOPF, but some devices manage I/O Page
 *			 Faults themselves instead of relying on the IOMMU. When
 *			 supported, this feature must be enabled before and
 *			 disabled after %IOMMU_DEV_FEAT_SVA.
 *
 * Device drivers enable a feature using iommu_dev_enable_feature().
 */
enum iommu_dev_features {
	IOMMU_DEV_FEAT_SVA,
	IOMMU_DEV_FEAT_IOPF,
};

#define IOMMU_NO_PASID	(0U) /* Reserved for DMA w/o PASID */
#define IOMMU_FIRST_GLOBAL_PASID	(1U) /*starting range for allocation */
#define IOMMU_PASID_INVALID	(-1U)
typedef unsigned int ioasid_t;

#ifdef CONFIG_IOMMU_API

/**
 * struct iommu_iotlb_gather - Range information for a pending IOTLB flush
 *
 * @start: IOVA representing the start of the range to be flushed
 * @end: IOVA representing the end of the range to be flushed (inclusive)
 * @pgsize: The interval at which to perform the flush
 * @freelist: Removed pages to free after sync
 * @queued: Indicates that the flush will be queued
 *
 * This structure is intended to be updated by multiple calls to the
 * ->unmap() function in struct iommu_ops before eventually being passed
 * into ->iotlb_sync(). Drivers can add pages to @freelist to be freed after
 * ->iotlb_sync() or ->iotlb_flush_all() have cleared all cached references to
 * them. @queued is set to indicate when ->iotlb_flush_all() will be called
 * later instead of ->iotlb_sync(), so drivers may optimise accordingly.
 */
struct iommu_iotlb_gather {
	unsigned long		start;
	unsigned long		end;
	size_t			pgsize;
	struct list_head	freelist;
	bool			queued;
};

/**
 * struct iommu_ops - iommu ops and capabilities
 * @capable: check capability
 * @hw_info: report iommu hardware information. The data buffer returned by this
 *           op is allocated in the iommu driver and freed by the caller after
 *           use. The information type is one of enum iommu_hw_info_type defined
 *           in include/uapi/linux/iommufd.h.
 * @domain_alloc: allocate iommu domain
 * @probe_device: Add device to iommu driver handling
 * @release_device: Remove device from iommu driver handling
 * @probe_finalize: Do final setup work after the device is added to an IOMMU
 *                  group and attached to the groups domain
 * @set_platform_dma_ops: Returning control back to the platform DMA ops. This op
 *                        is to support old IOMMU drivers, new drivers should use
 *                        default domains, and the common IOMMU DMA ops.
 * @device_group: find iommu group for a particular device
 * @get_resv_regions: Request list of reserved regions for a device
 * @of_xlate: add OF master IDs to iommu grouping
 * @is_attach_deferred: Check if domain attach should be deferred from iommu
 *                      driver init to device driver init (default no)
 * @dev_enable/disable_feat: per device entries to enable/disable
 *                               iommu specific features.
 * @page_response: handle page request response
 * @def_domain_type: device default domain type, return value:
 *		- IOMMU_DOMAIN_IDENTITY: must use an identity domain
 *		- IOMMU_DOMAIN_DMA: must use a dma domain
 *		- 0: use the default setting
 * @default_domain_ops: the default ops for domains
 * @remove_dev_pasid: Remove any translation configurations of a specific
 *                    pasid, so that any DMA transactions with this pasid
 *                    will be blocked by the hardware.
 * @pgsize_bitmap: bitmap of all possible supported page sizes
 * @owner: Driver module providing these ops
 */
struct iommu_ops {
	bool (*capable)(struct device *dev, enum iommu_cap);
	void *(*hw_info)(struct device *dev, u32 *length, u32 *type);

	/* Domain allocation and freeing by the iommu driver */
	struct iommu_domain *(*domain_alloc)(unsigned iommu_domain_type);

	struct iommu_device *(*probe_device)(struct device *dev);
	void (*release_device)(struct device *dev);
	void (*probe_finalize)(struct device *dev);
	void (*set_platform_dma_ops)(struct device *dev);
	struct iommu_group *(*device_group)(struct device *dev);

	/* Request/Free a list of reserved regions for a device */
	void (*get_resv_regions)(struct device *dev, struct list_head *list);

	int (*of_xlate)(struct device *dev, struct of_phandle_args *args);
	bool (*is_attach_deferred)(struct device *dev);

	/* Per device IOMMU features */
	int (*dev_enable_feat)(struct device *dev, enum iommu_dev_features f);
	int (*dev_disable_feat)(struct device *dev, enum iommu_dev_features f);

	int (*page_response)(struct device *dev,
			     struct iommu_fault_event *evt,
			     struct iommu_page_response *msg);

	int (*def_domain_type)(struct device *dev);
	void (*remove_dev_pasid)(struct device *dev, ioasid_t pasid);

	const struct iommu_domain_ops *default_domain_ops;
	unsigned long pgsize_bitmap;
	struct module *owner;
};

/**
 * struct iommu_domain_ops - domain specific operations
 * @attach_dev: attach an iommu domain to a device
 *  Return:
 * * 0		- success
 * * EINVAL	- can indicate that device and domain are incompatible due to
 *		  some previous configuration of the domain, in which case the
 *		  driver shouldn't log an error, since it is legitimate for a
 *		  caller to test reuse of existing domains. Otherwise, it may
 *		  still represent some other fundamental problem
 * * ENOMEM	- out of memory
 * * ENOSPC	- non-ENOMEM type of resource allocation failures
 * * EBUSY	- device is attached to a domain and cannot be changed
 * * ENODEV	- device specific errors, not able to be attached
 * * <others>	- treated as ENODEV by the caller. Use is discouraged
 * @set_dev_pasid: set an iommu domain to a pasid of device
 * @map: map a physically contiguous memory region to an iommu domain
 * @map_pages: map a physically contiguous set of pages of the same size to
 *             an iommu domain.
 * @unmap: unmap a physically contiguous memory region from an iommu domain
 * @unmap_pages: unmap a number of pages of the same size from an iommu domain
 * @flush_iotlb_all: Synchronously flush all hardware TLBs for this domain
 * @iotlb_sync_map: Sync mappings created recently using @map to the hardware
 * @iotlb_sync: Flush all queued ranges from the hardware TLBs and empty flush
 *            queue
 * @iova_to_phys: translate iova to physical address
 * @enforce_cache_coherency: Prevent any kind of DMA from bypassing IOMMU_CACHE,
 *                           including no-snoop TLPs on PCIe or other platform
 *                           specific mechanisms.
 * @enable_nesting: Enable nesting
 * @set_pgtable_quirks: Set io page table quirks (IO_PGTABLE_QUIRK_*)
 * @free: Release the domain after use.
 */
struct iommu_domain_ops {
	int (*attach_dev)(struct iommu_domain *domain, struct device *dev);
	int (*set_dev_pasid)(struct iommu_domain *domain, struct device *dev,
			     ioasid_t pasid);

	int (*map)(struct iommu_domain *domain, unsigned long iova,
		   phys_addr_t paddr, size_t size, int prot, gfp_t gfp);
	int (*map_pages)(struct iommu_domain *domain, unsigned long iova,
			 phys_addr_t paddr, size_t pgsize, size_t pgcount,
			 int prot, gfp_t gfp, size_t *mapped);
	size_t (*unmap)(struct iommu_domain *domain, unsigned long iova,
			size_t size, struct iommu_iotlb_gather *iotlb_gather);
	size_t (*unmap_pages)(struct iommu_domain *domain, unsigned long iova,
			      size_t pgsize, size_t pgcount,
			      struct iommu_iotlb_gather *iotlb_gather);

	void (*flush_iotlb_all)(struct iommu_domain *domain);
	void (*iotlb_sync_map)(struct iommu_domain *domain, unsigned long iova,
			       size_t size);
	void (*iotlb_sync)(struct iommu_domain *domain,
			   struct iommu_iotlb_gather *iotlb_gather);

	phys_addr_t (*iova_to_phys)(struct iommu_domain *domain,
				    dma_addr_t iova);

	bool (*enforce_cache_coherency)(struct iommu_domain *domain);
	int (*enable_nesting)(struct iommu_domain *domain);
	int (*set_pgtable_quirks)(struct iommu_domain *domain,
				  unsigned long quirks);

	void (*free)(struct iommu_domain *domain);
};

/**
 * struct iommu_device - IOMMU core representation of one IOMMU hardware
 *			 instance
 * @list: Used by the iommu-core to keep a list of registered iommus
 * @ops: iommu-ops for talking to this iommu
 * @dev: struct device for sysfs handling
 * @max_pasids: number of supported PASIDs
 */
struct iommu_device {
	struct list_head list;
	const struct iommu_ops *ops;
	struct fwnode_handle *fwnode;
	struct device *dev;
	u32 max_pasids;
};

/**
 * struct iommu_fault_event - Generic fault event
 *
 * Can represent recoverable faults such as a page requests or
 * unrecoverable faults such as DMA or IRQ remapping faults.
 *
 * @fault: fault descriptor
 * @list: pending fault event list, used for tracking responses
 */
struct iommu_fault_event {
	struct iommu_fault fault;
	struct list_head list;
};

/**
 * struct iommu_fault_param - per-device IOMMU fault data
 * @handler: Callback function to handle IOMMU faults at device level
 * @data: handler private data
 * @faults: holds the pending faults which needs response
 * @lock: protect pending faults list
 */
struct iommu_fault_param {
	iommu_dev_fault_handler_t handler;
	void *data;
	struct list_head faults;
	struct mutex lock;
};

/**
 * struct dev_iommu - Collection of per-device IOMMU data
 *
 * @fault_param: IOMMU detected device fault reporting data
 * @iopf_param:	 I/O Page Fault queue and data
 * @fwspec:	 IOMMU fwspec data
 * @iommu_dev:	 IOMMU device this device is linked to
 * @priv:	 IOMMU Driver private data
 * @max_pasids:  number of PASIDs this device can consume
 * @attach_deferred: the dma domain attachment is deferred
<<<<<<< HEAD
=======
 * @require_direct: device requires IOMMU_RESV_DIRECT regions
>>>>>>> b3b7d131
 * @pci_32bit_workaround: Limit DMA allocations to 32-bit IOVAs
 *
 * TODO: migrate other per device data pointers under iommu_dev_data, e.g.
 *	struct iommu_group	*iommu_group;
 */
struct dev_iommu {
	struct mutex lock;
	struct iommu_fault_param	*fault_param;
	struct iopf_device_param	*iopf_param;
	struct iommu_fwspec		*fwspec;
	struct iommu_device		*iommu_dev;
	void				*priv;
	u32				max_pasids;
	u32				attach_deferred:1;
<<<<<<< HEAD
=======
	u32				require_direct:1;
>>>>>>> b3b7d131
	u32				pci_32bit_workaround:1;
};

int iommu_device_register(struct iommu_device *iommu,
			  const struct iommu_ops *ops,
			  struct device *hwdev);
void iommu_device_unregister(struct iommu_device *iommu);
int  iommu_device_sysfs_add(struct iommu_device *iommu,
			    struct device *parent,
			    const struct attribute_group **groups,
			    const char *fmt, ...) __printf(4, 5);
void iommu_device_sysfs_remove(struct iommu_device *iommu);
int  iommu_device_link(struct iommu_device   *iommu, struct device *link);
void iommu_device_unlink(struct iommu_device *iommu, struct device *link);
int iommu_deferred_attach(struct device *dev, struct iommu_domain *domain);

static inline struct iommu_device *dev_to_iommu_device(struct device *dev)
{
	return (struct iommu_device *)dev_get_drvdata(dev);
}

static inline void iommu_iotlb_gather_init(struct iommu_iotlb_gather *gather)
{
	*gather = (struct iommu_iotlb_gather) {
		.start	= ULONG_MAX,
		.freelist = LIST_HEAD_INIT(gather->freelist),
	};
}

extern int bus_iommu_probe(const struct bus_type *bus);
extern bool iommu_present(const struct bus_type *bus);
extern bool device_iommu_capable(struct device *dev, enum iommu_cap cap);
extern bool iommu_group_has_isolated_msi(struct iommu_group *group);
extern struct iommu_domain *iommu_domain_alloc(const struct bus_type *bus);
extern void iommu_domain_free(struct iommu_domain *domain);
extern int iommu_attach_device(struct iommu_domain *domain,
			       struct device *dev);
extern void iommu_detach_device(struct iommu_domain *domain,
				struct device *dev);
extern int iommu_sva_unbind_gpasid(struct iommu_domain *domain,
				   struct device *dev, ioasid_t pasid);
extern struct iommu_domain *iommu_get_domain_for_dev(struct device *dev);
extern struct iommu_domain *iommu_get_dma_domain(struct device *dev);
extern int iommu_map(struct iommu_domain *domain, unsigned long iova,
		     phys_addr_t paddr, size_t size, int prot, gfp_t gfp);
extern size_t iommu_unmap(struct iommu_domain *domain, unsigned long iova,
			  size_t size);
extern size_t iommu_unmap_fast(struct iommu_domain *domain,
			       unsigned long iova, size_t size,
			       struct iommu_iotlb_gather *iotlb_gather);
extern ssize_t iommu_map_sg(struct iommu_domain *domain, unsigned long iova,
			    struct scatterlist *sg, unsigned int nents,
			    int prot, gfp_t gfp);
extern phys_addr_t iommu_iova_to_phys(struct iommu_domain *domain, dma_addr_t iova);
extern void iommu_set_fault_handler(struct iommu_domain *domain,
			iommu_fault_handler_t handler, void *token);

extern void iommu_get_resv_regions(struct device *dev, struct list_head *list);
extern void iommu_put_resv_regions(struct device *dev, struct list_head *list);
extern void iommu_set_default_passthrough(bool cmd_line);
extern void iommu_set_default_translated(bool cmd_line);
extern bool iommu_default_passthrough(void);
extern struct iommu_resv_region *
iommu_alloc_resv_region(phys_addr_t start, size_t length, int prot,
			enum iommu_resv_type type, gfp_t gfp);
extern int iommu_get_group_resv_regions(struct iommu_group *group,
					struct list_head *head);

extern int iommu_attach_group(struct iommu_domain *domain,
			      struct iommu_group *group);
extern void iommu_detach_group(struct iommu_domain *domain,
			       struct iommu_group *group);
extern struct iommu_group *iommu_group_alloc(void);
extern void *iommu_group_get_iommudata(struct iommu_group *group);
extern void iommu_group_set_iommudata(struct iommu_group *group,
				      void *iommu_data,
				      void (*release)(void *iommu_data));
extern int iommu_group_set_name(struct iommu_group *group, const char *name);
extern int iommu_group_add_device(struct iommu_group *group,
				  struct device *dev);
extern void iommu_group_remove_device(struct device *dev);
extern int iommu_group_for_each_dev(struct iommu_group *group, void *data,
				    int (*fn)(struct device *, void *));
extern struct iommu_group *iommu_group_get(struct device *dev);
extern struct iommu_group *iommu_group_ref_get(struct iommu_group *group);
extern void iommu_group_put(struct iommu_group *group);
extern int iommu_register_device_fault_handler(struct device *dev,
					iommu_dev_fault_handler_t handler,
					void *data);

extern int iommu_unregister_device_fault_handler(struct device *dev);

extern int iommu_report_device_fault(struct device *dev,
				     struct iommu_fault_event *evt);
extern int iommu_page_response(struct device *dev,
			       struct iommu_page_response *msg);

extern int iommu_group_id(struct iommu_group *group);
extern struct iommu_domain *iommu_group_default_domain(struct iommu_group *);

int iommu_enable_nesting(struct iommu_domain *domain);
int iommu_set_pgtable_quirks(struct iommu_domain *domain,
		unsigned long quirks);

void iommu_set_dma_strict(void);

extern int report_iommu_fault(struct iommu_domain *domain, struct device *dev,
			      unsigned long iova, int flags);

static inline void iommu_flush_iotlb_all(struct iommu_domain *domain)
{
	if (domain->ops->flush_iotlb_all)
		domain->ops->flush_iotlb_all(domain);
}

static inline void iommu_iotlb_sync(struct iommu_domain *domain,
				  struct iommu_iotlb_gather *iotlb_gather)
{
	if (domain->ops->iotlb_sync)
		domain->ops->iotlb_sync(domain, iotlb_gather);

	iommu_iotlb_gather_init(iotlb_gather);
}

/**
 * iommu_iotlb_gather_is_disjoint - Checks whether a new range is disjoint
 *
 * @gather: TLB gather data
 * @iova: start of page to invalidate
 * @size: size of page to invalidate
 *
 * Helper for IOMMU drivers to check whether a new range and the gathered range
 * are disjoint. For many IOMMUs, flushing the IOMMU in this case is better
 * than merging the two, which might lead to unnecessary invalidations.
 */
static inline
bool iommu_iotlb_gather_is_disjoint(struct iommu_iotlb_gather *gather,
				    unsigned long iova, size_t size)
{
	unsigned long start = iova, end = start + size - 1;

	return gather->end != 0 &&
		(end + 1 < gather->start || start > gather->end + 1);
}


/**
 * iommu_iotlb_gather_add_range - Gather for address-based TLB invalidation
 * @gather: TLB gather data
 * @iova: start of page to invalidate
 * @size: size of page to invalidate
 *
 * Helper for IOMMU drivers to build arbitrarily-sized invalidation commands
 * where only the address range matters, and simply minimising intermediate
 * syncs is preferred.
 */
static inline void iommu_iotlb_gather_add_range(struct iommu_iotlb_gather *gather,
						unsigned long iova, size_t size)
{
	unsigned long end = iova + size - 1;

	if (gather->start > iova)
		gather->start = iova;
	if (gather->end < end)
		gather->end = end;
}

/**
 * iommu_iotlb_gather_add_page - Gather for page-based TLB invalidation
 * @domain: IOMMU domain to be invalidated
 * @gather: TLB gather data
 * @iova: start of page to invalidate
 * @size: size of page to invalidate
 *
 * Helper for IOMMU drivers to build invalidation commands based on individual
 * pages, or with page size/table level hints which cannot be gathered if they
 * differ.
 */
static inline void iommu_iotlb_gather_add_page(struct iommu_domain *domain,
					       struct iommu_iotlb_gather *gather,
					       unsigned long iova, size_t size)
{
	/*
	 * If the new page is disjoint from the current range or is mapped at
	 * a different granularity, then sync the TLB so that the gather
	 * structure can be rewritten.
	 */
	if ((gather->pgsize && gather->pgsize != size) ||
	    iommu_iotlb_gather_is_disjoint(gather, iova, size))
		iommu_iotlb_sync(domain, gather);

	gather->pgsize = size;
	iommu_iotlb_gather_add_range(gather, iova, size);
}

static inline bool iommu_iotlb_gather_queued(struct iommu_iotlb_gather *gather)
{
	return gather && gather->queued;
}

/* PCI device grouping function */
extern struct iommu_group *pci_device_group(struct device *dev);
/* Generic device grouping function */
extern struct iommu_group *generic_device_group(struct device *dev);
/* FSL-MC device grouping function */
struct iommu_group *fsl_mc_device_group(struct device *dev);

/**
 * struct iommu_fwspec - per-device IOMMU instance data
 * @ops: ops for this device's IOMMU
 * @iommu_fwnode: firmware handle for this device's IOMMU
 * @flags: IOMMU_FWSPEC_* flags
 * @num_ids: number of associated device IDs
 * @ids: IDs which this device may present to the IOMMU
 *
 * Note that the IDs (and any other information, really) stored in this structure should be
 * considered private to the IOMMU device driver and are not to be used directly by IOMMU
 * consumers.
 */
struct iommu_fwspec {
	const struct iommu_ops	*ops;
	struct fwnode_handle	*iommu_fwnode;
	u32			flags;
	unsigned int		num_ids;
	u32			ids[];
};

/* ATS is supported */
#define IOMMU_FWSPEC_PCI_RC_ATS			(1 << 0)

/**
 * struct iommu_sva - handle to a device-mm bond
 */
struct iommu_sva {
	struct device			*dev;
	struct iommu_domain		*domain;
};

int iommu_fwspec_init(struct device *dev, struct fwnode_handle *iommu_fwnode,
		      const struct iommu_ops *ops);
void iommu_fwspec_free(struct device *dev);
int iommu_fwspec_add_ids(struct device *dev, u32 *ids, int num_ids);
const struct iommu_ops *iommu_ops_from_fwnode(struct fwnode_handle *fwnode);

static inline struct iommu_fwspec *dev_iommu_fwspec_get(struct device *dev)
{
	if (dev->iommu)
		return dev->iommu->fwspec;
	else
		return NULL;
}

static inline void dev_iommu_fwspec_set(struct device *dev,
					struct iommu_fwspec *fwspec)
{
	dev->iommu->fwspec = fwspec;
}

static inline void *dev_iommu_priv_get(struct device *dev)
{
	if (dev->iommu)
		return dev->iommu->priv;
	else
		return NULL;
}

static inline void dev_iommu_priv_set(struct device *dev, void *priv)
{
	dev->iommu->priv = priv;
}

int iommu_probe_device(struct device *dev);

int iommu_dev_enable_feature(struct device *dev, enum iommu_dev_features f);
int iommu_dev_disable_feature(struct device *dev, enum iommu_dev_features f);

int iommu_device_use_default_domain(struct device *dev);
void iommu_device_unuse_default_domain(struct device *dev);

int iommu_group_claim_dma_owner(struct iommu_group *group, void *owner);
void iommu_group_release_dma_owner(struct iommu_group *group);
bool iommu_group_dma_owner_claimed(struct iommu_group *group);

int iommu_device_claim_dma_owner(struct device *dev, void *owner);
void iommu_device_release_dma_owner(struct device *dev);

struct iommu_domain *iommu_sva_domain_alloc(struct device *dev,
					    struct mm_struct *mm);
int iommu_attach_device_pasid(struct iommu_domain *domain,
			      struct device *dev, ioasid_t pasid);
void iommu_detach_device_pasid(struct iommu_domain *domain,
			       struct device *dev, ioasid_t pasid);
struct iommu_domain *
iommu_get_domain_for_dev_pasid(struct device *dev, ioasid_t pasid,
			       unsigned int type);
ioasid_t iommu_alloc_global_pasid(struct device *dev);
void iommu_free_global_pasid(ioasid_t pasid);
#else /* CONFIG_IOMMU_API */

struct iommu_ops {};
struct iommu_group {};
struct iommu_fwspec {};
struct iommu_device {};
struct iommu_fault_param {};
struct iommu_iotlb_gather {};

static inline bool iommu_present(const struct bus_type *bus)
{
	return false;
}

static inline bool device_iommu_capable(struct device *dev, enum iommu_cap cap)
{
	return false;
}

static inline struct iommu_domain *iommu_domain_alloc(const struct bus_type *bus)
{
	return NULL;
}

static inline void iommu_domain_free(struct iommu_domain *domain)
{
}

static inline int iommu_attach_device(struct iommu_domain *domain,
				      struct device *dev)
{
	return -ENODEV;
}

static inline void iommu_detach_device(struct iommu_domain *domain,
				       struct device *dev)
{
}

static inline struct iommu_domain *iommu_get_domain_for_dev(struct device *dev)
{
	return NULL;
}

static inline int iommu_map(struct iommu_domain *domain, unsigned long iova,
			    phys_addr_t paddr, size_t size, int prot, gfp_t gfp)
{
	return -ENODEV;
}

static inline size_t iommu_unmap(struct iommu_domain *domain,
				 unsigned long iova, size_t size)
{
	return 0;
}

static inline size_t iommu_unmap_fast(struct iommu_domain *domain,
				      unsigned long iova, int gfp_order,
				      struct iommu_iotlb_gather *iotlb_gather)
{
	return 0;
}

static inline ssize_t iommu_map_sg(struct iommu_domain *domain,
				   unsigned long iova, struct scatterlist *sg,
				   unsigned int nents, int prot, gfp_t gfp)
{
	return -ENODEV;
}

static inline void iommu_flush_iotlb_all(struct iommu_domain *domain)
{
}

static inline void iommu_iotlb_sync(struct iommu_domain *domain,
				  struct iommu_iotlb_gather *iotlb_gather)
{
}

static inline phys_addr_t iommu_iova_to_phys(struct iommu_domain *domain, dma_addr_t iova)
{
	return 0;
}

static inline void iommu_set_fault_handler(struct iommu_domain *domain,
				iommu_fault_handler_t handler, void *token)
{
}

static inline void iommu_get_resv_regions(struct device *dev,
					struct list_head *list)
{
}

static inline void iommu_put_resv_regions(struct device *dev,
					struct list_head *list)
{
}

static inline int iommu_get_group_resv_regions(struct iommu_group *group,
					       struct list_head *head)
{
	return -ENODEV;
}

static inline void iommu_set_default_passthrough(bool cmd_line)
{
}

static inline void iommu_set_default_translated(bool cmd_line)
{
}

static inline bool iommu_default_passthrough(void)
{
	return true;
}

static inline int iommu_attach_group(struct iommu_domain *domain,
				     struct iommu_group *group)
{
	return -ENODEV;
}

static inline void iommu_detach_group(struct iommu_domain *domain,
				      struct iommu_group *group)
{
}

static inline struct iommu_group *iommu_group_alloc(void)
{
	return ERR_PTR(-ENODEV);
}

static inline void *iommu_group_get_iommudata(struct iommu_group *group)
{
	return NULL;
}

static inline void iommu_group_set_iommudata(struct iommu_group *group,
					     void *iommu_data,
					     void (*release)(void *iommu_data))
{
}

static inline int iommu_group_set_name(struct iommu_group *group,
				       const char *name)
{
	return -ENODEV;
}

static inline int iommu_group_add_device(struct iommu_group *group,
					 struct device *dev)
{
	return -ENODEV;
}

static inline void iommu_group_remove_device(struct device *dev)
{
}

static inline int iommu_group_for_each_dev(struct iommu_group *group,
					   void *data,
					   int (*fn)(struct device *, void *))
{
	return -ENODEV;
}

static inline struct iommu_group *iommu_group_get(struct device *dev)
{
	return NULL;
}

static inline void iommu_group_put(struct iommu_group *group)
{
}

static inline
int iommu_register_device_fault_handler(struct device *dev,
					iommu_dev_fault_handler_t handler,
					void *data)
{
	return -ENODEV;
}

static inline int iommu_unregister_device_fault_handler(struct device *dev)
{
	return 0;
}

static inline
int iommu_report_device_fault(struct device *dev, struct iommu_fault_event *evt)
{
	return -ENODEV;
}

static inline int iommu_page_response(struct device *dev,
				      struct iommu_page_response *msg)
{
	return -ENODEV;
}

static inline int iommu_group_id(struct iommu_group *group)
{
	return -ENODEV;
}

static inline int iommu_set_pgtable_quirks(struct iommu_domain *domain,
		unsigned long quirks)
{
	return 0;
}

static inline int iommu_device_register(struct iommu_device *iommu,
					const struct iommu_ops *ops,
					struct device *hwdev)
{
	return -ENODEV;
}

static inline struct iommu_device *dev_to_iommu_device(struct device *dev)
{
	return NULL;
}

static inline void iommu_iotlb_gather_init(struct iommu_iotlb_gather *gather)
{
}

static inline void iommu_iotlb_gather_add_page(struct iommu_domain *domain,
					       struct iommu_iotlb_gather *gather,
					       unsigned long iova, size_t size)
{
}

static inline bool iommu_iotlb_gather_queued(struct iommu_iotlb_gather *gather)
{
	return false;
}

static inline void iommu_device_unregister(struct iommu_device *iommu)
{
}

static inline int  iommu_device_sysfs_add(struct iommu_device *iommu,
					  struct device *parent,
					  const struct attribute_group **groups,
					  const char *fmt, ...)
{
	return -ENODEV;
}

static inline void iommu_device_sysfs_remove(struct iommu_device *iommu)
{
}

static inline int iommu_device_link(struct device *dev, struct device *link)
{
	return -EINVAL;
}

static inline void iommu_device_unlink(struct device *dev, struct device *link)
{
}

static inline int iommu_fwspec_init(struct device *dev,
				    struct fwnode_handle *iommu_fwnode,
				    const struct iommu_ops *ops)
{
	return -ENODEV;
}

static inline void iommu_fwspec_free(struct device *dev)
{
}

static inline int iommu_fwspec_add_ids(struct device *dev, u32 *ids,
				       int num_ids)
{
	return -ENODEV;
}

static inline
const struct iommu_ops *iommu_ops_from_fwnode(struct fwnode_handle *fwnode)
{
	return NULL;
}

static inline int
iommu_dev_enable_feature(struct device *dev, enum iommu_dev_features feat)
{
	return -ENODEV;
}

static inline int
iommu_dev_disable_feature(struct device *dev, enum iommu_dev_features feat)
{
	return -ENODEV;
}

static inline struct iommu_fwspec *dev_iommu_fwspec_get(struct device *dev)
{
	return NULL;
}

static inline int iommu_device_use_default_domain(struct device *dev)
{
	return 0;
}

static inline void iommu_device_unuse_default_domain(struct device *dev)
{
}

static inline int
iommu_group_claim_dma_owner(struct iommu_group *group, void *owner)
{
	return -ENODEV;
}

static inline void iommu_group_release_dma_owner(struct iommu_group *group)
{
}

static inline bool iommu_group_dma_owner_claimed(struct iommu_group *group)
{
	return false;
}

static inline void iommu_device_release_dma_owner(struct device *dev)
{
}

static inline int iommu_device_claim_dma_owner(struct device *dev, void *owner)
{
	return -ENODEV;
}

static inline struct iommu_domain *
iommu_sva_domain_alloc(struct device *dev, struct mm_struct *mm)
{
	return NULL;
}

static inline int iommu_attach_device_pasid(struct iommu_domain *domain,
					    struct device *dev, ioasid_t pasid)
{
	return -ENODEV;
}

static inline void iommu_detach_device_pasid(struct iommu_domain *domain,
					     struct device *dev, ioasid_t pasid)
{
}

static inline struct iommu_domain *
iommu_get_domain_for_dev_pasid(struct device *dev, ioasid_t pasid,
			       unsigned int type)
{
	return NULL;
}

static inline ioasid_t iommu_alloc_global_pasid(struct device *dev)
{
	return IOMMU_PASID_INVALID;
}

static inline void iommu_free_global_pasid(ioasid_t pasid) {}
#endif /* CONFIG_IOMMU_API */

/**
 * iommu_map_sgtable - Map the given buffer to the IOMMU domain
 * @domain:	The IOMMU domain to perform the mapping
 * @iova:	The start address to map the buffer
 * @sgt:	The sg_table object describing the buffer
 * @prot:	IOMMU protection bits
 *
 * Creates a mapping at @iova for the buffer described by a scatterlist
 * stored in the given sg_table object in the provided IOMMU domain.
 */
static inline size_t iommu_map_sgtable(struct iommu_domain *domain,
			unsigned long iova, struct sg_table *sgt, int prot)
{
	return iommu_map_sg(domain, iova, sgt->sgl, sgt->orig_nents, prot,
			    GFP_KERNEL);
}

#ifdef CONFIG_IOMMU_DEBUGFS
extern	struct dentry *iommu_debugfs_dir;
void iommu_debugfs_setup(void);
#else
static inline void iommu_debugfs_setup(void) {}
#endif

#ifdef CONFIG_IOMMU_DMA
#include <linux/msi.h>

/* Setup call for arch DMA mapping code */
void iommu_setup_dma_ops(struct device *dev, u64 dma_base, u64 dma_limit);

int iommu_get_msi_cookie(struct iommu_domain *domain, dma_addr_t base);

int iommu_dma_prepare_msi(struct msi_desc *desc, phys_addr_t msi_addr);
void iommu_dma_compose_msi_msg(struct msi_desc *desc, struct msi_msg *msg);

#else /* CONFIG_IOMMU_DMA */

struct msi_desc;
struct msi_msg;

static inline void iommu_setup_dma_ops(struct device *dev, u64 dma_base, u64 dma_limit)
{
}

static inline int iommu_get_msi_cookie(struct iommu_domain *domain, dma_addr_t base)
{
	return -ENODEV;
}

static inline int iommu_dma_prepare_msi(struct msi_desc *desc, phys_addr_t msi_addr)
{
	return 0;
}

static inline void iommu_dma_compose_msi_msg(struct msi_desc *desc, struct msi_msg *msg)
{
}

#endif	/* CONFIG_IOMMU_DMA */

/*
 * Newer generations of Tegra SoCs require devices' stream IDs to be directly programmed into
 * some registers. These are always paired with a Tegra SMMU or ARM SMMU, for which the contents
 * of the struct iommu_fwspec are known. Use this helper to formalize access to these internals.
 */
#define TEGRA_STREAM_ID_BYPASS 0x7f

static inline bool tegra_dev_iommu_get_stream_id(struct device *dev, u32 *stream_id)
{
#ifdef CONFIG_IOMMU_API
	struct iommu_fwspec *fwspec = dev_iommu_fwspec_get(dev);

	if (fwspec && fwspec->num_ids == 1) {
		*stream_id = fwspec->ids[0] & 0xffff;
		return true;
	}
#endif

	return false;
}

#ifdef CONFIG_IOMMU_SVA
static inline void mm_pasid_init(struct mm_struct *mm)
{
	mm->pasid = IOMMU_PASID_INVALID;
}
static inline bool mm_valid_pasid(struct mm_struct *mm)
{
	return mm->pasid != IOMMU_PASID_INVALID;
}
void mm_pasid_drop(struct mm_struct *mm);
struct iommu_sva *iommu_sva_bind_device(struct device *dev,
					struct mm_struct *mm);
void iommu_sva_unbind_device(struct iommu_sva *handle);
u32 iommu_sva_get_pasid(struct iommu_sva *handle);
#else
static inline struct iommu_sva *
iommu_sva_bind_device(struct device *dev, struct mm_struct *mm)
{
	return NULL;
}

static inline void iommu_sva_unbind_device(struct iommu_sva *handle)
{
}

static inline u32 iommu_sva_get_pasid(struct iommu_sva *handle)
{
	return IOMMU_PASID_INVALID;
}
static inline void mm_pasid_init(struct mm_struct *mm) {}
static inline bool mm_valid_pasid(struct mm_struct *mm) { return false; }
static inline void mm_pasid_drop(struct mm_struct *mm) {}
#endif /* CONFIG_IOMMU_SVA */

#endif /* __LINUX_IOMMU_H */<|MERGE_RESOLUTION|>--- conflicted
+++ resolved
@@ -416,10 +416,7 @@
  * @priv:	 IOMMU Driver private data
  * @max_pasids:  number of PASIDs this device can consume
  * @attach_deferred: the dma domain attachment is deferred
-<<<<<<< HEAD
-=======
  * @require_direct: device requires IOMMU_RESV_DIRECT regions
->>>>>>> b3b7d131
  * @pci_32bit_workaround: Limit DMA allocations to 32-bit IOVAs
  *
  * TODO: migrate other per device data pointers under iommu_dev_data, e.g.
@@ -434,10 +431,7 @@
 	void				*priv;
 	u32				max_pasids;
 	u32				attach_deferred:1;
-<<<<<<< HEAD
-=======
 	u32				require_direct:1;
->>>>>>> b3b7d131
 	u32				pci_32bit_workaround:1;
 };
 
